<?php
/**
 * AMP Helper Functions
 *
 * @package AMP
 */

/**
 * Retrieves the full AMP-specific permalink for the given post ID.
 *
 * @since 0.1
 *
 * @param int $post_id Post ID.
 *
 * @return string AMP permalink.
 */
function amp_get_permalink( $post_id ) {

	/**
	 * Filters the AMP permalink to short-circuit normal generation.
	 *
	 * Returning a non-false value in this filter will cause the `get_permalink()` to get called and the `amp_get_permalink` filter to not apply.
	 *
	 * @since 0.4
	 *
	 * @param false $url     Short-circuited URL.
	 * @param int   $post_id Post ID.
	 */
	$pre_url = apply_filters( 'amp_pre_get_permalink', false, $post_id );

	if ( false !== $pre_url ) {
		return $pre_url;
	}

	$parsed_url = wp_parse_url( get_permalink( $post_id ) );
	$structure  = get_option( 'permalink_structure' );
	if ( empty( $structure ) || ! empty( $parsed_url['query'] ) || is_post_type_hierarchical( get_post_type( $post_id ) ) ) {
		$amp_url = add_query_arg( AMP_QUERY_VAR, '', get_permalink( $post_id ) );
	} else {
		$amp_url = trailingslashit( get_permalink( $post_id ) ) . user_trailingslashit( AMP_QUERY_VAR, 'single_amp' );
	}

	/**
	 * Filters AMP permalink.
	 *
	 * @since 0.2
	 *
	 * @param false $amp_url AMP URL.
	 * @param int   $post_id Post ID.
	 */
	return apply_filters( 'amp_get_permalink', $amp_url, $post_id );
}

/**
 * Determine whether a given post supports AMP.
 *
 * @since 0.1
 * @since 0.6 Returns false when post has meta to disable AMP.
 * @see   AMP_Post_Type_Support::get_support_errors()
 *
 * @param WP_Post $post Post.
 *
 * @return bool Whether the post supports AMP.
 */
function post_supports_amp( $post ) {
<<<<<<< HEAD
	if ( amp_is_canonical() ) {
		return true;
	}

	return 0 === count( AMP_Post_Type_Support::get_support_errors( $post ) );
=======
	$errors = AMP_Post_Type_Support::get_support_errors( $post );

	// Return false if an error is found.
	if ( ! empty( $errors ) ) {
		return false;
	}

	switch ( get_post_meta( $post->ID, AMP_Post_Meta_Box::STATUS_POST_META_KEY, true ) ) {
		case AMP_Post_Meta_Box::ENABLED_STATUS:
			return true;

		case AMP_Post_Meta_Box::DISABLED_STATUS:
			return false;

		// Disabled by default for custom page templates, page on front and page for posts.
		default:
			$enabled = (
				! (bool) get_page_template_slug( $post )
				&&
				! (
					'page' === $post->post_type
					&&
					'page' === get_option( 'show_on_front' )
					&&
					in_array( (int) $post->ID, array(
						(int) get_option( 'page_on_front' ),
						(int) get_option( 'page_for_posts' ),
					), true )
				)
			);

			/**
			 * Filters whether default AMP status should be enabled or not.
			 *
			 * @since 0.6
			 *
			 * @param string  $status Status.
			 * @param WP_Post $post   Post.
			 */
			return apply_filters( 'amp_post_status_default_enabled', $enabled, $post );
	}
>>>>>>> 7e67c124
}

/**
 * Are we currently on an AMP URL?
 *
 * Note: will always return `false` if called before the `parse_query` hook.
 *
 * @return bool Whether it is the AMP endpoint.
 */
function is_amp_endpoint() {
	if ( amp_is_canonical() ) {
		return true;
	}

	if ( 0 === did_action( 'parse_query' ) ) {
		_doing_it_wrong( __FUNCTION__, sprintf( esc_html__( "is_amp_endpoint() was called before the 'parse_query' hook was called. This function will always return 'false' before the 'parse_query' hook is called.", 'amp' ) ), '0.4.2' );
	}

	return false !== get_query_var( AMP_QUERY_VAR, false );
}

/**
 * Get AMP asset URL.
 *
 * @param string $file Relative path to file in assets directory.
 * @return string URL.
 */
function amp_get_asset_url( $file ) {
	return plugins_url( sprintf( 'assets/%s', $file ), AMP__FILE__ );
}

/**
 * Print AMP boilerplate code.
 *
 * @link https://www.ampproject.org/docs/reference/spec#boilerplate
 */
function amp_print_boilerplate_code() {
	echo '<style amp-boilerplate>body{-webkit-animation:-amp-start 8s steps(1,end) 0s 1 normal both;-moz-animation:-amp-start 8s steps(1,end) 0s 1 normal both;-ms-animation:-amp-start 8s steps(1,end) 0s 1 normal both;animation:-amp-start 8s steps(1,end) 0s 1 normal both}@-webkit-keyframes -amp-start{from{visibility:hidden}to{visibility:visible}}@-moz-keyframes -amp-start{from{visibility:hidden}to{visibility:visible}}@-ms-keyframes -amp-start{from{visibility:hidden}to{visibility:visible}}@-o-keyframes -amp-start{from{visibility:hidden}to{visibility:visible}}@keyframes -amp-start{from{visibility:hidden}to{visibility:visible}}</style>';
	echo '<noscript><style amp-boilerplate>body{-webkit-animation:none;-moz-animation:none;-ms-animation:none;animation:none}</style></noscript>';
}

/**
 * Get content embed handlers.
 *
 * @since 0.7
 *
 * @param WP_Post $post Post that the content belongs to. Deprecated when theme supports AMP, as embeds may apply
 *                      to non-post data (e.g. Text widget).
 * @return array Embed handlers.
 */
function amp_get_content_embed_handlers( $post = null ) {
	if ( current_theme_supports( 'amp' ) && $post ) {
		_deprecated_argument( __FUNCTION__, '0.7', esc_html__( 'The $post argument is deprecated when theme supports AMP.', 'amp' ) );
		$post = null;
	}

	/**
	 * Filters the content embed handlers.
	 *
	 * @since 0.2
	 * @since 0.7 Deprecated $post parameter.
	 *
	 * @param array   $handlers Handlers.
	 * @param WP_Post $post     Post. Deprecated. It will be null when `amp_is_canonical()`.
	 */
	return apply_filters( 'amp_content_embed_handlers',
		array(
			'AMP_Twitter_Embed_Handler'     => array(),
			'AMP_YouTube_Embed_Handler'     => array(),
			'AMP_DailyMotion_Embed_Handler' => array(),
			'AMP_Vimeo_Embed_Handler'       => array(),
			'AMP_SoundCloud_Embed_Handler'  => array(),
			'AMP_Instagram_Embed_Handler'   => array(),
			'AMP_Vine_Embed_Handler'        => array(),
			'AMP_Facebook_Embed_Handler'    => array(),
			'AMP_Pinterest_Embed_Handler'   => array(),
			'AMP_Gallery_Embed_Handler'     => array(),
			'WPCOM_AMP_Polldaddy_Embed'     => array(),
		),
		$post
	);
}

/**
 * Get content sanitizers.
 *
 * @since 0.7
 *
 * @param WP_Post $post Post that the content belongs to. Deprecated when theme supports AMP, as sanitizers apply
 *                      to non-post data (e.g. Text widget).
 * @return array Embed handlers.
 */
function amp_get_content_sanitizers( $post = null ) {
	if ( current_theme_supports( 'amp' ) && $post ) {
		_deprecated_argument( __FUNCTION__, '0.7', esc_html__( 'The $post argument is deprecated when theme supports AMP.', 'amp' ) );
		$post = null;
	}

	/**
	 * Filters the content sanitizers.
	 *
	 * @since 0.2
	 * @since 0.7 Deprecated $post parameter. It will be null when `amp_is_canonical()`.
	 *
	 * @param array   $handlers Handlers.
	 * @param WP_Post $post     Post. Deprecated.
	 */
	return apply_filters( 'amp_content_sanitizers',
		array(
			'AMP_Style_Sanitizer'             => array(),
			'AMP_Img_Sanitizer'               => array(),
			'AMP_Video_Sanitizer'             => array(),
			'AMP_Audio_Sanitizer'             => array(),
			'AMP_Playbuzz_Sanitizer'          => array(),
			'AMP_Iframe_Sanitizer'            => array(
				'add_placeholder' => true,
			),
			'AMP_Tag_And_Attribute_Sanitizer' => array(), // Note: This whitelist sanitizer must come at the end to clean up any remaining issues the other sanitizers didn't catch.
		),
		$post
	);
}<|MERGE_RESOLUTION|>--- conflicted
+++ resolved
@@ -63,13 +63,10 @@
  * @return bool Whether the post supports AMP.
  */
 function post_supports_amp( $post ) {
-<<<<<<< HEAD
 	if ( amp_is_canonical() ) {
 		return true;
 	}
 
-	return 0 === count( AMP_Post_Type_Support::get_support_errors( $post ) );
-=======
 	$errors = AMP_Post_Type_Support::get_support_errors( $post );
 
 	// Return false if an error is found.
@@ -111,7 +108,6 @@
 			 */
 			return apply_filters( 'amp_post_status_default_enabled', $enabled, $post );
 	}
->>>>>>> 7e67c124
 }
 
 /**
