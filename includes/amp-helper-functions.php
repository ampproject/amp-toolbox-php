<?php

/**
<<<<<<< HEAD
 * Retrieves the full AMP-specific permalink for the current post or post ID.
 *
 * @since 0.2
 *
 * @param int $post_id
 *
 * @return string
=======
 * Get AMP permalink.
 *
 * @since 0.1
 *
 * @param int $post_id Post ID.
 * @return string AMP permalink.
>>>>>>> edd7a40e
 */
function amp_get_permalink( $post_id ) {

	/**
	 * Filters the AMP permalink to short-circuit normal generation.
	 *
	 * Returning a non-false value in this filter will cause the `get_permalink()` to get called and the `amp_get_permalink` filter to not apply.
	 *
	 * @since 0.4
	 *
	 * @param false $url     Short-circuited URL.
	 * @param int   $post_id Post ID.
	 */
	$pre_url = apply_filters( 'amp_pre_get_permalink', false, $post_id );

	if ( false !== $pre_url ) {
		return $pre_url;
	}

	$parsed_url = wp_parse_url( get_permalink( $post_id ) );
	$structure = get_option( 'permalink_structure' );
	if ( empty( $structure ) || ! empty( $parsed_url['query'] ) || is_post_type_hierarchical( get_post_type( $post_id ) ) ) {
		$amp_url = add_query_arg( AMP_QUERY_VAR, '', get_permalink( $post_id ) );
	} else {
		$amp_url = trailingslashit( get_permalink( $post_id ) ) . user_trailingslashit( AMP_QUERY_VAR, 'single_amp' );
	}

	/**
	 * Filters AMP permalink.
	 *
	 * @since 0.2
	 *
	 * @param false $amp_url AMP URL.
	 * @param int   $post_id Post ID.
	 */
	return apply_filters( 'amp_get_permalink', $amp_url, $post_id );
}

/**
 * Determine whether a given post supports AMP.
 *
 * @since 0.1
 * @since 0.6 Returns false when post has meta to disable AMP or when page is homepage or page for posts.
 * @see   AMP_Post_Type_Support::get_support_errors()
 *
 * @param WP_Post $post Post.
 *
 * @return bool Whether the post supports AMP.
 */
function post_supports_amp( $post ) {
	return 0 === count( AMP_Post_Type_Support::get_support_errors( $post ) );
}

/**
 * Are we currently on an AMP URL?
 *
 * Note: will always return `false` if called before the `parse_query` hook.
 */
function is_amp_endpoint() {
	if ( 0 === did_action( 'parse_query' ) ) {
		_doing_it_wrong( __FUNCTION__, sprintf( esc_html__( "is_amp_endpoint() was called before the 'parse_query' hook was called. This function will always return 'false' before the 'parse_query' hook is called.", 'amp' ) ), '0.4.2' );
	}

	return false !== get_query_var( AMP_QUERY_VAR, false );
}

function amp_get_asset_url( $file ) {
	return plugins_url( sprintf( 'assets/%s', $file ), AMP__FILE__ );
}<|MERGE_RESOLUTION|>--- conflicted
+++ resolved
@@ -1,22 +1,13 @@
 <?php
 
 /**
-<<<<<<< HEAD
- * Retrieves the full AMP-specific permalink for the current post or post ID.
- *
- * @since 0.2
- *
- * @param int $post_id
- *
- * @return string
-=======
- * Get AMP permalink.
+ * Retrieves the full AMP-specific permalink for the given post ID.
  *
  * @since 0.1
  *
  * @param int $post_id Post ID.
+ *
  * @return string AMP permalink.
->>>>>>> edd7a40e
  */
 function amp_get_permalink( $post_id ) {
 
