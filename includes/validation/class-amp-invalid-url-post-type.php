--- conflicted
+++ resolved
@@ -218,15 +218,9 @@
 			AMP__VERSION
 		);
 		wp_enqueue_script(
-<<<<<<< HEAD
 			'amp-validation-detail-toggle',
 			amp_get_asset_url( 'js/amp-validation-detail-toggle-compiled.js' ),
-			array(),
-=======
-			'amp-validation-error-detail-toggle',
-			amp_get_asset_url( 'js/amp-validation-error-detail-toggle-compiled.js' ),
 			array( 'amp-validation-tooltips' ),
->>>>>>> 5f156049
 			AMP__VERSION,
 			true
 		);
