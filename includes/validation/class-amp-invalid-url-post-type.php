--- conflicted
+++ resolved
@@ -227,13 +227,7 @@
 		wp_localize_script(
 			'amp-validation-error-detail-toggle',
 			'ampValidationI18n',
-<<<<<<< HEAD
-			array(
-				'btnAriaLabel' => __( 'Toggle all', 'amp' ),
-			)
-=======
-			array( 'btnAriaLabel' => esc_attr__( 'Toggle all sources', 'amp' ) )
->>>>>>> 4c005951
+			array( 'btnAriaLabel' => esc_attr__( 'Toggle all', 'amp' ) )
 		);
 	}
 
