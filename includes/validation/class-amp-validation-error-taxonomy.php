<?php
/**
 * Class AMP_Validation_Error_Taxonomy
 *
 * @package AMP
 */

/**
 * Class AMP_Validation_Error_Taxonomy
 *
 * @since 1.0
 */
class AMP_Validation_Error_Taxonomy {

	/**
	 * The slug of the taxonomy to store AMP errors.
	 *
	 * @var string
	 */
	const TAXONOMY_SLUG = 'amp_validation_error';

	/**
	 * Acknowledged validation error bit mask.
	 *
	 * @var int
	 */
	const ACKNOWLEDGED_VALIDATION_ERROR_BIT_MASK = 2; // === 0b10.

	/**
	 * Accepted validation error bit mask.
	 *
	 * @var int
	 */
	const ACCEPTED_VALIDATION_ERROR_BIT_MASK = 1; // === 0b01.

	/**
	 * Term group for new validation_error terms which are rejected (not auto-accepted).
	 *
	 * @var int
	 */
	const VALIDATION_ERROR_NEW_REJECTED_STATUS = 0; // == 0b00 == ^ACKNOWLEDGED_VALIDATION_ERROR_BIT_MASK | ^ACCEPTED_VALIDATION_ERROR_BIT_MASK.

	/**
	 * Term group for new validation_error terms which are auto-accepted.
	 *
	 * @var int
	 */
	const VALIDATION_ERROR_NEW_ACCEPTED_STATUS = 1; // == 0b01 == ^ACKNOWLEDGED_VALIDATION_ERROR_BIT_MASK | ACCEPTED_VALIDATION_ERROR_BIT_MASK.

	/**
	 * Term group for validation_error terms that the accepts and thus can be sanitized and does not disable AMP.
	 *
	 * @var int
	 */
	const VALIDATION_ERROR_ACK_ACCEPTED_STATUS = 3; // == 0b11 == ACKNOWLEDGED_VALIDATION_ERROR_BIT_MASK | ACCEPTED_VALIDATION_ERROR_BIT_MASK.

	/**
	 * Term group for validation_error terms that the user flags as being blockers to enabling AMP.
	 *
	 * @var int
	 */
	const VALIDATION_ERROR_ACK_REJECTED_STATUS = 2; // == 0b10 == ACKNOWLEDGED_VALIDATION_ERROR_BIT_MASK | ^ACCEPTED_VALIDATION_ERROR_BIT_MASK.

	/**
	 * Action name for ignoring a validation error.
	 *
	 * @var string
	 */
	const VALIDATION_ERROR_ACCEPT_ACTION = 'amp_validation_error_accept';

	/**
	 * Action name for rejecting a validation error.
	 *
	 * @var string
	 */
	const VALIDATION_ERROR_REJECT_ACTION = 'amp_validation_error_reject';

	/**
	 * Action name for clearing empty validation error terms.
	 *
	 * @var string
	 */
	const VALIDATION_ERROR_CLEAR_EMPTY_ACTION = 'amp_validation_error_terms_clear_empty';

	/**
	 * Query var used when filtering by validation error status or passing updates.
	 *
	 * @var string
	 */
	const VALIDATION_ERROR_STATUS_QUERY_VAR = 'amp_validation_error_status';

	/**
	 * Query var used when filtering for the validation error type.
	 *
	 * @var string
	 */
	const VALIDATION_ERROR_TYPE_QUERY_VAR = 'amp_validation_error_type';

	/**
	 * Query var used for ordering list by error code.
	 *
	 * @var string
	 */
	const VALIDATION_DETAILS_ERROR_CODE_QUERY_VAR = 'amp_validation_code';

	/**
	 * Query var used to indicate how many terms were deleted.
	 *
	 * @var string
	 */
	const VALIDATION_ERRORS_CLEARED_QUERY_VAR = 'amp_validation_errors_cleared';

	/**
	 * The <option> value to not filter at all, like for 'All Statuses'.
	 *
	 * This is also used in WP_List_Table, like for the 'Bulk Actions' option.
	 * When this is present, this ensures that this isn't filtered.
	 *
	 * @var int
	 */
	const NO_FILTER_VALUE = '';

	/**
	 * Validation code for an invalid element.
	 *
	 * @var string
	 */
	const INVALID_ELEMENT_CODE = 'invalid_element';

	/**
	 * Validation code for an invalid attribute.
	 *
	 * @var string
	 */
	const INVALID_ATTRIBUTE_CODE = 'invalid_attribute';

	/**
	 * The 'type' of error for invalid HTML elements, like <frame>.
	 *
	 * These usually have the 'code' of 'invalid_element'.
	 * Except for 'invalid_element' errors for a <script>, which have the JS_ERROR_TYPE.
	 * This allows filtering by type in the taxonomy page, like displaying only HTML element errors, or only CSS errors.
	 *
	 * @var string
	 */
	const HTML_ELEMENT_ERROR_TYPE = 'html_element_error';

	/**
	 * The 'type' of error for invalid HTML attributes.
	 *
	 * These usually have the 'code' of 'invalid_attribute'.
	 * Banned attributes include i-amp-*.
	 * But on* attributes, like onclick, have the JS_ERROR_TYPE.
	 *
	 * @var string
	 */
	const HTML_ATTRIBUTE_ERROR_TYPE = 'html_attribute_error';

	/**
	 * The 'type' of error that applies to the error 'code' of 'invalid_element' when the node is a <script>.
	 * This applies both when enqueuing a script, and when a <script> is echoed directly.
	 *
	 * @var string
	 */
	const JS_ERROR_TYPE = 'js_error';

	/**
	 * The 'type' of all CSS errors, no matter what the 'code'.
	 *
	 * @var string
	 */
	const CSS_ERROR_TYPE = 'css_error';

	/**
	 * The key for removed elements.
	 *
	 * @var string
	 */
	const REMOVED_ELEMENTS = 'removed_elements';

	/**
	 * The key for found elements and attributes.
	 *
	 * @var string
	 */
	const FOUND_ELEMENTS_AND_ATTRIBUTES = 'found_elements_and_attributes';

	/**
	 * The key for removed attributes.
	 *
	 * @var string
	 */
	const REMOVED_ATTRIBUTES = 'removed_attributes';

	/**
	 * The key in the response for the sources that have invalid output.
	 *
	 * @var string
	 */
	const SOURCES_INVALID_OUTPUT = 'sources_with_invalid_output';

	/**
	 * The key for removed sources.
	 *
	 * @var string
	 */
	const REMOVED_SOURCES = 'removed_sources';

	/**
	 * The key for the error status.
	 *
	 * @var string
	 */
	const ERROR_STATUS = 'error_status';

	/**
	 * Whether the terms_clauses filter should apply to a term query for validation errors to limit to a given status.
	 *
	 * This is set to false when calling wp_count_terms() for the admin menu and for the views.
	 *
	 * @see AMP_Validation_Manager::get_validation_error_count()
	 * @var bool
	 */
	protected static $should_filter_terms_clauses_for_error_validation_status;

	/**
	 * Registers the taxonomy to store the validation errors.
	 *
	 * @return void
	 */
	public static function register() {

		register_taxonomy( self::TAXONOMY_SLUG, AMP_Invalid_URL_Post_Type::POST_TYPE_SLUG, array(
			'labels'             => array(
				'name'                  => _x( 'AMP Validation Error Index', 'taxonomy general name', 'amp' ),
				'singular_name'         => _x( 'AMP Validation Error', 'taxonomy singular name', 'amp' ),
				'search_items'          => __( 'Search AMP Validation Errors', 'amp' ),
				'all_items'             => __( 'All AMP Validation Errors', 'amp' ),
				'edit_item'             => __( 'Edit AMP Validation Error', 'amp' ),
				'update_item'           => __( 'Update AMP Validation Error', 'amp' ),
				'menu_name'             => __( 'Error Index', 'amp' ),
				'back_to_items'         => __( 'Back to AMP Validation Errors', 'amp' ),
				'popular_items'         => __( 'Frequent Validation Errors', 'amp' ),
				'view_item'             => __( 'View Validation Error', 'amp' ),
				'add_new_item'          => __( 'Add New Validation Error', 'amp' ), // Makes no sense.
				'new_item_name'         => __( 'New Validation Error Hash', 'amp' ), // Makes no sense.
				'not_found'             => __( 'No validation errors found.', 'amp' ),
				'no_terms'              => __( 'Validation Error', 'amp' ),
				'items_list_navigation' => __( 'Validation errors navigation', 'amp' ),
				'items_list'            => __( 'Validation errors list', 'amp' ),
				/* translators: Tab heading when selecting from the most used terms */
				'most_used'             => __( 'Most Used Validation Errors', 'amp' ),
			),
			'public'             => false,
			'show_ui'            => true, // @todo False because we need a custom UI.
			'show_tagcloud'      => false,
			'show_in_quick_edit' => false,
			'hierarchical'       => false, // Or true? Code could be the parent term?
			'show_in_menu'       => ( self::should_show_in_menu() || AMP_Invalid_URL_Post_Type::should_show_in_menu() ),
			'meta_box_cb'        => false, // See print_validation_errors_meta_box().
			'capabilities'       => array(
				'assign_terms' => 'do_not_allow',
				'edit_terms'   => 'do_not_allow',
				// Note that delete_terms is needed so the checkbox (cb) table column will work.
			),
		) );

		if ( is_admin() ) {
			self::add_admin_hooks();
		}

		self::accept_validation_errors( AMP_Core_Theme_Sanitizer::get_acceptable_errors( get_template() ) );
	}

	/**
	 * Determine whether the admin menu item should be included.
	 *
	 * @return bool Whether to show in menu.
	 */
	public static function should_show_in_menu() {
		global $pagenow;
		if ( current_theme_supports( 'amp' ) ) {
			return true;
		}
		return ( 'edit-tags.php' === $pagenow && ( isset( $_GET['taxonomy'] ) && self::TAXONOMY_SLUG === $_GET['taxonomy'] ) ); // WPCS: CSRF OK.
	}

	/**
	 * Get amp_validation_error taxonomy term by slug or error properties.
	 *
	 * @since 1.0
	 * @see get_term_by()
	 *
	 * @param string|array $error Slug for term or array of term data.
	 * @return WP_Term|false Queried term or false if no match.
	 */
	public static function get_term( $error ) {
		$slug = null;
		if ( is_string( $error ) ) {
			$slug = $error;
		} elseif ( is_array( $error ) ) {
			$term_data = self::prepare_validation_error_taxonomy_term( $error );
			$slug      = $term_data['slug'];
		}
		if ( ! $slug ) {
			_doing_it_wrong( __METHOD__, esc_html__( 'Method must be passed a term slug (string) or error attributes (array).', 'amp' ), '1.0' );
			return false;
		}

		return get_term_by( 'slug', $slug, self::TAXONOMY_SLUG );
	}

	/**
	 * Delete all amp_validation_error terms that have zero counts (no amp_invalid_url posts associated with them).
	 *
	 * @since 1.0
	 *
	 * @return int Count of terms that were deleted.
	 */
	public static function delete_empty_terms() {
		global $wpdb;
		$empty_term_ids = $wpdb->get_col(
			$wpdb->prepare( "SELECT term_id FROM $wpdb->term_taxonomy WHERE taxonomy = %s AND count = 0", self::TAXONOMY_SLUG )
		);

		if ( empty( $empty_term_ids ) ) {
			return 0;
		}

		// Make sure the term counts are still accurate.
		wp_update_term_count_now( $empty_term_ids, self::TAXONOMY_SLUG );

		$deleted_count = 0;
		foreach ( $empty_term_ids as $term_id ) {
			$term = get_term( (int) $term_id, self::TAXONOMY_SLUG );

			// Skip if the term count was not actually 0.
			if ( ! $term || 0 !== $term->count ) {
				continue;
			}

			if ( true === wp_delete_term( $term->term_id, self::TAXONOMY_SLUG ) ) {
				$deleted_count++;
			}
		}
		return $deleted_count;
	}

	/**
	 * Sanitize term status(es).
	 *
	 * @param int|int[]|string $status One or more statuses (including comma-delimited string).
	 * @param array            $options {
	 *     Options.
	 *
	 *     @type bool $multiple Multiple, whether to extract more than one. Default false.
	 * }
	 * @return int|int[]|null Returns an integer unless the multiple option is passed. Null if invalid.
	 */
	public static function sanitize_term_status( $status, $options = array() ) {
		$multiple = ! empty( $options['multiple'] );

		if ( is_string( $status ) ) {
			$statuses = wp_parse_id_list( $status );
		} else {
			$statuses = array_map( 'absint', (array) $status );
		}

		$statuses = array_intersect(
			array(
				self::VALIDATION_ERROR_NEW_REJECTED_STATUS,
				self::VALIDATION_ERROR_NEW_ACCEPTED_STATUS,
				self::VALIDATION_ERROR_ACK_ACCEPTED_STATUS,
				self::VALIDATION_ERROR_ACK_REJECTED_STATUS,
			),
			$statuses
		);
		$statuses = array_values( array_unique( $statuses ) );

		if ( ! $multiple ) {
			return array_shift( $statuses );
		} else {
			return $statuses;
		}
	}

	/**
	 * Prepare term_group IN condition for SQL WHERE clause.
	 *
	 * @param int[] $groups Term groups.
	 * @return string SQL.
	 */
	public static function prepare_term_group_in_sql( $groups ) {
		global $wpdb;
		return $wpdb->prepare(
			'IN ( ' . implode( ', ', array_fill( 0, count( $groups ), '%d' ) ) . ' )',
			$groups
		);
	}

	/**
	 * Prepare a validation error for lookup or insertion as taxonomy term.
	 *
	 * @param array $error Validation error.
	 * @return array Term fields.
	 */
	public static function prepare_validation_error_taxonomy_term( $error ) {
		unset( $error['sources'] );
		ksort( $error );
		$description = wp_json_encode( $error );
		$term_slug   = md5( $description );
		return array(
			'slug'        => $term_slug,
			'name'        => $term_slug,
			'description' => $description,
		);
	}

	/**
	 * Determine whether a validation error should be sanitized.
	 *
	 * @param array $error Validation error.
	 *
	 * @return bool Whether error should be sanitized.
	 */
	public static function is_validation_error_sanitized( $error ) {
		$sanitization = self::get_validation_error_sanitization( $error );
		return (
			self::VALIDATION_ERROR_ACK_ACCEPTED_STATUS === $sanitization['status']
			||
			self::VALIDATION_ERROR_NEW_ACCEPTED_STATUS === $sanitization['status']
		);
	}

	/**
	 * Get the validation error sanitization.
	 *
	 * @param array $error Validation error.
	 *
	 * @return array {
	 *     Validation error sanitization.
	 *
	 *     @type int          $status      Validation status (0=VALIDATION_ERROR_NEW_STATUS, 1=VALIDATION_ERROR_ACCEPTED_STATUS, 2=VALIDATION_ERROR_REJECTED_STATUS).
	 *     @type int          $term_status The initial validation status prior to being overridden by previewing, option, or filter.
	 *     @type false|string $forced      If and how the status is overridden from its initial term status.
	 * }
	 */
	public static function get_validation_error_sanitization( $error ) {
		$term_data = self::prepare_validation_error_taxonomy_term( $error );
		$term      = self::get_term( $term_data['slug'] );
		$statuses  = array(
			self::VALIDATION_ERROR_NEW_REJECTED_STATUS,
			self::VALIDATION_ERROR_NEW_ACCEPTED_STATUS,
			self::VALIDATION_ERROR_ACK_ACCEPTED_STATUS,
			self::VALIDATION_ERROR_ACK_REJECTED_STATUS,
		);
		if ( ! empty( $term ) && in_array( $term->term_group, $statuses, true ) ) {
			$term_status = $term->term_group;
		} else {
			$term_status = AMP_Validation_Manager::is_sanitization_auto_accepted() ? self::VALIDATION_ERROR_NEW_ACCEPTED_STATUS : self::VALIDATION_ERROR_NEW_REJECTED_STATUS;
		}

		$forced = false;
		$status = $term_status;

		// See note in AMP_Validation_Manager::add_validation_error_sourcing() for why amp_validation_error_sanitized filter isn't used.
		if ( isset( AMP_Validation_Manager::$validation_error_status_overrides[ $term_data['slug'] ] ) ) {
			$status = AMP_Validation_Manager::$validation_error_status_overrides[ $term_data['slug'] ];
			$forced = 'with_preview';
		}

		/**
		 * Filters whether the validation error should be sanitized.
		 *
		 * Returning true this indicates that the validation error is acceptable
		 * and should not be considered a blocker to render AMP. Returning null
		 * means that the default status should be used.
		 *
		 * Note that the $node is not passed here to ensure that the filter can be
		 * applied on validation errors that have been stored. Likewise, the $sources
		 * are also omitted because these are only available during an explicit
		 * validation request and so they are not suitable for plugins to vary
		 * sanitization by.
		 *
		 * @since 1.0
		 *
		 * @param null|bool $sanitized Whether sanitized; this is initially null, and changing it to bool causes the validation error to be forced.
		 * @param array $error Validation error being sanitized.
		 */
		$sanitized = apply_filters( 'amp_validation_error_sanitized', null, $error );

		if ( null !== $sanitized ) {
			$forced = 'with_filter';
			$status = $sanitized ? self::VALIDATION_ERROR_ACK_ACCEPTED_STATUS : self::VALIDATION_ERROR_ACK_REJECTED_STATUS;
		}

		return compact( 'status', 'forced', 'term_status' );
	}

	/**
	 * Automatically (forcibly) accept validation errors that arise.
	 *
	 * @since 1.0
	 * @see AMP_Core_Theme_Sanitizer::get_acceptable_errors()
	 *
	 * @param array|true $acceptable_errors Acceptable validation errors, where keys are codes and values are either `true` or sparse array to check as subset. If just true, then all validation errors are accepted.
	 */
	public static function accept_validation_errors( $acceptable_errors ) {
		if ( empty( $acceptable_errors ) ) {
			return;
		}
		add_filter( 'amp_validation_error_sanitized', function( $sanitized, $error ) use ( $acceptable_errors ) {
			if ( true === $acceptable_errors ) {
				return true;
			}

			if ( isset( $acceptable_errors[ $error['code'] ] ) ) {
				if ( true === $acceptable_errors[ $error['code'] ] ) {
					return true;
				}
				foreach ( $acceptable_errors[ $error['code'] ] as $acceptable_error_props ) {
					if ( AMP_Validation_Error_Taxonomy::is_array_subset( $error, $acceptable_error_props ) ) {
						return true;
					}
				}
			}
			return $sanitized;
		}, 10, 2 );
	}

	/**
	 * Check if one array is a sparse subset of another array.
	 *
	 * @param array $superset Superset array.
	 * @param array $subset   Subset array.
	 *
	 * @return bool Whether subset is contained in superset.
	 */
	public static function is_array_subset( $superset, $subset ) {
		foreach ( $subset as $key => $subset_value ) {
			if ( ! isset( $superset[ $key ] ) || gettype( $subset_value ) !== gettype( $superset[ $key ] ) ) {
				return false;
			}
			if ( is_array( $subset_value ) ) {
				if ( ! self::is_array_subset( $superset[ $key ], $subset_value ) ) {
					return false;
				}
			} elseif ( $superset[ $key ] !== $subset_value ) {
				return false;
			}
		}
		return true;
	}

	/**
	 * Get the count of validation error terms, optionally restricted by term group (e.g. accepted or rejected).
	 *
	 * @param array $args  {
	 *    Args passed into wp_count_terms().
	 *
	 *     @type int|int[]|string $group        Term group(s), including comma-separated ID list.
	 * }
	 * @return int Term count.
	 */
	public static function get_validation_error_count( $args = array() ) {
		$args = array_merge(
			array(
				'group' => null,
			),
			$args
		);

		$groups = null;
		if ( isset( $args['group'] ) ) {
			$groups = self::sanitize_term_status( $args['group'], array( 'multiple' => true ) );
		}

		$filter = function( $clauses ) use ( $groups ) {
			$clauses['where'] .= ' AND t.term_group ' . AMP_Validation_Error_Taxonomy::prepare_term_group_in_sql( $groups );
			return $clauses;
		};
		if ( isset( $args['group'] ) ) {
			add_filter( 'terms_clauses', $filter );
		}
		self::$should_filter_terms_clauses_for_error_validation_status = false;
		$term_count = wp_count_terms( self::TAXONOMY_SLUG, $args );
		self::$should_filter_terms_clauses_for_error_validation_status = true;
		if ( isset( $args['group'] ) ) {
			remove_filter( 'terms_clauses', $filter );
		}
		return (int) $term_count;
	}

	/**
	 * Add support for querying posts by amp_validation_error_status and by error type.
	 *
	 * Add recognition of amp_validation_error_status query var for amp_invalid_url post queries.
	 * Also, conditionally filter for error type, like js_error or css_error.
	 *
	 * @see WP_Tax_Query::get_sql_for_clause()
	 *
	 * @param string   $where SQL WHERE clause.
	 * @param WP_Query $query Query.
	 * @return string Modified WHERE clause.
	 */
	public static function filter_posts_where_for_validation_error_status( $where, WP_Query $query ) {
		global $wpdb;

		// If the post type is not correct, return the $where clause unchanged.
		if ( ! in_array( AMP_Invalid_URL_Post_Type::POST_TYPE_SLUG, (array) $query->get( 'post_type' ), true ) ) {
			return $where;
		}

		$error_statuses = array();
		if ( false !== $query->get( self::VALIDATION_ERROR_STATUS_QUERY_VAR, false ) ) {
			$error_statuses = self::sanitize_term_status( $query->get( self::VALIDATION_ERROR_STATUS_QUERY_VAR ), array( 'multiple' => true ) );
		}
		$error_type = sanitize_key( $query->get( self::VALIDATION_ERROR_TYPE_QUERY_VAR ) );

		/*
		 * Selecting the 'All Statuses' <option> sends a value of '' to indicate that this should not filter.
		 */
		$is_error_status_present = ! empty( $error_statuses );
		$is_error_type_present   = in_array( $error_type, self::get_error_types(), true );

		// If neither the error status nor the type is present, there is no need to filter the $where clause.
		if ( ! $is_error_status_present && ! $is_error_type_present ) {
			return $where;
		}

		$sql_select = $wpdb->prepare(
			"
				SELECT 1
				FROM $wpdb->term_relationships
				INNER JOIN $wpdb->term_taxonomy ON $wpdb->term_taxonomy.term_taxonomy_id = $wpdb->term_relationships.term_taxonomy_id
				INNER JOIN $wpdb->terms ON $wpdb->terms.term_id = $wpdb->term_taxonomy.term_id
				WHERE
					$wpdb->term_taxonomy.taxonomy = %s
					AND
					$wpdb->term_relationships.object_id = $wpdb->posts.ID
			",
			self::TAXONOMY_SLUG
		);

		if ( $is_error_status_present ) {
			$sql_select .= " AND $wpdb->terms.term_group " . self::prepare_term_group_in_sql( $error_statuses );
		}

		if ( $is_error_type_present ) {
			$sql_select .= $wpdb->prepare(
				" AND $wpdb->term_taxonomy.description LIKE %s ",
				'%"type":"' . $wpdb->esc_like( $error_type ) . '"%'
			);
		}

		$sql_select .= ' LIMIT 1 ';

		$where .= " AND ( $sql_select ) ";

		return $where;
	}

	/**
	 * Gets the AMP validation response.
	 *
	 * Returns the current validation errors the sanitizers found in rendering the page.
	 *
	 * @param array $validation_errors Validation errors.
	 * @return array The AMP validity of the markup.
	 */
	public static function summarize_validation_errors( $validation_errors ) {
		$results            = array();
		$removed_elements   = array();
		$removed_attributes = array();
		$invalid_sources    = array();
		foreach ( $validation_errors as $validation_error ) {
			$code = isset( $validation_error['code'] ) ? $validation_error['code'] : null;

			if ( self::INVALID_ELEMENT_CODE === $code ) {
				if ( ! isset( $removed_elements[ $validation_error['node_name'] ] ) ) {
					$removed_elements[ $validation_error['node_name'] ] = 0;
				}
				$removed_elements[ $validation_error['node_name'] ] += 1;
			} elseif ( self::INVALID_ATTRIBUTE_CODE === $code ) {
				if ( ! isset( $removed_attributes[ $validation_error['node_name'] ] ) ) {
					$removed_attributes[ $validation_error['node_name'] ] = 0;
				}
				$removed_attributes[ $validation_error['node_name'] ] += 1;
			}

			if ( ! empty( $validation_error['sources'] ) ) {
				$source = array_shift( $validation_error['sources'] );

				if ( isset( $source['type'], $source['name'] ) ) {
					$invalid_sources[ $source['type'] ][] = $source['name'];
				}
			}
		}

		$results = array_merge(
			array(
				self::SOURCES_INVALID_OUTPUT => $invalid_sources,
			),
			compact(
				'removed_elements',
				'removed_attributes'
			),
			$results
		);

		return $results;
	}

	/**
	 * Add admin hooks.
	 */
	public static function add_admin_hooks() {
		add_filter( 'redirect_term_location', array( __CLASS__, 'add_term_filter_query_var' ), 10, 2 );
		add_action( 'load-edit-tags.php', array( __CLASS__, 'add_group_terms_clauses_filter' ) );
		add_action( 'load-edit-tags.php', array( __CLASS__, 'add_error_type_clauses_filter' ) );
		add_action( 'load-edit-tags.php', array( __CLASS__, 'add_order_clauses_from_description_json' ) );
		add_action( sprintf( 'after-%s-table', self::TAXONOMY_SLUG ), array( __CLASS__, 'render_taxonomy_filters' ) );
		add_action( sprintf( 'after-%s-table', self::TAXONOMY_SLUG ), array( __CLASS__, 'render_link_to_invalid_urls_screen' ) );
		add_action( 'load-edit-tags.php', function() {
			add_filter( 'user_has_cap', array( __CLASS__, 'filter_user_has_cap_for_hiding_term_list_table_checkbox' ), 10, 3 );
		} );
		add_filter( 'terms_clauses', array( __CLASS__, 'filter_terms_clauses_for_description_search' ), 10, 3 );
		add_action( 'admin_notices', array( __CLASS__, 'add_admin_notices' ) );
		add_filter( 'tag_row_actions', array( __CLASS__, 'filter_tag_row_actions' ), 10, 2 );
		if ( get_taxonomy( self::TAXONOMY_SLUG )->show_in_menu ) {
			add_action( 'admin_menu', array( __CLASS__, 'add_admin_menu_validation_error_item' ) );
		}
		add_filter( 'manage_' . self::TAXONOMY_SLUG . '_custom_column', array( __CLASS__, 'filter_manage_custom_columns' ), 10, 3 );
		add_filter( 'posts_where', array( __CLASS__, 'filter_posts_where_for_validation_error_status' ), 10, 2 );
		add_filter( 'handle_bulk_actions-edit-' . self::TAXONOMY_SLUG, array( __CLASS__, 'handle_validation_error_update' ), 10, 3 );
		add_action( 'load-edit-tags.php', array( __CLASS__, 'handle_inline_edit_request' ) );
<<<<<<< HEAD
		add_action( 'load-edit-tags.php', array( __CLASS__, 'handle_clear_empty_terms_request' ) );
=======
		add_action( 'load-edit.php', array( __CLASS__, 'handle_inline_edit_request' ) );
>>>>>>> 377995fb

		// Prevent query vars from persisting after redirect.
		add_filter( 'removable_query_args', function( $query_vars ) {
			$query_vars[] = 'amp_actioned';
			$query_vars[] = 'amp_actioned_count';
			$query_vars[] = 'amp_validation_errors_not_deleted';
			$query_vars[] = AMP_Validation_Error_Taxonomy::VALIDATION_ERRORS_CLEARED_QUERY_VAR;
			return $query_vars;
		} );

		// Add recognition of amp_validation_error_status and type query vars (which will only apply in admin since post type is not publicly_queryable).
		add_filter( 'query_vars', function( $query_vars ) {
			$query_vars[] = AMP_Validation_Error_Taxonomy::VALIDATION_ERROR_STATUS_QUERY_VAR;
			$query_vars[] = AMP_Validation_Error_Taxonomy::VALIDATION_ERROR_TYPE_QUERY_VAR;
			return $query_vars;
		} );

		// Default ordering terms by ID descending so that new terms appear at the top.
		add_filter( 'get_terms_defaults', function( $args, $taxonomies ) {
			if ( array( AMP_Validation_Error_Taxonomy::TAXONOMY_SLUG ) === $taxonomies ) {
				$args['orderby'] = 'term_id';
				$args['order']   = 'DESC';
			}
			return $args;
		}, 10, 2 );

		// Add bulk actions.
		add_filter( 'bulk_actions-edit-' . self::TAXONOMY_SLUG, function( $bulk_actions ) {
			unset( $bulk_actions['delete'] );
			$bulk_actions[ AMP_Validation_Error_Taxonomy::VALIDATION_ERROR_ACCEPT_ACTION ] = __( 'Accept', 'amp' );
			$bulk_actions[ AMP_Validation_Error_Taxonomy::VALIDATION_ERROR_REJECT_ACTION ] = __( 'Reject', 'amp' );
			return $bulk_actions;
		} );

		// Override the columns displayed for the validation error terms.
		add_filter( 'manage_edit-' . self::TAXONOMY_SLUG . '_columns', function( $old_columns ) {
			return array(
				'cb'               => $old_columns['cb'],
				'error'            => __( 'Error', 'amp' ),
				'status'           => __( 'Status', 'amp' ),
				'details'          => __( 'Details', 'amp' ),
				'error_type'       => __( 'Type', 'amp' ),
				'created_date_gmt' => __( 'Last Seen', 'amp' ),
				'posts'            => __( 'Found URLs', 'amp' ),
			);
		} );

		// Let the created date column sort by term ID.
		add_filter( 'manage_edit-' . self::TAXONOMY_SLUG . '_sortable_columns', function( $sortable_columns ) {
			$sortable_columns['created_date_gmt'] = 'term_id';
			$sortable_columns['error_type']       = AMP_Validation_Error_Taxonomy::VALIDATION_ERROR_TYPE_QUERY_VAR;
			$sortable_columns['error']            = AMP_Validation_Error_Taxonomy::VALIDATION_DETAILS_ERROR_CODE_QUERY_VAR;
			return $sortable_columns;
		} );

		// Hide empty term addition form.
		add_action( 'admin_enqueue_scripts', function() {
			if ( AMP_Validation_Error_Taxonomy::TAXONOMY_SLUG === get_current_screen()->taxonomy ) {
				wp_enqueue_style(
					'amp-validation-error-taxonomy',
					amp_get_asset_url( 'css/amp-validation-error-taxonomy.css' ),
					array( 'common' ),
					AMP__VERSION
				);

				wp_enqueue_script(
					'amp-validation-error-detail-toggle',
					amp_get_asset_url( 'js/amp-validation-error-detail-toggle-compiled.js' ),
					array(),
					AMP__VERSION,
					true
				);

				wp_localize_script(
					'amp-validation-error-detail-toggle',
					'ampValidationI18n',
					array( 'btnAriaLabel' => esc_attr__( 'Toggle all details', 'amp' ) )
				);
			}
		} );

		// Make sure parent menu item is expanded when visiting the taxonomy term page.
		add_filter( 'parent_file', function( $parent_file ) {
			if ( get_current_screen()->taxonomy === AMP_Validation_Error_Taxonomy::TAXONOMY_SLUG ) {
				$parent_file = AMP_Options_Manager::OPTION_NAME;
			}
			return $parent_file;
		}, 10, 2 );

		// Replace the primary column to be error instead of the removed name column..
		add_filter( 'list_table_primary_column', function( $primary_column ) {
			if ( get_current_screen() && AMP_Validation_Error_Taxonomy::TAXONOMY_SLUG === get_current_screen()->taxonomy ) {
				$primary_column = 'error';
			}
			return $primary_column;
		} );
	}

	/**
	 * Filter the term redirect URL, to possibly add query vars to filter by term status or type.
	 *
	 * On clicking the 'Filter' button on the 'AMP Validation Errors' taxonomy page,
	 * edit-tags.php processes the POST request that this submits.
	 * Then, it redirects to a URL to display the page again.
	 * This filter callback looks for a value for VALIDATION_ERROR_TYPE_QUERY_VAR in the $_POST request.
	 * That means that the user filtered by error type, like 'js_error'.
	 * It then passes that value to the redirect URL as a query var,
	 * So that the taxonomy page will be filtered for that error type.
	 *
	 * @see AMP_Validation_Error_Taxonomy::add_error_type_clauses_filter() for the filtering of the 'where' clause, based on the query vars.
	 * @param string      $url The $url to redirect to.
	 * @param WP_Taxonomy $tax The WP_Taxonomy object.
	 * @return string The filtered URL.
	 */
	public static function add_term_filter_query_var( $url, $tax ) {
		if (
			self::TAXONOMY_SLUG !== $tax->name
			||
			! isset( $_POST['post_type'] ) // WPCS: CSRF OK.
			||
			AMP_Invalid_URL_Post_Type::POST_TYPE_SLUG !== $_POST['post_type'] // WPCS: CSRF OK.
		) {
			return $url;
		}

		// If the error type query var is valid, pass it along in the redirect $url.
		if (
			isset( $_POST[ self::VALIDATION_ERROR_TYPE_QUERY_VAR ] ) // WPCS: CSRF OK.
			&&
			in_array(
				$_POST[ self::VALIDATION_ERROR_TYPE_QUERY_VAR ], // WPCS: CSRF OK.
				array_merge( self::get_error_types(), array( strval( self::NO_FILTER_VALUE ) ) ),
				true
			)
		) {
			$url = add_query_arg(
				self::VALIDATION_ERROR_TYPE_QUERY_VAR,
				sanitize_key( wp_unslash( $_POST[ self::VALIDATION_ERROR_TYPE_QUERY_VAR ] ) ), // WPCS: CSRF OK.
				$url
			);
		}

		// If the error status query var is valid, pass it along in the redirect $url.
		$groups = array();
		if ( isset( $_POST[ self::VALIDATION_ERROR_STATUS_QUERY_VAR ] ) ) { // WPCS: CSRF OK.
			$groups = self::sanitize_term_status( wp_unslash( $_POST[ self::VALIDATION_ERROR_STATUS_QUERY_VAR ] ), array( 'multiple' => true ) ); // WPCS: CSRF OK.
		}
		if ( ! empty( $groups ) ) {
			$url = add_query_arg(
				array( self::VALIDATION_ERROR_STATUS_QUERY_VAR => $groups ),
				$url
			);
		}

		return $url;
	}

	/**
	 * Filter amp_validation_error term query by term group when requested.
	 */
	public static function add_group_terms_clauses_filter() {
		if ( self::TAXONOMY_SLUG !== get_current_screen()->taxonomy || ! isset( $_GET[ self::VALIDATION_ERROR_STATUS_QUERY_VAR ] ) ) { // WPCS: CSRF ok.
			return;
		}
		self::$should_filter_terms_clauses_for_error_validation_status = true;
		$groups = self::sanitize_term_status( wp_unslash( $_GET[ self::VALIDATION_ERROR_STATUS_QUERY_VAR ] ), array( 'multiple' => true ) ); // WPCS: CSRF OK.
		if ( empty( $groups ) ) {
			return;
		}
		add_filter( 'terms_clauses', function( $clauses, $taxonomies ) use ( $groups ) {
			global $wpdb;
			if ( AMP_Validation_Error_Taxonomy::TAXONOMY_SLUG === $taxonomies[0] && AMP_Validation_Error_Taxonomy::$should_filter_terms_clauses_for_error_validation_status ) {
				$clauses['where'] .= ' AND t.term_group ' . AMP_Validation_Error_Taxonomy::prepare_term_group_in_sql( $groups );
			}
			return $clauses;
		}, 10, 2 );
	}

	/**
	 * Adds filter for amp_validation_error term query by type, like in the 'AMP Validation Errors' taxonomy page.
	 * Allows viewing only a certain type at a time, like only JS errors.
	 */
	public static function add_error_type_clauses_filter() {
		if ( self::TAXONOMY_SLUG !== get_current_screen()->taxonomy || ! isset( $_GET[ self::VALIDATION_ERROR_TYPE_QUERY_VAR ] ) ) { // WPCS: CSRF ok.
			return;
		}

		$type = sanitize_key( wp_unslash( $_GET[ self::VALIDATION_ERROR_TYPE_QUERY_VAR ] ) ); // WPCS: CSRF ok.
		if ( ! in_array( $type, self::get_error_types(), true ) ) {
			return;
		}

		add_filter( 'terms_clauses', function( $clauses, $taxonomies ) use ( $type ) {
			global $wpdb;
			if ( AMP_Validation_Error_Taxonomy::TAXONOMY_SLUG === $taxonomies[0] ) {
				$clauses['where'] .= $wpdb->prepare( ' AND tt.description LIKE %s', '%"type":"' . $wpdb->esc_like( $type ) . '"%' );
			}
			return $clauses;
		}, 10, 2 );
	}

	/**
	 * If ordering the list by a field in the description JSON, locate the best spot in the JSON string by which to sort
	 * alphabetically.
	 */
	public static function add_order_clauses_from_description_json() {
		if ( self::TAXONOMY_SLUG !== get_current_screen()->taxonomy ) {
			return;
		}

		$sortable_column_vars = array(
			self::VALIDATION_ERROR_TYPE_QUERY_VAR,
			self::VALIDATION_DETAILS_ERROR_CODE_QUERY_VAR,
		);

		if ( ! isset( $_GET['orderby'] ) || ! in_array( $_GET['orderby'], $sortable_column_vars, true ) ) { // WPCS: CSRF ok.
			return;
		}

		add_filter( 'terms_clauses', function( $clauses ) {
			global $wpdb;

			if ( isset( $_GET['order'] ) && 'desc' === $_GET['order'] ) { // WPCS: CSRF ok.
				$clauses['order'] = 'DESC';
			} else {
				$clauses['order'] = 'ASC';
			}

			switch ( $_GET['orderby'] ) { // WPCS: CSRF ok.
				case AMP_Validation_Error_Taxonomy::VALIDATION_ERROR_TYPE_QUERY_VAR:
					$clauses['orderby'] = $wpdb->prepare(
						'ORDER BY SUBSTR(tt.description, LOCATE(%s, tt.description, LOCATE(%s, tt.description)))',
						'"type":"',
						'}' // Start substr search after the first closing bracket to skip the "type" nested in the element_attributes object.
					);
					break;

				case AMP_Validation_Error_Taxonomy::VALIDATION_DETAILS_ERROR_CODE_QUERY_VAR:
					$clauses['orderby'] = $wpdb->prepare(
						'ORDER BY SUBSTR(tt.description, LOCATE(%s, tt.description))',
						'"code":"'
					);
					break;
			}

			return $clauses;
		}, 10, 2 );
	}

	/**
	 * Outputs the taxonomy filter UI for this taxonomy type.
	 *
	 * Similar to what appears on /wp-admin/edit.php for posts and pages,
	 * this outputs <select> elements to choose the error status and type,
	 * and a 'Filter' submit button that filters for them.
	 *
	 * @param string $taxonomy_name The name of the taxonomy.
	 */
	public static function render_taxonomy_filters( $taxonomy_name ) {
		if ( self::TAXONOMY_SLUG !== $taxonomy_name ) {
			return;
		}

		$div_id = 'amp-tax-filter';
		?>
		<div id="<?php echo esc_attr( $div_id ); ?>" class="alignleft actions">
			<?php
			self::render_error_status_filter();
			self::render_error_type_filter();
			submit_button( __( 'Apply Filter', 'amp' ), '', 'filter_action', false, array( 'id' => 'doaction' ) );
			self::render_clear_empty_button();
			?>
		</div>

		<script>
			( function ( $ ) {
				$( function() {
					// Move the filter UI after the 'Bulk Actions' <select>, as it looks like there's no way to do this with only an action.
					$( '#<?php echo $div_id; // WPCS: XSS OK. ?>' ).insertAfter( $( '.tablenav.top .bulkactions' ) );
				} );
			} )( jQuery );
		</script>
		<?php
	}

	/**
	 * On the 'Error Index' screen, renders a link to the 'Invalid URLs' page.
	 *
	 * @see AMP_Invalid_URL_Post_Type::render_link_to_error_index_screen()
	 *
	 * @param string $taxonomy_name The name of the taxonomy.
	 */
	public static function render_link_to_invalid_urls_screen( $taxonomy_name ) {
		if ( self::TAXONOMY_SLUG !== $taxonomy_name ) {
			return;
		}

		$post_type_object = get_post_type_object( AMP_Invalid_URL_Post_Type::POST_TYPE_SLUG );
		if ( ! current_user_can( $post_type_object->cap->edit_posts ) ) {
			return;
		}

		$id = 'link-errors-url';

		printf(
			'<a href="%s" class="page-title-action" id="%s" hidden style="margin-left: 1rem;">%s</a>',
			esc_url( add_query_arg(
				'post_type',
				AMP_Invalid_URL_Post_Type::POST_TYPE_SLUG,
				admin_url( 'edit.php' )
			) ),
			esc_attr( $id ),
			esc_html__( 'View Invalid URLs', 'amp' )
		);

		?>
		<script>
			jQuery( function( $ ) {
				// Move the link to after the heading, as it also looks like there's no action for this.
				$( <?php echo wp_json_encode( '#' . $id ); ?> ).removeAttr( 'hidden' ).insertAfter( $( '.wp-heading-inline' ) );
			} );
		</script>
		<?php
	}

	/**
	 * Renders the error status filter <select> element.
	 *
	 * There is a difference how the errors are counted, depending on which screen this is on.
	 * For example: Accepted Errors (10).
	 * This status filter <select> element is rendered on the validation error post page (Errors by URL),
	 * and the validation error taxonomy page (Error Index).
	 * On the taxonomy page, this simply needs to count the number of terms with a given type.
	 * On the post page, this needs to count the number of posts that have at least one error of a given type.
	 */
	public static function render_error_status_filter() {
		global $wp_query;
		$screen_base = get_current_screen()->base;

		if ( 'edit-tags' === $screen_base ) {
			$total_term_count        = self::get_validation_error_count();
			$ack_rejected_term_count = self::get_validation_error_count( array( 'group' => array( self::VALIDATION_ERROR_ACK_REJECTED_STATUS ) ) );
			$ack_accepted_term_count = self::get_validation_error_count( array( 'group' => array( self::VALIDATION_ERROR_ACK_ACCEPTED_STATUS ) ) );
			$new_term_count          = $total_term_count - $ack_rejected_term_count - $ack_accepted_term_count;

		} elseif ( 'edit' === $screen_base ) {
			$args = array(
				'post_type'              => AMP_Invalid_URL_Post_Type::POST_TYPE_SLUG,
				'update_post_meta_cache' => false,
				'update_post_term_cache' => false,
			);

			$error_type = sanitize_key( $wp_query->get( self::VALIDATION_ERROR_TYPE_QUERY_VAR ) );
			if ( $error_type && in_array( $error_type, self::get_error_types(), true ) ) {
				$args[ self::VALIDATION_ERROR_TYPE_QUERY_VAR ] = $error_type;
			}

			$with_new_query = new WP_Query( array_merge(
				$args,
				array(
					self::VALIDATION_ERROR_STATUS_QUERY_VAR => array(
						self::VALIDATION_ERROR_NEW_ACCEPTED_STATUS,
						self::VALIDATION_ERROR_NEW_REJECTED_STATUS,
					),
				)
			) );
			$new_term_count = $with_new_query->found_posts;

			$with_rejected_query     = new WP_Query( array_merge(
				$args,
				array( self::VALIDATION_ERROR_STATUS_QUERY_VAR => self::VALIDATION_ERROR_ACK_REJECTED_STATUS )
			) );
			$ack_rejected_term_count = $with_rejected_query->found_posts;

			$with_accepted_query     = new WP_Query( array_merge(
				$args,
				array( self::VALIDATION_ERROR_STATUS_QUERY_VAR => self::VALIDATION_ERROR_ACK_ACCEPTED_STATUS )
			) );
			$ack_accepted_term_count = $with_accepted_query->found_posts;
		} else {
			return;
		}

		$selected_groups = array();
		if ( isset( $_GET[ self::VALIDATION_ERROR_STATUS_QUERY_VAR ] ) ) { // WPCS: csrf ok.
			$selected_groups = self::sanitize_term_status( $_GET[ self::VALIDATION_ERROR_STATUS_QUERY_VAR ], array( 'multiple' => true ) ); // WPCS: csrf ok.
		}
		if ( ! empty( $selected_groups ) ) {
			sort( $selected_groups );
			$error_status_filter_value = implode( ',', $selected_groups );
		} else {
			$error_status_filter_value = self::NO_FILTER_VALUE;
		}

		?>
		<label for="<?php echo esc_attr( self::VALIDATION_ERROR_STATUS_QUERY_VAR ); ?>" class="screen-reader-text"><?php esc_html_e( 'Filter by error status', 'amp' ); ?></label>
		<select name="<?php echo esc_attr( self::VALIDATION_ERROR_STATUS_QUERY_VAR ); ?>" id="<?php echo esc_attr( self::VALIDATION_ERROR_STATUS_QUERY_VAR ); ?>">
			<option value="<?php echo esc_attr( self::NO_FILTER_VALUE ); ?>"><?php esc_html_e( 'All Statuses', 'amp' ); ?></option>
			<?php
			if ( 'edit' === $screen_base ) {
				$new_term_text = sprintf(
					/* translators: %s: the new term count. */
					_nx(
						'With New Error <span class="count">(%s)</span>',
						'With New Errors <span class="count">(%s)</span>',
						$new_term_count,
						'terms',
						'amp'
					),
					number_format_i18n( $new_term_count )
				);
			} else {
				$new_term_text = sprintf(
					/* translators: %s: the new term count. */
					_nx(
						'New Error <span class="count">(%s)</span>',
						'New Errors <span class="count">(%s)</span>',
						$new_term_count,
						'terms',
						'amp'
					),
					number_format_i18n( $new_term_count )
				);
			}
			$value = self::VALIDATION_ERROR_NEW_REJECTED_STATUS . ',' . self::VALIDATION_ERROR_NEW_ACCEPTED_STATUS;
			?>
			<option value="<?php echo esc_attr( $value ); ?>" <?php selected( $error_status_filter_value, $value ); ?>><?php echo wp_kses_post( $new_term_text ); ?></option>
			<?php
			if ( 'edit' === $screen_base ) {
				$accepted_term_text = sprintf(
					/* translators: %s: the accepted term count. */
					_nx(
						'With Accepted Error <span class="count">(%s)</span>',
						'With Accepted Errors <span class="count">(%s)</span>',
						$ack_accepted_term_count,
						'terms',
						'amp'
					),
					number_format_i18n( $ack_accepted_term_count )
				);
			} else {
				$accepted_term_text = sprintf(
					/* translators: %s: the accepted term count. */
					_nx(
						'Accepted Error <span class="count">(%s)</span>',
						'Accepted Errors <span class="count">(%s)</span>',
						$ack_accepted_term_count,
						'terms',
						'amp'
					),
					number_format_i18n( $ack_accepted_term_count )
				);
			}
			$value = self::VALIDATION_ERROR_ACK_ACCEPTED_STATUS;
			?>
			<option value="<?php echo esc_attr( $value ); ?>" <?php selected( $error_status_filter_value, $value ); ?>><?php echo wp_kses_post( $accepted_term_text ); ?></option>
			<?php
			if ( 'edit' === $screen_base ) {
				$rejected_term_text = sprintf(
					/* translators: %s: the rejected term count. */
					_nx(
						'With Rejected Error <span class="count">(%s)</span>',
						'With Rejected Errors <span class="count">(%s)</span>',
						$ack_rejected_term_count,
						'terms',
						'amp'
					),
					number_format_i18n( $ack_rejected_term_count )
				);
			} else {
				$rejected_term_text = sprintf(
					/* translators: %s: the rejected term count. */
					_nx(
						'Rejected Error <span class="count">(%s)</span>',
						'Rejected Errors <span class="count">(%s)</span>',
						$ack_rejected_term_count,
						'terms',
						'amp'
					),
					number_format_i18n( $ack_rejected_term_count )
				);
			}
			$value = self::VALIDATION_ERROR_ACK_REJECTED_STATUS;
			?>
			<option value="<?php echo esc_attr( $value ); ?>" <?php selected( $error_status_filter_value, $value ); ?>><?php echo wp_kses_post( $rejected_term_text ); ?></option>
		</select>
		<?php
	}

	/**
	 * Gets all of the possible error types.
	 *
	 * @return array Error types.
	 */
	public static function get_error_types() {
		return array( self::HTML_ELEMENT_ERROR_TYPE, self::HTML_ATTRIBUTE_ERROR_TYPE, self::JS_ERROR_TYPE, self::CSS_ERROR_TYPE );
	}

	/**
	 * Renders the filter for error type.
	 *
	 * This type filter <select> element is rendered on the validation error post page (Errors by URL),
	 * and the validation error taxonomy page (Error Index).
	 */
	public static function render_error_type_filter() {
		$error_type_filter_value = isset( $_GET[ self::VALIDATION_ERROR_TYPE_QUERY_VAR ] ) ? sanitize_key( wp_unslash( $_GET[ self::VALIDATION_ERROR_TYPE_QUERY_VAR ] ) ) : ''; // WPCS: CSRF OK.

		/*
		 * On the 'Errors by URL' page, the <option> text should be different.
		 * For example, it should be 'With JS Errors' instead of 'JS Errors'.
		 */
		$screen_base = get_current_screen()->base;
		?>
		<label for="<?php echo esc_attr( self::VALIDATION_ERROR_TYPE_QUERY_VAR ); ?>" class="screen-reader-text"><?php esc_html_e( 'Filter by error type', 'amp' ); ?></label>
		<select name="<?php echo esc_attr( self::VALIDATION_ERROR_TYPE_QUERY_VAR ); ?>" id="<?php echo esc_attr( self::VALIDATION_ERROR_TYPE_QUERY_VAR ); ?>">
			<option value="<?php echo esc_attr( self::NO_FILTER_VALUE ); ?>">
				<?php esc_html_e( 'All Error Types', 'amp' ); ?>
			</option>
			<option value="<?php echo esc_attr( self::HTML_ELEMENT_ERROR_TYPE ); ?>" <?php selected( $error_type_filter_value, self::HTML_ELEMENT_ERROR_TYPE ); ?>>
				<?php if ( 'edit' === $screen_base ) : ?>
					<?php esc_html_e( 'With HTML (Element) Errors', 'amp' ); ?>
				<?php else : ?>
					<?php esc_html_e( 'HTML (Element) Errors', 'amp' ); ?>
				<?php endif; ?>
			</option>
			<option value="<?php echo esc_attr( self::HTML_ATTRIBUTE_ERROR_TYPE ); ?>" <?php selected( $error_type_filter_value, self::HTML_ATTRIBUTE_ERROR_TYPE ); ?>>
				<?php if ( 'edit' === $screen_base ) : ?>
					<?php esc_html_e( 'With HTML (Attribute) Errors', 'amp' ); ?>
				<?php else : ?>
					<?php esc_html_e( 'HTML (Attribute) Errors', 'amp' ); ?>
				<?php endif; ?>
			</option>
			<option value="<?php echo esc_attr( self::JS_ERROR_TYPE ); ?>" <?php selected( $error_type_filter_value, self::JS_ERROR_TYPE ); ?>>
				<?php if ( 'edit' === $screen_base ) : ?>
					<?php esc_html_e( 'With JS Errors', 'amp' ); ?>
				<?php else : ?>
					<?php esc_html_e( 'JS Errors', 'amp' ); ?>
				<?php endif; ?>
			</option>
			<option value="<?php echo esc_attr( self::CSS_ERROR_TYPE ); ?>" <?php selected( $error_type_filter_value, self::CSS_ERROR_TYPE ); ?>>
				<?php if ( 'edit' === $screen_base ) : ?>
					<?php esc_html_e( 'With CSS Errors', 'amp' ); ?>
				<?php else : ?>
					<?php esc_html_e( 'CSS Errors', 'amp' ); ?>
				<?php endif; ?>
			</option>
		</select>
		<?php
	}

	/**
	 * Render the button for clearing empty taxonomy terms.
	 *
	 * If there are no terms with a 0 count then this outputs nothing.
	 */
	public static function render_clear_empty_button() {
		global $wpdb;
		$count = $wpdb->get_var( $wpdb->prepare( "SELECT COUNT(*) FROM $wpdb->term_taxonomy WHERE taxonomy = %s AND count = 0", self::TAXONOMY_SLUG ) );
		if ( $count > 0 ) {
			wp_nonce_field( self::VALIDATION_ERROR_CLEAR_EMPTY_ACTION, self::VALIDATION_ERROR_CLEAR_EMPTY_ACTION . '_nonce', false );
			submit_button( __( 'Clear Empty', 'amp' ), '', self::VALIDATION_ERROR_CLEAR_EMPTY_ACTION, false );
		}
	}

	/**
	 * Prevent user from being able to delete validation errors in order to disable the checkbox on the post list table.
	 *
	 * Yes, this is not ideal.
	 *
	 * @param array $allcaps All caps.
	 * @param array $caps    Requested caps.
	 * @param array $args    Cap args.
	 * @return array All caps.
	 */
	public static function filter_user_has_cap_for_hiding_term_list_table_checkbox( $allcaps, $caps, $args ) {
		unset( $caps );
		if ( isset( $args[0] ) && 'delete_term' === $args[0] ) {
			$term  = get_term( $args[2] );
			$error = json_decode( $term->description, true );
			if ( ! is_array( $error ) ) {
				return $allcaps;
			}
		}
		return $allcaps;
	}

	/**
	 * Include searching taxonomy term descriptions and sources term meta.
	 *
	 * @param array $clauses    Clauses.
	 * @param array $taxonomies Taxonomies.
	 * @param array $args       Args.
	 * @return array Clauses.
	 */
	public static function filter_terms_clauses_for_description_search( $clauses, $taxonomies, $args ) {
		global $wpdb;
		if ( ! empty( $args['search'] ) && in_array( self::TAXONOMY_SLUG, $taxonomies, true ) ) {
			$clauses['where'] = preg_replace(
				'#(?<=\()(?=\(t\.name LIKE \')#',
				$wpdb->prepare( '(tt.description LIKE %s) OR ', '%' . $wpdb->esc_like( $args['search'] ) . '%' ),
				$clauses['where']
			);
		}
		return $clauses;
	}

	/**
	 * Show notices for changes to amp_validation_error terms.
	 */
	public static function add_admin_notices() {
		if ( ! ( self::TAXONOMY_SLUG === get_current_screen()->taxonomy || AMP_Invalid_URL_Post_Type::POST_TYPE_SLUG === get_current_screen()->post_type ) ) { // WPCS: CSRF ok.
			return;
		}

		// Show success messages for accepting/rejecting validation errors.
		if ( ! empty( $_GET['amp_actioned'] ) && ! empty( $_GET['amp_actioned_count'] ) ) {
			$actioned = sanitize_key( $_GET['amp_actioned'] ); // WPCS: CSRF ok.
			$count    = intval( $_GET['amp_actioned_count'] ); // WPCS: CSRF ok.
			$message  = null;
			if ( self::VALIDATION_ERROR_ACCEPT_ACTION === $actioned ) {
				$message = sprintf(
					/* translators: %s is number of errors accepted */
					_n(
						'Accepted %s error. It will no longer block related URLs from being served as AMP.',
						'Accepted %s errors. They will no longer block related URLs from being served as AMP.',
						number_format_i18n( $count ),
						'amp'
					),
					$count
				);
			} elseif ( self::VALIDATION_ERROR_REJECT_ACTION === $actioned ) {
				$message = sprintf(
					/* translators: %s is number of errors rejected */
					_n(
						'Rejected %s error. It will continue to block related URLs from being served as AMP.',
						'Rejected %s errors. They will continue to block related URLs from being served as AMP.',
						number_format_i18n( $count ),
						'amp'
					),
					$count
				);
			}

			if ( $message ) {
				printf( '<div class="notice notice-success is-dismissible"><p>%s</p></div>', esc_html( $message ) );
			}
		}

		// Show success message for clearing empty terms.
		if ( isset( $_GET[ self::VALIDATION_ERRORS_CLEARED_QUERY_VAR ] ) ) { // WPCS: csrf ok.
			$cleared_count = intval( $_GET[ self::VALIDATION_ERRORS_CLEARED_QUERY_VAR ] );
			printf(
				'<div class="notice notice-success is-dismissible"><p>%s</p></div>',
				esc_html(
					sprintf(
						/* translators: %s is the number of validation errors cleared */
						_n(
							'Cleared %s validation error that no longer occurs on the site.',
							'Cleared %s validation errors that no longer occur on the site.',
							$cleared_count,
							'amp'
						),
						number_format_i18n( $cleared_count )
					)
				)
			);
		}
	}

	/**
	 * Add row actions.
	 *
	 * @param array   $actions Actions.
	 * @param WP_Term $tag     Tag.
	 * @return array Actions.
	 */
	public static function filter_tag_row_actions( $actions, WP_Term $tag ) {
		if ( self::TAXONOMY_SLUG === $tag->taxonomy ) {
			$term_id = $tag->term_id;
			$term    = get_term( $tag->term_id ); // We don't want filter=display given by $tag.

			/*
			 * Hide deletion link since a validation error should only be removed once
			 * it no longer has an occurrence on the site. When an invalid URL is re-checked
			 * and it no longer has this validation error, then the count will be decremented.
			 * When a validation error term no longer has a count, then it is hidden from the
			 * list table. A cron job could periodically delete terms that have no counts.
			 */
			unset( $actions['delete'] );

			$actions['details'] = sprintf(
				'<a href="%s">%s</a>',
				admin_url( add_query_arg( array(
					self::TAXONOMY_SLUG => $term->name,
					'post_type'         => AMP_Invalid_URL_Post_Type::POST_TYPE_SLUG,
				), 'edit.php' ) ),
				esc_html__( 'Details', 'amp' )
			);

			// @todo We should consider reversing the order.
			$sanitization = self::get_validation_error_sanitization( json_decode( $term->description, true ) );
			if ( self::VALIDATION_ERROR_ACK_REJECTED_STATUS !== $sanitization['term_status'] ) {
				$actions[ self::VALIDATION_ERROR_REJECT_ACTION ] = sprintf(
					'<a href="%s">%s</a>',
					wp_nonce_url(
						add_query_arg( array_merge( array( 'action' => self::VALIDATION_ERROR_REJECT_ACTION ), compact( 'term_id' ) ) ),
						self::VALIDATION_ERROR_REJECT_ACTION
					),
					esc_html__( 'Reject', 'amp' )
				);
			}
			if ( self::VALIDATION_ERROR_ACK_ACCEPTED_STATUS !== $sanitization['term_status'] ) {
				$actions[ self::VALIDATION_ERROR_ACCEPT_ACTION ] = sprintf(
					'<a href="%s">%s</a>',
					wp_nonce_url(
						add_query_arg( array_merge( array( 'action' => self::VALIDATION_ERROR_ACCEPT_ACTION ), compact( 'term_id' ) ) ),
						self::VALIDATION_ERROR_ACCEPT_ACTION
					),
					esc_html__( 'Accept', 'amp' )
				);
			}
		}
		return $actions;
	}

	/**
	 * Show AMP validation errors under AMP admin menu.
	 */
	public static function add_admin_menu_validation_error_item() {
		$menu_item_label = esc_html__( 'Error Index', 'amp' );
		$new_error_count = self::get_validation_error_count( array(
			'group' => array( self::VALIDATION_ERROR_NEW_REJECTED_STATUS, self::VALIDATION_ERROR_NEW_ACCEPTED_STATUS ),
		) );
		if ( $new_error_count ) {
			$menu_item_label .= ' <span class="awaiting-mod"><span class="pending-count">' . esc_html( number_format_i18n( $new_error_count ) ) . '</span></span>';
		}

		$taxonomy_caps = (object) get_taxonomy( self::TAXONOMY_SLUG )->cap; // Yes, cap is an object not an array.
		add_submenu_page(
			AMP_Options_Manager::OPTION_NAME,
			$menu_item_label,
			$menu_item_label,
			$taxonomy_caps->manage_terms,
			// The following esc_attr() is sadly needed due to <https://github.com/WordPress/wordpress-develop/blob/4.9.5/src/wp-admin/menu-header.php#L201>.
			esc_attr( 'edit-tags.php?taxonomy=' . self::TAXONOMY_SLUG . '&post_type=' . AMP_Invalid_URL_Post_Type::POST_TYPE_SLUG )
		);
	}

	/**
	 * Provides a reader-friendly string for a term's error type.
	 *
	 * @param string $error_type The error type from the term's validation error JSON.
	 * @return string Reader-friendly string.
	 */
	public static function get_reader_friendly_error_type_text( $error_type ) {
		switch ( $error_type ) {
			case 'js_error':
				return esc_html__( 'JavaScript', 'amp' );

			case 'html_element_error':
				return esc_html__( 'HTML (Element)', 'amp' );

			case 'html_attribute_error':
				return esc_html__( 'HTML (Attribute)', 'amp' );

			case 'css_error':
				return esc_html__( 'CSS', 'amp' );

			default:
				return $error_type;
		}

	}

	/**
	 * Supply the content for the custom columns.
	 *
	 * @param string $content     Column content.
	 * @param string $column_name Column name.
	 * @param int    $term_id     Term ID.
	 * @return string Content.
	 */
	public static function filter_manage_custom_columns( $content, $column_name, $term_id ) {
		$term = get_term( $term_id );

		$validation_error = json_decode( $term->description, true );
		if ( ! isset( $validation_error['code'] ) ) {
			$validation_error['code'] = 'unknown';
		}

		switch ( $column_name ) {
			case 'error':
				$content .= '<p>';
				$content .= sprintf(
					'<a href="%s"><code>%s</code></a>',
					admin_url( add_query_arg( array(
						self::TAXONOMY_SLUG => $term->name,
						'post_type'         => AMP_Invalid_URL_Post_Type::POST_TYPE_SLUG,
					), 'edit.php' ) ),
					esc_html( $validation_error['code'] )
				);
				if ( self::INVALID_ELEMENT_CODE === $validation_error['code'] ) {
					$content .= sprintf( ': <code>&lt;%s&gt;</code>', esc_html( $validation_error['node_name'] ) );
				} elseif ( self::INVALID_ATTRIBUTE_CODE === $validation_error['code'] ) {
					$content .= sprintf( ': <code>[%s]</code>', esc_html( $validation_error['node_name'] ) );
				} elseif ( 'illegal_css_at_rule' === $validation_error['code'] ) {
					$content .= sprintf( ': <code>@%s</code>', esc_html( $validation_error['at_rule'] ) );
				}
				$content .= '</p>';

				if ( isset( $validation_error['message'] ) ) {
					$content .= sprintf( '<p>%s</p>', esc_html( $validation_error['message'] ) );
				}
				break;
			case 'status':
				$sanitization = self::get_validation_error_sanitization( $validation_error );
<<<<<<< HEAD
				if ( self::VALIDATION_ERROR_ACK_ACCEPTED_STATUS === $sanitization['term_status'] ) {
					$class = 'ack accepted';
					$text  = __( 'Accepted', 'amp' );
				} elseif ( self::VALIDATION_ERROR_ACK_REJECTED_STATUS === $sanitization['term_status'] ) {
					$class = 'ack rejected';
					$text  = __( 'Rejected', 'amp' );
				} elseif ( self::VALIDATION_ERROR_NEW_REJECTED_STATUS === $sanitization['term_status'] ) {
					$class = 'new rejected';
					$text  = __( 'New Rejected', 'amp' );
				} else {
					$class = 'new accepted';
					$text  = __( 'New Accepted', 'amp' );
				}
				$content .= sprintf( '<span class="status-text %s">%s</span>', esc_attr( $class ), esc_html( $text ) );
=======
				$content     .= self::get_status_text_with_icon( $sanitization['term_status'], $sanitization['forced'] );
>>>>>>> 377995fb
				break;
			case 'created_date_gmt':
				$created_datetime = null;
				$created_date_gmt = get_term_meta( $term_id, 'created_date_gmt', true );
				if ( $created_date_gmt ) {
					try {
						$created_datetime = new DateTime( $created_date_gmt, new DateTimeZone( 'UTC' ) );
						$timezone_string  = get_option( 'timezone_string' );
						if ( ! $timezone_string && get_option( 'gmt_offset' ) ) {
							$timezone_string = timezone_name_from_abbr( '', get_option( 'gmt_offset' ) * HOUR_IN_SECONDS, false );
						}
						if ( $timezone_string ) {
							$created_datetime->setTimezone( new DateTimeZone( get_option( 'timezone_string' ) ) );
						}
					} catch ( Exception $e ) {
						unset( $e );
					}
				}
				if ( ! $created_datetime ) {
					$time_ago = __( 'n/a', 'amp' );
				} else {
					$time_ago = sprintf(
						'<abbr title="%s">%s</abbr>',
						esc_attr( $created_datetime->format( __( 'Y/m/d g:i:s a', 'default' ) ) ),
						/* translators: %s is relative time */
						esc_html( sprintf( __( '%s ago', 'default' ), human_time_diff( $created_datetime->getTimestamp() ) ) )
					);
				}

				if ( $created_datetime ) {
					$time_ago = sprintf(
						'<time datetime="%s">%s</time>',
						$created_datetime->format( 'c' ),
						$time_ago
					);
				}
				$content .= $time_ago;

				break;
			case 'details':
				if ( isset( $validation_error['parent_name'] ) ) {
					if ( self::INVALID_ATTRIBUTE_CODE === $validation_error['code'] || self::INVALID_ELEMENT_CODE === $validation_error['code'] ) {
						$summary_label = sprintf( '<%s>', $validation_error['parent_name'] );
					} elseif ( isset( $validation_error['node_name'] ) ) {
						$summary_label = sprintf( '<%s>', $validation_error['node_name'] );
					} elseif ( isset( $validation_error['node_name'] ) ) {
						$summary_label = $validation_error['node_name'];
					} else {
						$summary_label = '&hellip;';
					}

					$summary = '<code>' . esc_html( $summary_label ) . '</code>';
					unset( $validation_error['error_type'] );
					unset( $validation_error['parent_name'] );

					$attributes         = array();
					$attributes_heading = '';
					if ( ! empty( $validation_error['node_attributes'] ) ) {
						$attributes_heading = sprintf( '<div class="details-attributes__title">%s</div>', esc_html__( 'Element attributes:', 'amp' ) );
						$attributes         = $validation_error['node_attributes'];
					} elseif ( ! empty( $validation_error['element_attributes'] ) ) {
						$attributes_heading = sprintf( '<div class="details-attributes__title">%s</div>', esc_html__( 'Other attributes:', 'amp' ) );
						$attributes         = $validation_error['element_attributes'];
					}

					if ( empty( $attributes ) ) {
						$content .= $summary;
					} else {
						$content  = '<details>';
						$content .= '<summary class="details-attributes__summary">';
						$content .= $summary;
						$content .= '</summary>';

						$content .= $attributes_heading;
						$content .= '<ul class="details-attributes__list">';

						foreach ( $attributes as $attr => $value ) {
							$content .= sprintf( '<li><span class="details-attributes__attr">%s</span>', esc_html( $attr ) );

							if ( isset( $value ) ) {
								$content .= sprintf( ': <span class="details-attributes__value">%s</span>', esc_html( $value ) );
							}

							$content .= '</li>';
						}

						$content .= '</ul>';
						$content .= '</details>';
					}
				}

				break;
			case 'error_type':
				if ( isset( $validation_error['type'] ) ) {
					$content = self::get_reader_friendly_error_type_text( $validation_error['type'] );
				}
				break;
		}
		return $content;
	}

	/**
	 * Handle inline edit links.
	 */
	public static function handle_inline_edit_request() {
		// Check for necessary arguments.
		if ( ! isset( $_GET['action'] ) || ! isset( $_GET['_wpnonce'] ) || ! isset( $_GET['term_id'] ) ) {  // WPCS: CSRF ok.
			return;
		}

		// Check if we are on either the taxonomy page or a single error page (which has the post_type argument).
		if ( self::TAXONOMY_SLUG !== get_current_screen()->taxonomy && ! isset( $_GET['post_type'] ) ) { // WPCS: CSRF ok.
			return;
		}

		// If we have a post_type check that it is the correct one.
		if ( isset( $_GET['post_type'] ) && \AMP_Invalid_URL_Post_Type::POST_TYPE_SLUG !== $_GET['post_type'] ) { // WPCS: CSRF ok.
			return;
		}
		$action = sanitize_key( $_GET['action'] ); // WPCS: CSRF ok.
		check_admin_referer( $action );
		$taxonomy_caps = (object) get_taxonomy( self::TAXONOMY_SLUG )->cap; // Yes, cap is an object not an array.
		if ( ! current_user_can( $taxonomy_caps->manage_terms ) ) {
			return;
		}

		$referer  = wp_get_referer();
		$term_id  = intval( $_GET['term_id'] ); // WPCS: CSRF ok.
		$redirect = self::handle_validation_error_update( $referer, $action, array( $term_id ) );

		if ( $redirect !== $referer ) {
			wp_safe_redirect( $redirect );
			exit;
		}
	}

	/**
	 * Handle bulk and inline edits to amp_validation_error terms.
	 *
	 * @param string $redirect_to Redirect to.
	 * @param string $action      Action.
	 * @param int[]  $term_ids    Term IDs.
	 *
	 * @return string Redirect.
	 */
	public static function handle_validation_error_update( $redirect_to, $action, $term_ids ) {
		$term_group = null;
		if ( self::VALIDATION_ERROR_ACCEPT_ACTION === $action ) {
			$term_group = self::VALIDATION_ERROR_ACK_ACCEPTED_STATUS;
		} elseif ( self::VALIDATION_ERROR_REJECT_ACTION === $action ) {
			$term_group = self::VALIDATION_ERROR_ACK_REJECTED_STATUS;
		}

		if ( $term_group ) {
			$has_pre_term_description_filter = has_filter( 'pre_term_description', 'wp_filter_kses' );
			if ( false !== $has_pre_term_description_filter ) {
				remove_filter( 'pre_term_description', 'wp_filter_kses', $has_pre_term_description_filter );
			}
			foreach ( $term_ids as $term_id ) {
				wp_update_term( $term_id, self::TAXONOMY_SLUG, compact( 'term_group' ) );
			}
			if ( false !== $has_pre_term_description_filter ) {
				add_filter( 'pre_term_description', 'wp_filter_kses', $has_pre_term_description_filter );
			}
			$redirect_to = add_query_arg(
				array(
					'amp_actioned'       => $action,
					'amp_actioned_count' => count( $term_ids ),
				),
				$redirect_to
			);
		}

		return $redirect_to;
	}

	/**
<<<<<<< HEAD
	 * Handle request to delete empty terms.
	 */
	public static function handle_clear_empty_terms_request() {
		if ( ! isset( $_POST[ self::VALIDATION_ERROR_CLEAR_EMPTY_ACTION ] ) || ! isset( $_POST[ self::VALIDATION_ERROR_CLEAR_EMPTY_ACTION . '_nonce' ] ) ) {
			return;
		}
		if ( ! check_ajax_referer( self::VALIDATION_ERROR_CLEAR_EMPTY_ACTION, self::VALIDATION_ERROR_CLEAR_EMPTY_ACTION . '_nonce', false ) ) {
			wp_die( esc_html__( 'The link you followed has expired.', 'amp' ) );
		}

		$taxonomy_caps = (object) get_taxonomy( self::TAXONOMY_SLUG )->cap; // Yes, cap is an object not an array.
		if ( ! current_user_can( $taxonomy_caps->manage_terms ) ) {
			wp_die( esc_html__( 'You do not have authorization.', 'amp' ) );
		}

		$deleted_terms = self::delete_empty_terms();

		$referer = wp_validate_redirect( wp_get_raw_referer() );
		if ( ! $referer ) {
			return;
		}

		$redirect = add_query_arg( self::VALIDATION_ERRORS_CLEARED_QUERY_VAR, $deleted_terms, $referer );

		wp_safe_redirect( $redirect );
		exit;
=======
	 * Get Error Title from Code
	 *
	 * @param string $error_code Error code.
	 *
	 * @return string
	 */
	public static function get_error_title_from_code( $error_code ) {
		$error_title = 'Error';
		if ( self::INVALID_ELEMENT_CODE === $error_code ) {
			$error_title = __( 'Invalid element', 'amp' );
		} elseif ( self::INVALID_ATTRIBUTE_CODE === $error_code ) {
			$error_title = __( 'Invalid attribute', 'amp' );
		} elseif ( 'file_path_not_allowed' === $error_code ) {
			$error_title = __( 'File path not allowed', 'amp' );
		} elseif ( 'excessive_css' === $error_code ) {
			$error_title = __( 'Excessive CSS', 'amp' );
		} elseif ( 'illegal_css_at_rule' === $error_code ) {
			$error_title = __( 'Illegal CSS @ rule', 'amp' );
		} elseif ( 'disallowed_file_extension' === $error_code ) {
			$error_title = __( 'Disallowed file extension', 'amp' );
		} elseif ( 'file_path_not_allowed' === $error_code ) {
			$error_title = __( 'File path not allowed', 'amp' );
		} elseif ( 'removed_unused_css_rules' === $error_code ) {
			$error_title = __( 'Remove unused CSS rules', 'amp' );
		}
		return $error_title;
	}

	/**
	 * Get Status Text with Icon
	 *
	 * @param string $status              Status.
	 * @param string $sanitization_forced Sanitization forced.
	 *
	 * @return string
	 */
	public static function get_status_text_with_icon( $status, $sanitization_forced ) {
		if ( self::VALIDATION_ERROR_ACCEPTED_STATUS === $status ) {
			if ( $sanitization_forced && $sanitization_forced !== $status ) {
				$class = 'sanitized';
			} else {
				$class = 'accepted';
			}
			$text = __( 'Accepted', 'amp' );
		} elseif ( self::VALIDATION_ERROR_REJECTED_STATUS === $status ) {
			if ( $sanitization_forced && $sanitization_forced !== $status ) {
				$class = 'sanitized';
			} else {
				$class = 'rejected';
			}
			$text = __( 'Rejected', 'amp' );
		} else {
			$class = 'new';
			$text  = __( 'New', 'amp' );
		}
		return sprintf( '<span class="status-text %s">%s</span>', esc_attr( $class ), esc_html( $text ) );
>>>>>>> 377995fb
	}
}<|MERGE_RESOLUTION|>--- conflicted
+++ resolved
@@ -734,11 +734,8 @@
 		add_filter( 'posts_where', array( __CLASS__, 'filter_posts_where_for_validation_error_status' ), 10, 2 );
 		add_filter( 'handle_bulk_actions-edit-' . self::TAXONOMY_SLUG, array( __CLASS__, 'handle_validation_error_update' ), 10, 3 );
 		add_action( 'load-edit-tags.php', array( __CLASS__, 'handle_inline_edit_request' ) );
-<<<<<<< HEAD
 		add_action( 'load-edit-tags.php', array( __CLASS__, 'handle_clear_empty_terms_request' ) );
-=======
 		add_action( 'load-edit.php', array( __CLASS__, 'handle_inline_edit_request' ) );
->>>>>>> 377995fb
 
 		// Prevent query vars from persisting after redirect.
 		add_filter( 'removable_query_args', function( $query_vars ) {
@@ -1555,24 +1552,7 @@
 				break;
 			case 'status':
 				$sanitization = self::get_validation_error_sanitization( $validation_error );
-<<<<<<< HEAD
-				if ( self::VALIDATION_ERROR_ACK_ACCEPTED_STATUS === $sanitization['term_status'] ) {
-					$class = 'ack accepted';
-					$text  = __( 'Accepted', 'amp' );
-				} elseif ( self::VALIDATION_ERROR_ACK_REJECTED_STATUS === $sanitization['term_status'] ) {
-					$class = 'ack rejected';
-					$text  = __( 'Rejected', 'amp' );
-				} elseif ( self::VALIDATION_ERROR_NEW_REJECTED_STATUS === $sanitization['term_status'] ) {
-					$class = 'new rejected';
-					$text  = __( 'New Rejected', 'amp' );
-				} else {
-					$class = 'new accepted';
-					$text  = __( 'New Accepted', 'amp' );
-				}
-				$content .= sprintf( '<span class="status-text %s">%s</span>', esc_attr( $class ), esc_html( $text ) );
-=======
-				$content     .= self::get_status_text_with_icon( $sanitization['term_status'], $sanitization['forced'] );
->>>>>>> 377995fb
+				$content     .= self::get_status_text_with_icon( $sanitization );
 				break;
 			case 'created_date_gmt':
 				$created_datetime = null;
@@ -1750,7 +1730,6 @@
 	}
 
 	/**
-<<<<<<< HEAD
 	 * Handle request to delete empty terms.
 	 */
 	public static function handle_clear_empty_terms_request() {
@@ -1777,7 +1756,9 @@
 
 		wp_safe_redirect( $redirect );
 		exit;
-=======
+	}
+
+	/**
 	 * Get Error Title from Code
 	 *
 	 * @param string $error_code Error code.
@@ -1809,31 +1790,25 @@
 	/**
 	 * Get Status Text with Icon
 	 *
-	 * @param string $status              Status.
-	 * @param string $sanitization_forced Sanitization forced.
-	 *
-	 * @return string
-	 */
-	public static function get_status_text_with_icon( $status, $sanitization_forced ) {
-		if ( self::VALIDATION_ERROR_ACCEPTED_STATUS === $status ) {
-			if ( $sanitization_forced && $sanitization_forced !== $status ) {
-				$class = 'sanitized';
-			} else {
-				$class = 'accepted';
-			}
-			$text = __( 'Accepted', 'amp' );
-		} elseif ( self::VALIDATION_ERROR_REJECTED_STATUS === $status ) {
-			if ( $sanitization_forced && $sanitization_forced !== $status ) {
-				$class = 'sanitized';
-			} else {
-				$class = 'rejected';
-			}
-			$text = __( 'Rejected', 'amp' );
+	 * @see \AMP_Validation_Error_Taxonomy::get_validation_error_sanitization()
+	 *
+	 * @param array $sanitization Sanitization.
+	 * @return string Status text.
+	 */
+	public static function get_status_text_with_icon( $sanitization ) {
+		if ( self::VALIDATION_ERROR_ACK_ACCEPTED_STATUS === $sanitization['term_status'] ) {
+			$class = 'ack accepted';
+			$text  = __( 'Accepted', 'amp' );
+		} elseif ( self::VALIDATION_ERROR_ACK_REJECTED_STATUS === $sanitization['term_status'] ) {
+			$class = 'ack rejected';
+			$text  = __( 'Rejected', 'amp' );
+		} elseif ( self::VALIDATION_ERROR_NEW_REJECTED_STATUS === $sanitization['term_status'] ) {
+			$class = 'new rejected';
+			$text  = __( 'New Rejected', 'amp' );
 		} else {
-			$class = 'new';
-			$text  = __( 'New', 'amp' );
+			$class = 'new accepted';
+			$text  = __( 'New Accepted', 'amp' );
 		}
 		return sprintf( '<span class="status-text %s">%s</span>', esc_attr( $class ), esc_html( $text ) );
->>>>>>> 377995fb
 	}
 }