<?php
/**
 * Class AMP_Style_Sanitizer
 *
 * @package AMP
 */

use Amp\AmpWP\Dom\Document;
use Sabberworm\CSS\RuleSet\DeclarationBlock;
use Sabberworm\CSS\CSSList\CSSList;
use Sabberworm\CSS\Property\Selector;
use Sabberworm\CSS\RuleSet\RuleSet;
use Sabberworm\CSS\Property\AtRule;
use Sabberworm\CSS\Rule\Rule;
use Sabberworm\CSS\CSSList\KeyFrame;
use Sabberworm\CSS\RuleSet\AtRuleSet;
use Sabberworm\CSS\Property\Import;
use Sabberworm\CSS\CSSList\AtRuleBlockList;
use Sabberworm\CSS\Value\RuleValueList;
use Sabberworm\CSS\Value\URL;
use Sabberworm\CSS\CSSList\Document as CSSDocument;

/**
 * Class AMP_Style_Sanitizer
 *
 * Collects inline styles and outputs them in the amp-custom stylesheet.
 */
class AMP_Style_Sanitizer extends AMP_Base_Sanitizer {

	const STYLE_AMP_CUSTOM_SPEC_NAME    = 'style amp-custom';
	const STYLE_AMP_KEYFRAMES_SPEC_NAME = 'style[amp-keyframes]';
	const ORIGINAL_STYLE_ATTRIBUTE_NAME = 'data-amp-original-style';

	const STYLE_AMP_CUSTOM_GROUP_INDEX    = 0;
	const STYLE_AMP_KEYFRAMES_GROUP_INDEX = 1;

	const CSS_SYNTAX_INVALID_AT_RULE         = 'CSS_SYNTAX_INVALID_AT_RULE';
	const CSS_SYNTAX_INVALID_DECLARATION     = 'CSS_SYNTAX_INVALID_DECLARATION';
	const CSS_SYNTAX_INVALID_PROPERTY        = 'CSS_SYNTAX_INVALID_PROPERTY';
	const CSS_SYNTAX_INVALID_PROPERTY_NOLIST = 'CSS_SYNTAX_INVALID_PROPERTY_NOLIST';
	const CSS_SYNTAX_INVALID_IMPORTANT       = 'CSS_SYNTAX_INVALID_IMPORTANT';
	const CSS_SYNTAX_PARSE_ERROR             = 'CSS_SYNTAX_PARSE_ERROR';
	const STYLESHEET_TOO_LONG                = 'STYLESHEET_TOO_LONG';
	const STYLESHEET_INVALID_FILE_URL        = 'STYLESHEET_INVALID_FILE_URL';

	// These are internal to the sanitizer and not exposed as validation error codes.
	const STYLESHEET_DISALLOWED_FILE_EXT   = 'STYLESHEET_DISALLOWED_FILE_EXT';
	const STYLESHEET_EXTERNAL_FILE_URL     = 'STYLESHEET_EXTERNAL_FILE_URL';
	const STYLESHEET_FILE_PATH_NOT_FOUND   = 'STYLESHEET_FILE_PATH_NOT_FOUND';
	const STYLESHEET_FILE_PATH_NOT_ALLOWED = 'STYLESHEET_FILE_PATH_NOT_ALLOWED';
	const STYLESHEET_URL_SYNTAX_ERROR      = 'STYLESHEET_URL_SYNTAX_ERROR';
	const STYLESHEET_INVALID_RELATIVE_PATH = 'STYLESHEET_INVALID_RELATIVE_PATH';

	/**
	 * Percentage at which the used CSS budget becomes a warning.
	 *
	 * @var int
	 */
	const CSS_BUDGET_WARNING_PERCENTAGE = 80;

	/**
	 * Inline style selector's specificity multiplier, i.e. used to generate the number of ':not(#_)' placeholders.
	 *
	 * @var int
	 */
	const INLINE_SPECIFICITY_MULTIPLIER = 5; // @todo The correctness of using "5" should be validated.

	/**
	 * Array index for tag names extracted from a selector.
	 *
	 * @private
	 * @since 1.1
	 * @see \AMP_Style_Sanitizer::parse_stylesheet()
	 */
	const SELECTOR_EXTRACTED_TAGS = 0;

	/**
	 * Array index for class names extracted from a selector.
	 *
	 * @private
	 * @since 1.1
	 * @see \AMP_Style_Sanitizer::parse_stylesheet()
	 */
	const SELECTOR_EXTRACTED_CLASSES = 1;

	/**
	 * Array index for IDs extracted from a selector.
	 *
	 * @private
	 * @since 1.1
	 * @see \AMP_Style_Sanitizer::parse_stylesheet()
	 */
	const SELECTOR_EXTRACTED_IDS = 2;

	/**
	 * Array index for attributes extracted from a selector.
	 *
	 * @private
	 * @since 1.1
	 * @see \AMP_Style_Sanitizer::parse_stylesheet()
	 */
	const SELECTOR_EXTRACTED_ATTRIBUTES = 3;

	/**
	 * Array of flags used to control sanitization.
	 *
	 * @var array {
	 *      @type string[] $dynamic_element_selectors  Selectors for elements (or their ancestors) which contain dynamic content; selectors containing these will not be filtered.
	 *      @type bool     $use_document_element       Whether the root of the document should be used rather than the body.
	 *      @type bool     $require_https_src          Require HTTPS URLs.
	 *      @type bool     $allow_dirty_styles         Allow dirty styles. This short-circuits the sanitize logic; it is used primarily in Customizer preview.
	 *      @type callable $validation_error_callback  Function to call when a validation error is encountered.
	 *      @type bool     $should_locate_sources      Whether to locate the sources when reporting validation errors.
	 *      @type string   $parsed_cache_variant       Additional value by which to vary parsed cache.
	 *      @type string[] $focus_within_classes       Class names in selectors that should be replaced with :focus-within pseudo classes.
	 *      @type string[] $low_priority_plugins       Plugin slugs of the plugins to deprioritize when hitting the CSS limit.
	 * }
	 */
	protected $args;

	/**
	 * Default args.
	 *
	 * @var array
	 */
	protected $DEFAULT_ARGS = [
		'dynamic_element_selectors' => [
			'amp-list',
			'amp-live-list',
			'[submit-error]',
			'[submit-success]',
			'amp-script',
		],
		'should_locate_sources'     => false,
		'parsed_cache_variant'      => null,
		'focus_within_classes'      => [ 'focus' ],
		'low_priority_plugins'      => [ 'query-monitor' ],
	];

	/**
	 * List of stylesheet parts prior to selector/rule removal (tree shaking).
	 *
	 * Keys are MD5 hashes of stylesheets.
	 *
	 * @since 1.0
	 * @var array[] {
	 *     @type int                $group         Either STYLE_AMP_CUSTOM_GROUP_INDEX or STYLE_AMP_KEYFRAMES_GROUP_INDEX.
	 *     @type int                $original_size The byte size of the stylesheet prior to parsing and tree shaking.
	 *     @type int                $final_size    The byte size of the stylesheet after parsing and tree shaking.
	 *     @type DOMElement|DOMAttr $element       Origin element for the styles.
	 *     @type string             $origin        Either 'style_element', 'style_attribute', or 'link_element'.
	 *     @type array              $sources       Source stack.
	 *     @type int                $priority      Priority of the stylesheet.
	 *     @type array|null         $tokens        Stylesheet tokens, with declaration blocks being represented as arrays. Null after shaking occurs.
	 *     @type array|null         $shaken_tokens Shaken stylesheet tokens, where first array index of each array item is whether the token is included. Null until shaking occurs.
	 *     @type string             $serialized    Stylesheet tokens serialized into CSS.
	 *     @type string             $hash          MD5 hash of the parsed stylesheet tokens, prior to tree-shaking.
	 *     @type array              $sources       Sources for the node.
	 *     @type bool               $keyframes     Whether an amp-keyframes.
	 *     @type float              $parse_time    The time duration it took to parse the stylesheet, in milliseconds.
	 *     @type bool               $cached        Whether the parsed stylesheet was retrieved from cache.
	 * }
	 */
	private $pending_stylesheets = [];

	/**
	 * Spec for style[amp-custom] cdata.
	 *
	 * @since 1.0
	 * @var array
	 */
	private $style_custom_cdata_spec;

	/**
	 * The style[amp-custom] element.
	 *
	 * @var DOMElement
	 */
	private $amp_custom_style_element;

	/**
	 * Spec for style[amp-keyframes] cdata.
	 *
	 * @since 1.0
	 * @var array
	 */
	private $style_keyframes_cdata_spec;

	/**
	 * Regex for allowed font stylesheet URL.
	 *
	 * @var string
	 */
	private $allowed_font_src_regex;

	/**
	 * Base URL for styles.
	 *
	 * Full URL with trailing slash.
	 *
	 * @var string
	 */
	private $base_url;

	/**
	 * URL of the content directory.
	 *
	 * @var string
	 */
	private $content_url;

	/**
	 * Class names used in document.
	 *
	 * This list includes all class names that AMP can dynamically add.
	 *
	 * @link https://www.ampproject.org/docs/reference/components/amp-dynamic-css-classes
	 * @since 1.0
	 * @var array
	 */
	private $used_class_names;

	/**
	 * Regular expression pattern to match focus class names in selectors.
	 *
	 * The computed pattern is cached to prevent re-constructing for each processed selector.
	 *
	 * @var string|null
	 */
	private $focus_class_name_selector_pattern;

	/**
	 * Attributes used in the document.
	 *
	 * This is initially populated with boolean attributes which can be mutated by AMP at runtime,
	 * since they can by dynamically added at any time.
	 *
	 * @todo With the exception of 'hidden' (which can be on any element), the values here could be removed in favor of
	 *       checking to see if any of the related elements exist in the page in `\AMP_Style_Sanitizer::has_used_attributes()`.
	 *       Nevertheless, selectors mentioning these attributes are very numerous, so tree-shaking improvements will be marginal.
	 *
	 * @see \AMP_Style_Sanitizer::has_used_attributes()
	 *
	 * @since 1.1
	 * @var array
	 */
	private $used_attributes = [
		'autofocus' => true,
		'checked'   => true,
		'controls'  => true,
		'disabled'  => true,
		'hidden'    => true,
		'loop'      => true,
		'multiple'  => true,
		'readonly'  => true,
		'required'  => true,
		'selected'  => true,
	];

	/**
	 * Tag names used in document.
	 *
	 * @since 1.0
	 * @var array
	 */
	private $used_tag_names;

	/**
	 * Current node being processed.
	 *
	 * @var DOMElement|DOMAttr
	 */
	private $current_node;

	/**
	 * Current sources for a given node.
	 *
	 * @var array
	 */
	private $current_sources;

	/**
	 * Log of the stylesheet URLs that have been imported to guard against infinite loops.
	 *
	 * @var array
	 */
	private $processed_imported_stylesheet_urls = [];

	/**
	 * List of font stylesheets that were @import'ed which should have been <link>'ed to instead.
	 *
	 * These font URLs will be cached with the parsed CSS and then converted into stylesheet links.
	 *
	 * @var array
	 */
	private $imported_font_urls = [];

	/**
	 * Mapping of HTML element selectors to AMP selector elements.
	 *
	 * @var array
	 */
	private $selector_mappings = [];

	/**
	 * Elements in extensions which use the video-manager, and thus the video-autoplay.css.
	 *
	 * @var array
	 */
	private $video_autoplay_elements = [
		'amp-3q-player',
		'amp-brid-player',
		'amp-brightcove',
		'amp-dailymotion',
		'amp-delight-player',
		'amp-gfycat',
		'amp-ima-video',
		'amp-mowplayer',
		'amp-nexxtv-player',
		'amp-ooyala-player',
		'amp-powr-player',
		'amp-story-auto-ads',
		'amp-video',
		'amp-video-iframe',
		'amp-vimeo',
		'amp-viqeo-player',
		'amp-wistia-player',
		'amp-youtube',
	];

	/**
	 * Get error codes that can be raised during parsing of CSS.
	 *
	 * This is used to determine which validation errors should be taken into account
	 * when determining which validation errors should vary the parse cache.
	 *
	 * @return array
	 */
	public static function get_css_parser_validation_error_codes() {
		return [
			self::CSS_SYNTAX_INVALID_AT_RULE,
			self::CSS_SYNTAX_INVALID_DECLARATION,
			self::CSS_SYNTAX_INVALID_IMPORTANT,
			self::CSS_SYNTAX_INVALID_PROPERTY,
			self::CSS_SYNTAX_INVALID_PROPERTY_NOLIST,
			self::CSS_SYNTAX_PARSE_ERROR,
			self::STYLESHEET_INVALID_FILE_URL,
			self::STYLESHEET_TOO_LONG,
		];
	}

	/**
	 * Determine whether the version of PHP-CSS-Parser loaded has all required features for tree shaking and CSS processing.
	 *
	 * @since 1.0.2
	 *
	 * @return bool Returns true if the plugin's forked version of PHP-CSS-Parser is loaded by Composer.
	 */
	public static function has_required_php_css_parser() {
		$has_required_methods = (
			method_exists( 'Sabberworm\CSS\CSSList\Document', 'splice' )
			&&
			method_exists( 'Sabberworm\CSS\CSSList\Document', 'replace' )
		);
		if ( ! $has_required_methods ) {
			return false;
		}

		$reflection = new ReflectionClass( 'Sabberworm\CSS\OutputFormat' );

		$has_output_format_extensions = (
			$reflection->hasProperty( 'sBeforeAtRuleBlock' )
			&&
			$reflection->hasProperty( 'sAfterAtRuleBlock' )
			&&
			$reflection->hasProperty( 'sBeforeDeclarationBlock' )
			&&
			$reflection->hasProperty( 'sAfterDeclarationBlockSelectors' )
			&&
			$reflection->hasProperty( 'sAfterDeclarationBlock' )
		);
		if ( ! $has_output_format_extensions ) {
			return false;
		}

		return true;
	}

	/**
	 * AMP_Base_Sanitizer constructor.
	 *
	 * @since 0.7
	 *
	 * @param Document $dom  Represents the HTML document to sanitize.
	 * @param array    $args Args.
	 */
	public function __construct( $dom, array $args = [] ) {
		parent::__construct( $dom, $args );

		foreach ( AMP_Allowed_Tags_Generated::get_allowed_tag( 'style' ) as $spec_rule ) {
			if ( ! isset( $spec_rule[ AMP_Rule_Spec::TAG_SPEC ]['spec_name'] ) ) {
				continue;
			}
			if ( self::STYLE_AMP_KEYFRAMES_SPEC_NAME === $spec_rule[ AMP_Rule_Spec::TAG_SPEC ]['spec_name'] ) {
				$this->style_keyframes_cdata_spec = $spec_rule[ AMP_Rule_Spec::CDATA ];
			} elseif ( self::STYLE_AMP_CUSTOM_SPEC_NAME === $spec_rule[ AMP_Rule_Spec::TAG_SPEC ]['spec_name'] ) {
				$this->style_custom_cdata_spec = $spec_rule[ AMP_Rule_Spec::CDATA ];
			}
		}

		$spec_name = 'link rel=stylesheet for fonts'; // phpcs:ignore WordPress.WP.EnqueuedResources.NonEnqueuedStylesheet
		foreach ( AMP_Allowed_Tags_Generated::get_allowed_tag( 'link' ) as $spec_rule ) {
			if ( isset( $spec_rule[ AMP_Rule_Spec::TAG_SPEC ]['spec_name'] ) && $spec_name === $spec_rule[ AMP_Rule_Spec::TAG_SPEC ]['spec_name'] ) {
				$this->allowed_font_src_regex = '@^(' . $spec_rule[ AMP_Rule_Spec::ATTR_SPEC_LIST ]['href']['value_regex'] . ')$@';
				break;
			}
		}

		$guessurl = site_url();
		if ( ! $guessurl ) {
			$guessurl = wp_guess_url();
		}
		$this->base_url    = untrailingslashit( $guessurl );
		$this->content_url = WP_CONTENT_URL;
	}

	/**
	 * Get list of CSS styles in HTML content of Dom\Document ($this->dom).
	 *
	 * @since 0.4
	 * @deprecated As of 1.0, use get_stylesheets().
	 *
	 * @return array[] Mapping CSS selectors to array of properties, or mapping of keys starting with 'stylesheet:' with value being the stylesheet.
	 */
	public function get_styles() {
		return [];
	}

	/**
	 * Get stylesheets for amp-custom.
	 *
	 * @since 0.7
	 * @return array Values are the CSS stylesheets.
	 */
	public function get_stylesheets() {
		return wp_list_pluck(
			array_filter(
				$this->pending_stylesheets,
				static function( $pending_stylesheet ) {
					return $pending_stylesheet['included'] && self::STYLE_AMP_CUSTOM_GROUP_INDEX === $pending_stylesheet['group'];
				}
			),
			'serialized'
		);
	}

	/**
	 * Get list of all the class names used in the document, including those used in [class] attributes.
	 *
	 * @since 1.0
	 * @return array Used class names.
	 */
	private function get_used_class_names() {
		if ( isset( $this->used_class_names ) ) {
			return $this->used_class_names;
		}

		$dynamic_class_names = [

			/*
			 * See <https://www.ampproject.org/docs/reference/components/amp-dynamic-css-classes>.
			 * Note that amp-referrer-* class names are handled in has_used_class_name() below.
			 */
			'amp-viewer',

			// Classes added based on input mode. See <https://github.com/ampproject/amphtml/blob/master/spec/amp-css-classes.md#input-mode-classes>.
			'amp-mode-touch',
			'amp-mode-mouse',
			'amp-mode-keyboard-active',
		];

		$classes = ' ';
		foreach ( $this->dom->xpath->query( '//*/@class' ) as $class_attribute ) {
			$classes .= ' ' . $class_attribute->nodeValue;
		}

		// Find all [class] attributes and capture the contents of any single- or double-quoted strings.
		foreach ( $this->dom->xpath->query( '//*/@' . Document::AMP_BIND_DATA_ATTR_PREFIX . 'class' ) as $bound_class_attribute ) {
			if ( preg_match_all( '/([\'"])([^\1]*?)\1/', $bound_class_attribute->nodeValue, $matches ) ) {
				$classes .= ' ' . implode( ' ', $matches[2] );
			}
		}

		$class_names = array_merge(
			$dynamic_class_names,
			array_unique( array_filter( preg_split( '/\s+/', trim( $classes ) ) ) )
		);

		// Find all instances of the toggleClass() action to prevent the class name from being tree-shaken.
		foreach ( $this->dom->xpath->query( '//*/@on[ contains( ., "toggleClass" ) ]' ) as $on_attribute ) {
			if ( preg_match_all( '/\.\s*toggleClass\s*\(\s*class\s*=\s*(([\'"])([^\1]*?)\2|[a-zA-Z0-9_\-]+)/', $on_attribute->nodeValue, $matches ) ) {
				$class_names = array_merge(
					$class_names,
					array_map(
						static function ( $match ) {
							return trim( $match, '"\'' );
						},
						$matches[1]
					)
				);
			}
		}

		$this->used_class_names = array_fill_keys( $class_names, true );
		return $this->used_class_names;
	}

	/**
	 * Determine if all the supplied class names are used.
	 *
	 * @since 1.1
	 *
	 * @param string[] $class_names Class names.
	 * @return bool All used.
	 */
	private function has_used_class_name( $class_names ) {
		if ( empty( $this->used_class_names ) ) {
			$this->get_used_class_names();
		}

		foreach ( $class_names as $class_name ) {
			// Bail early with a common case scenario.
			if ( isset( $this->used_class_names[ $class_name ] ) ) {
				continue;
			}

			// Check exact matches first, as they are faster.
			switch ( $class_name ) {
				/*
				 * Common class names used for amp-user-notification and amp-live-list.
				 * See <https://www.ampproject.org/docs/reference/components/amp-user-notification#styling>.
				 * See <https://www.ampproject.org/docs/reference/components/amp-live-list#styling>.
				 */
				case 'amp-active':
				case 'amp-hidden':
					if ( ! $this->has_used_tag_names( [ 'amp-live-list', 'amp-user-notification' ] ) ) {
						return false;
					}
					continue 2;
				// Class names for amp-image-lightbox, see <https://www.ampproject.org/docs/reference/components/amp-image-lightbox#styling>.
				case 'amp-image-lightbox-caption':
					if ( ! $this->has_used_tag_names( [ 'amp-image-lightbox' ] ) ) {
						return false;
					}
					continue 2;
				// Class names for amp-form, see <https://www.ampproject.org/docs/reference/components/amp-form#classes-and-css-hooks>.
				case 'user-valid':
				case 'user-invalid':
					if ( ! $this->has_used_tag_names( [ 'form' ] ) ) {
						return false;
					}
					continue 2;
			}

			// Only do AMP element-specific checks on an AMP components with the corresponding prefix.
			if ( 'amp-' === substr( $class_name, 0, 4 ) ) {

				// Class names for amp-geo, see <https://www.ampproject.org/docs/reference/components/amp-geo#generated-css-classes>.
				if ( 'amp-geo-' === substr( $class_name, 0, 8 ) ) {
					if ( ! $this->has_used_tag_names( [ 'amp-geo' ] ) ) {
						return false;
					}
					continue;
				}

				// Class names for amp-form, see <https://www.ampproject.org/docs/reference/components/amp-form#classes-and-css-hooks>.
				if ( 'amp-form-' === substr( $class_name, 0, 9 ) ) {
					if ( ! $this->has_used_tag_names( [ 'form' ] ) ) {
						return false;
					}
					continue;
				}

				// Class names for extensions which use the video-manager, and thus video-autoplay.css.
				if ( 'amp-video-' === substr( $class_name, 0, 10 ) ) {
					foreach ( $this->video_autoplay_elements as $video_autoplay_element ) {
						if ( $this->has_used_tag_names( [ $video_autoplay_element ] ) ) {
							continue 2;
						}
					}
					return false;
				}

				switch ( substr( $class_name, 0, 11 ) ) {
					/*
					 * Class names for amp-access and amp-access-laterpay.
					 * See <https://www.ampproject.org/docs/reference/components/amp-access>.
					 * See <https://www.ampproject.org/docs/reference/components/amp-access-laterpay#styling>
					 */
					case 'amp-access-':
						if ( ! $this->has_used_attributes( [ 'amp-access' ] ) ) {
							return false;
						}
						continue 2;
					// Class names for amp-video-docking, see <https://github.com/ampproject/amphtml/blob/master/extensions/amp-video-docking/amp-video-docking.md#styling>.
					case 'amp-docked-':
						if ( ! $this->has_used_attributes( [ 'dock' ] ) ) {
							return false;
						}
						continue 2;
				}

				// Class names for amp-sidebar, see <https://www.ampproject.org/docs/reference/components/amp-sidebar#styling-toolbar>.
				if ( 'amp-sidebar-' === substr( $class_name, 0, 12 ) ) {
					if ( ! $this->has_used_tag_names( [ 'amp-sidebar' ] ) ) {
						return false;
					}
					continue;
				}

				switch ( substr( $class_name, 0, 13 ) ) {
					// Class names for amp-dynamic-css-classes, see <https://www.ampproject.org/docs/reference/components/amp-dynamic-css-classes>.
					case 'amp-referrer-':
						continue 2;
					// Class names for amp-carousel, see <https://www.ampproject.org/docs/reference/components/amp-carousel#styling>.
					case 'amp-carousel-':
						if ( ! $this->has_used_tag_names( [ 'amp-carousel' ] ) ) {
							return false;
						}
						continue 2;
				}

				switch ( substr( $class_name, 0, 14 ) ) {
					// Class names for amp-sticky-ad, see <https://www.ampproject.org/docs/reference/components/amp-sticky-ad#styling>.
					case 'amp-sticky-ad-':
						if ( ! $this->has_used_tag_names( [ 'amp-sticky-ad' ] ) ) {
							return false;
						}
						continue 2;
					// Class names for amp-live-list, see <https://www.ampproject.org/docs/reference/components/amp-live-list#styling>.
					case 'amp-live-list-':
						if ( ! $this->has_used_tag_names( [ 'amp-live-list' ] ) ) {
							return false;
						}
						continue 2;
				}

				switch ( substr( $class_name, 0, 16 ) ) {
					// Class names for amp-date-picker, see <https://www.ampproject.org/docs/reference/components/amp-date-picker>.
					case 'amp-date-picker-':
						if ( ! $this->has_used_tag_names( [ 'amp-date-picker' ] ) ) {
							return false;
						}
						continue 2;
					// Class names for amp-geo, see <https://www.ampproject.org/docs/reference/components/amp-geo#generated-css-classes>.
					case 'amp-iso-country-':
						if ( ! $this->has_used_tag_names( [ 'amp-geo' ] ) ) {
							return false;
						}
						continue 2;
				}
			}

			if ( ! isset( $this->used_class_names[ $class_name ] ) ) {
				return false;
			}
		}

		return true;
	}

	/**
	 * Get list of all the tag names used in the document.
	 *
	 * @since 1.0
	 * @return array Used tag names.
	 */
	private function get_used_tag_names() {
		if ( ! isset( $this->used_tag_names ) ) {
			$this->used_tag_names = [];
			foreach ( $this->dom->getElementsByTagName( '*' ) as $el ) {
				$this->used_tag_names[ $el->tagName ] = true;
			}
		}
		return $this->used_tag_names;
	}

	/**
	 * Determine if all the supplied tag names are used.
	 *
	 * @since 1.1
	 *
	 * @param string[] $tag_names Tag names.
	 * @return bool All used.
	 */
	private function has_used_tag_names( $tag_names ) {
		if ( empty( $this->used_tag_names ) ) {
			$this->get_used_tag_names();
		}
		foreach ( $tag_names as $tag_name ) {
			if ( ! isset( $this->used_tag_names[ $tag_name ] ) ) {
				return false;
			}
		}
		return true;
	}

	/**
	 * Check whether the attributes exist.
	 *
	 * @since 1.1
	 * @todo Make $attribute_names into $attributes as an associative array and implement lookups of specific values. Since attribute values can vary (e.g. with amp-bind), this may not be feasible.
	 *
	 * @param string[] $attribute_names Attribute names.
	 * @return bool Whether all supplied attributes are used.
	 */
	private function has_used_attributes( $attribute_names ) {
		foreach ( $attribute_names as $attribute_name ) {
			if ( ! isset( $this->used_attributes[ $attribute_name ] ) ) {
				$expression = sprintf( '(//@%s)[1]', $attribute_name );

				$this->used_attributes[ $attribute_name ] = ( 0 !== $this->dom->xpath->query( $expression )->length );
			}

			// Attributes for amp-accordion, see <https://amp.dev/documentation/components/amp-accordion/#styling>.
			if ( 'expanded' === $attribute_name ) {
				if ( ! $this->has_used_tag_names( [ 'amp-accordion' ] ) ) {
					return false;
				}
				continue;
			}

			// Attributes for amp-sidebar, see <https://amp.dev/documentation/components/amp-sidebar/#styling>.
			if ( 'open' === $attribute_name ) {
				// The 'open' attribute is also used by the HTML5 <details> attribute.
				if ( ! $this->has_used_tag_names( [ 'amp-sidebar' ] ) && ! $this->has_used_tag_names( [ 'details' ] ) ) {
					return false;
				}
				continue;
			}

			// Attributes for amp-live-list, see <https://amp.dev/documentation/components/amp-live-list/#styling>.
			if ( 'data-tombstone' === $attribute_name ) {
				if ( ! $this->has_used_tag_names( [ 'amp-live-list' ] ) ) {
					return false;
				}
				continue;
			}

			if ( ! $this->used_attributes[ $attribute_name ] ) {
				return false;
			}
		}
		return true;
	}

	/**
	 * Run logic before any sanitizers are run.
	 *
	 * After the sanitizers are instantiated but before calling sanitize on each of them, this
	 * method is called with list of all the instantiated sanitizers.
	 *
	 * @param AMP_Base_Sanitizer[] $sanitizers Sanitizers.
	 */
	public function init( $sanitizers ) {
		parent::init( $sanitizers );

		foreach ( $sanitizers as $sanitizer ) {
			foreach ( $sanitizer->get_selector_conversion_mapping() as $html_selectors => $amp_selectors ) {
				if ( ! isset( $this->selector_mappings[ $html_selectors ] ) ) {
					$this->selector_mappings[ $html_selectors ] = $amp_selectors;
				} else {
					$this->selector_mappings[ $html_selectors ] = array_unique(
						array_merge( $this->selector_mappings[ $html_selectors ], $amp_selectors )
					);
				}

				// Prevent selectors like `amp-img img` getting deleted since `img` does not occur in the DOM.
				$this->args['dynamic_element_selectors'] = array_merge(
					$this->args['dynamic_element_selectors'],
					$this->selector_mappings[ $html_selectors ]
				);
			}
		}
	}

	/**
	 * Sanitize CSS styles within the HTML contained in this instance's Dom\Document.
	 *
	 * @since 0.4
	 */
	public function sanitize() {
		$elements = [];

		// @todo Instead of short-circuiting, this actually needs to turn off tree-shaking.
		// Do nothing if inline styles are allowed. Note, a better alternative to this is AMP dev mode.
		if ( ! empty( $this->args['allow_dirty_styles'] ) ) {
			return;
		}

		$this->focus_class_name_selector_pattern = (
			! empty( $this->args['focus_within_classes'] ) ?
				self::get_class_name_selector_pattern( $this->args['focus_within_classes'] ) :
				null
		);

		/*
		 * Note that xpath is used to query the DOM so that the link and style elements will be
		 * in document order. DOMNode::compareDocumentPosition() is not yet implemented.
		 */

		$dev_mode_predicate = '';
		if ( $this->is_document_in_dev_mode() ) {
			$dev_mode_predicate = sprintf( ' and not ( @%s )', AMP_Rule_Spec::DEV_MODE_ATTRIBUTE );
		}

		$lower_case = 'translate( %s, "ABCDEFGHIJKLMNOPQRSTUVWXYZ", "abcdefghijklmnopqrstuvwxyz" )'; // In XPath 2.0 this is lower-case().
		$predicates = [
			sprintf( '( self::style and not( @amp-boilerplate ) and ( not( @type ) or %s = "text/css" ) %s )', sprintf( $lower_case, '@type' ), $dev_mode_predicate ),
			sprintf( '( self::link and @href and %s = "stylesheet" %s )', sprintf( $lower_case, '@rel' ), $dev_mode_predicate ),
		];

		foreach ( $this->dom->xpath->query( '//*[ ' . implode( ' or ', $predicates ) . ' ]' ) as $element ) {
			$elements[] = $element;
		}

		// If 'width' attribute is present for 'col' tag, convert to proper CSS rule.
		foreach ( $this->dom->getElementsByTagName( 'col' ) as $col ) {
			/**
			 * Col element.
			 *
			 * @var DOMElement $col
			 */
			$width_attr = $col->getAttribute( 'width' );
			if ( ! empty( $width_attr ) && ( false === strpos( $width_attr, '*' ) ) ) {
				$width_style = 'width: ' . $width_attr;
				if ( is_numeric( $width_attr ) ) {
					$width_style .= 'px';
				}
				if ( $col->hasAttribute( 'style' ) ) {
					$col->setAttribute( 'style', $width_style . ';' . $col->getAttribute( 'style' ) );
				} else {
					$col->setAttribute( 'style', $width_style );
				}
				$col->removeAttribute( 'width' );
			}
		}

		/**
		 * Element.
		 *
		 * @var DOMElement $element
		 */
		foreach ( $elements as $element ) {
			$node_name = strtolower( $element->nodeName );
			if ( 'style' === $node_name ) {
				$this->process_style_element( $element );
			} elseif ( 'link' === $node_name ) {
				$this->process_link_element( $element );

				// If the element is still in the document, it is a font stylesheet; make sure it gets moved to the head as required.
				if ( $element->parentNode && 'head' !== $element->parentNode->nodeName ) {
					$this->dom->head->appendChild( $element->parentNode->removeChild( $element ) );
				}
			}
		}

		$elements = [];
		foreach ( $this->dom->xpath->query( "//*[ @style $dev_mode_predicate ]" ) as $element ) {
			$elements[] = $element;
		}
		foreach ( $elements as $element ) {
			$this->collect_inline_styles( $element );
		}

		$this->finalize_styles();

		$this->did_convert_elements = true;

		$parse_css_duration = 0.0;
		$shake_css_duration = 0.0;
		foreach ( $this->pending_stylesheets as $pending_stylesheet ) {
			if ( ! $pending_stylesheet['cached'] ) {
				$parse_css_duration += $pending_stylesheet['parse_time'];
			}
			$shake_css_duration += $pending_stylesheet['shake_time'];
		}
		AMP_HTTP::send_server_timing( 'amp_parse_css', $parse_css_duration, 'AMP Parse CSS' );
		AMP_HTTP::send_server_timing( 'amp_shake_css', $shake_css_duration, 'AMP Tree-Shake CSS' );
	}

	/**
	 * Get the priority of the stylesheet associated with the given element.
	 *
	 * As with hooks, lower priorities mean they should be included first.
	 * The higher the priority value, the more likely it will be that the
	 * stylesheet will be among those excluded due to STYLESHEET_TOO_LONG when
	 * concatenated CSS reaches 50KB.
	 *
	 * @todo This will eventually need to be abstracted to not be CMS-specific, allowing for the prioritization scheme to be defined by configuration.
	 *
	 * @param DOMNode|DOMElement|DOMAttr $node Node.
	 * @return int Priority.
	 */
	private function get_stylesheet_priority( DOMNode $node ) {
		$print_priority_base = 100;
		$admin_bar_priority  = 200;

		$remove_url_scheme = static function( $url ) {
			return preg_replace( '/^https?:/', '', $url );
		};

		if ( $node instanceof DOMElement && 'link' === $node->nodeName ) {
			$element_id      = (string) $node->getAttribute( 'id' );
			$schemeless_href = $remove_url_scheme( $node->getAttribute( 'href' ) );

			$plugin = null;
			if ( preg_match(
				sprintf(
					'#^(?:%s|%s)(?<plugin>[^/]+)#i',
					preg_quote( $remove_url_scheme( trailingslashit( WP_PLUGIN_URL ) ), '#' ),
					preg_quote( $remove_url_scheme( trailingslashit( WPMU_PLUGIN_URL ) ), '#' )
				),
				$schemeless_href,
				$matches
			) ) {
				$plugin = $matches['plugin'];
			}

			$style_handle = null;
			if ( preg_match( '/^(.+)-css$/', $element_id, $matches ) ) {
				$style_handle = $matches[1];
			}

			$core_frontend_handles = [
				'wp-block-library',
				'wp-block-library-theme',
			];
			$non_amp_handles       = [
				'mediaelement',
				'wp-mediaelement',
				'thickbox',
			];

			if ( in_array( $style_handle, $non_amp_handles, true ) ) {
				// Styles are for non-AMP JS only so not be used in AMP at all.
				$priority = 1000;
			} elseif ( 'admin-bar' === $style_handle ) {
				// Admin bar has lowest priority. If it gets excluded, then the entire admin bar should be removed.
				$priority = $admin_bar_priority;
			} elseif ( 'dashicons' === $style_handle ) {
				// Dashicons could be used by the theme, but low priority compared to other styles.
				$priority = 90;
			} elseif ( false !== strpos( $schemeless_href, $remove_url_scheme( trailingslashit( get_template_directory_uri() ) ) ) ) {
				// Highest priority are parent theme styles.
				$priority = 1;
			} elseif ( false !== strpos( $schemeless_href, $remove_url_scheme( trailingslashit( get_stylesheet_directory_uri() ) ) ) ) {
				// Penultimate highest priority are child theme styles.
				$priority = 10;
			} elseif ( in_array( $style_handle, $core_frontend_handles, true ) ) {
				// Styles from wp-includes which are enqueued for themes are next highest priority.
				$priority = 20;
			} elseif ( $plugin ) {
				// Styles from plugins are next-highest priority, unless they are in the list of low-priority plugins.
				$priority = in_array( $plugin, $this->args['low_priority_plugins'], true ) ? 150 : 30;
			} elseif ( 0 === strpos( $schemeless_href, $remove_url_scheme( includes_url() ) ) ) {
				// Other styles from wp-includes come next.
				$priority = 40;
			} else {
				// Everything else, perhaps wp-admin styles or stylesheets from remote servers.
				$priority = 50;
			}

			if ( 'print' === $node->getAttribute( 'media' ) ) {
				$priority += $print_priority_base;
			}
		} elseif ( $node instanceof DOMElement && 'style' === $node->nodeName && $node->hasAttribute( 'id' ) ) {
			$id                  = $node->getAttribute( 'id' );
			$is_theme_inline_css = preg_match( '/^(?<handle>.+)-inline-css$/', $id, $matches ) && wp_style_is( $matches['handle'], 'registered' );
			if ( $is_theme_inline_css && 0 === strpos( wp_styles()->registered[ $matches['handle'] ]->src, get_template_directory_uri() ) ) {
				// Parent theme inline style.
				$priority = 2;
			} elseif ( $is_theme_inline_css && get_stylesheet() !== get_template() && 0 === strpos( wp_styles()->registered[ $matches['handle'] ]->src, get_stylesheet_directory_uri() ) ) {
				// Child theme inline style.
				$priority = 12;
			} elseif ( 'admin-bar-inline-css' === $id ) {
				$priority = $admin_bar_priority;
			} elseif ( 'wp-custom-css' === $id ) {
				// Additional CSS from Customizer.
				$priority = 60;
			} else {
				// Other style elements, including from Recent Comments widget.
				$priority = 70;
			}

			if ( 'print' === $node->getAttribute( 'media' ) ) {
				$priority += $print_priority_base;
			}
		} else {
			// Style attribute.
			$priority = 70;
		}

		return $priority;
	}

	/**
	 * Eliminate relative segments (../ and ./) from a path.
	 *
	 * @param string $path Path with relative segments. This is not a URL, so no host and no query string.
	 * @return string|WP_Error Unrelativized path or WP_Error if there is too much relativity.
	 */
	private function unrelativize_path( $path ) {
		// Eliminate current directory relative paths, like <foo/./bar/./baz.css> => <foo/bar/baz.css>.
		do {
			$path = preg_replace(
				'#/\./#',
				'/',
				$path,
				-1,
				$count
			);
		} while ( 0 !== $count );

		// Collapse relative paths, like <foo/bar/../../baz.css> => <baz.css>.
		do {
			$path = preg_replace(
				'#(?<=/)(?!\.\./)[^/]+/\.\./#',
				'',
				$path,
				1,
				$count
			);
		} while ( 0 !== $count );

		if ( preg_match( '#(^|/)\.+/#', $path ) ) {
			return new WP_Error( self::STYLESHEET_INVALID_RELATIVE_PATH );
		}

		return $path;
	}

	/**
	 * Construct a URL from a parsed one.
	 *
	 * @param array $parsed_url Parsed URL.
	 * @return string Reconstructed URL.
	 */
	private function reconstruct_url( $parsed_url ) {
		$url = '';
		if ( ! empty( $parsed_url['host'] ) ) {
			if ( ! empty( $parsed_url['scheme'] ) ) {
				$url .= $parsed_url['scheme'] . ':';
			}
			$url .= '//';
			$url .= $parsed_url['host'];

			if ( ! empty( $parsed_url['port'] ) ) {
				$url .= ':' . $parsed_url['port'];
			}
		}
		if ( ! empty( $parsed_url['path'] ) ) {
			$url .= $parsed_url['path'];
		}
		if ( ! empty( $parsed_url['query'] ) ) {
			$url .= '?' . $parsed_url['query'];
		}
		if ( ! empty( $parsed_url['fragment'] ) ) {
			$url .= '#' . $parsed_url['fragment'];
		}
		return $url;
	}

	/**
	 * Generate a URL's fully-qualified file path.
	 *
	 * @since 0.7
	 * @see WP_Styles::_css_href()
	 *
	 * @param string   $url The file URL.
	 * @param string[] $allowed_extensions Allowed file extensions for local files.
	 * @return string|WP_Error Style's absolute validated filesystem path, or WP_Error when error.
	 */
	public function get_validated_url_file_path( $url, $allowed_extensions = [] ) {
		if ( ! is_string( $url ) ) {
			return new WP_Error( self::STYLESHEET_URL_SYNTAX_ERROR );
		}

		$needs_base_url = (
			! preg_match( '|^(https?:)?//|', $url )
			&&
			! ( $this->content_url && 0 === strpos( $url, $this->content_url ) )
		);
		if ( $needs_base_url ) {
			$url = $this->base_url . '/' . ltrim( $url, '/' );
		}

		$parsed_url = wp_parse_url( $url );
		if ( empty( $parsed_url['host'] ) ) {
			return new WP_Error( self::STYLESHEET_URL_SYNTAX_ERROR );
		}
		if ( empty( $parsed_url['path'] ) ) {
			return new WP_Error( self::STYLESHEET_URL_SYNTAX_ERROR );
		}

		$path = $this->unrelativize_path( $parsed_url['path'] );
		if ( is_wp_error( $path ) ) {
			return $path;
		}
		$parsed_url['path'] = $path;

		$remove_url_scheme = static function( $schemed_url ) {
			return preg_replace( '#^\w+:(?=//)#', '', $schemed_url );
		};

		unset( $parsed_url['scheme'], $parsed_url['query'], $parsed_url['fragment'] );
		$url = $this->reconstruct_url( $parsed_url );

		$includes_url = $remove_url_scheme( includes_url( '/' ) );
		$content_url  = $remove_url_scheme( content_url( '/' ) );
		$admin_url    = $remove_url_scheme( get_admin_url( null, '/' ) );
		$site_url     = $remove_url_scheme( site_url( '/' ) );

		$allowed_hosts = [
			wp_parse_url( $includes_url, PHP_URL_HOST ),
			wp_parse_url( $content_url, PHP_URL_HOST ),
			wp_parse_url( $admin_url, PHP_URL_HOST ),
		];

		// Validate file extensions.
		if ( ! empty( $allowed_extensions ) ) {
			$pattern = sprintf( '/\.(%s)$/i', implode( '|', $allowed_extensions ) );
			if ( ! preg_match( $pattern, $url ) ) {
				/* translators: %s: the file URL. */
				return new WP_Error( self::STYLESHEET_DISALLOWED_FILE_EXT );
			}
		}

		if ( ! in_array( $parsed_url['host'], $allowed_hosts, true ) ) {
			/* translators: %s: the file URL */
			return new WP_Error( self::STYLESHEET_EXTERNAL_FILE_URL );
		}

		$base_path  = null;
		$file_path  = null;
		$wp_content = 'wp-content';
		if ( 0 === strpos( $url, $content_url ) ) {
			$base_path = WP_CONTENT_DIR;
			$file_path = substr( $url, strlen( $content_url ) - 1 );
		} elseif ( 0 === strpos( $url, $includes_url ) ) {
			$base_path = ABSPATH . WPINC;
			$file_path = substr( $url, strlen( $includes_url ) - 1 );
		} elseif ( 0 === strpos( $url, $admin_url ) ) {
			$base_path = ABSPATH . 'wp-admin';
			$file_path = substr( $url, strlen( $admin_url ) - 1 );
		} elseif ( 0 === strpos( $url, $site_url . trailingslashit( $wp_content ) ) ) {
			// Account for loading content from original wp-content directory not WP_CONTENT_DIR which can happen via register_theme_directory().
			$base_path = ABSPATH . $wp_content;
			$file_path = substr( $url, strlen( $site_url ) + strlen( $wp_content ) );
		}

		if ( ! $file_path || false !== strpos( $file_path, '../' ) || false !== strpos( $file_path, '..\\' ) ) {
			return new WP_Error( self::STYLESHEET_FILE_PATH_NOT_ALLOWED );
		}
		if ( ! file_exists( $base_path . $file_path ) ) {
			return new WP_Error( self::STYLESHEET_FILE_PATH_NOT_FOUND );
		}

		return $base_path . $file_path;
	}

	/**
	 * Set the current node (and its sources when required).
	 *
	 * @since 1.0
	 * @param DOMElement|DOMAttr|null $node Current node, or null to reset.
	 */
	private function set_current_node( $node ) {
		if ( $this->current_node === $node ) {
			return;
		}

		$this->current_node = $node;
		if ( empty( $node ) ) {
			$this->current_sources = null;
		} elseif ( ! empty( $this->args['should_locate_sources'] ) ) {
			$this->current_sources = AMP_Validation_Manager::locate_sources( $node );
		}
	}

	/**
	 * Process style element.
	 *
	 * @param DOMElement $element Style element.
	 */
	private function process_style_element( DOMElement $element ) {
		$this->set_current_node( $element ); // And sources when needing to be located.

		// @todo Any @keyframes rules could be removed from amp-custom and instead added to amp-keyframes.
		$is_keyframes = $element->hasAttribute( 'amp-keyframes' );
		$stylesheet   = trim( $element->textContent );
		$cdata_spec   = $is_keyframes ? $this->style_keyframes_cdata_spec : $this->style_custom_cdata_spec;

		// Honor the style's media attribute.
		$media = $element->getAttribute( 'media' );
		if ( $media && 'all' !== $media ) {
			$stylesheet = sprintf( '@media %s { %s }', $media, $stylesheet );
		}

		$parsed = $this->get_parsed_stylesheet(
			$stylesheet,
			[
				'allowed_at_rules'   => $cdata_spec['css_spec']['allowed_at_rules'],
				'property_whitelist' => $cdata_spec['css_spec']['declaration'],
				'validate_keyframes' => $cdata_spec['css_spec']['validate_keyframes'],
				'spec_name'          => $is_keyframes ? self::STYLE_AMP_KEYFRAMES_SPEC_NAME : self::STYLE_AMP_CUSTOM_SPEC_NAME,
			]
		);

		$this->pending_stylesheets[] = [
			'group'              => $is_keyframes ? self::STYLE_AMP_KEYFRAMES_GROUP_INDEX : self::STYLE_AMP_CUSTOM_GROUP_INDEX,
			'original_size'      => (int) strlen( $stylesheet ),
			'final_size'         => null,
			'element'            => $element,
			'origin'             => 'style_element',
			'sources'            => $this->current_sources,
			'priority'           => $this->get_stylesheet_priority( $element ),
			'tokens'             => $parsed['tokens'],
			'hash'               => $parsed['hash'],
			'parse_time'         => $parsed['parse_time'],
			'shake_time'         => null,
			'cached'             => $parsed['cached'],
			'imported_font_urls' => $parsed['imported_font_urls'],
		];

		if ( $element->hasAttribute( 'amp-custom' ) && ! $this->amp_custom_style_element ) {
			$this->amp_custom_style_element = $element;
		} else {

			// Remove from DOM since we'll be adding it to amp-custom.
			$element->parentNode->removeChild( $element );
		}

		$this->set_current_node( null );
	}

	/**
	 * Process link element.
	 *
	 * @param DOMElement $element Link element.
	 */
	private function process_link_element( DOMElement $element ) {
		$href = $element->getAttribute( 'href' );

		// Allow font URLs, including protocol-less URLs and recognized URLs that use HTTP instead of HTTPS.
		$normalized_url = preg_replace( '#^(http:)?(?=//)#', 'https:', $href );
		if ( $this->allowed_font_src_regex && preg_match( $this->allowed_font_src_regex, $normalized_url ) ) {
			if ( $href !== $normalized_url ) {
				$element->setAttribute( 'href', $normalized_url );
			}

			/*
			 * Make sure rel=preconnect link is present for Google Fonts stylesheet.
			 * Note that core themes normally do this already, per <https://core.trac.wordpress.org/ticket/37171>.
			 * But not always, per <https://core.trac.wordpress.org/ticket/44668>.
			 * This also ensures that other themes will get the preconnect link when
			 * they don't implement the resource hint.
			 */
			$needs_preconnect_link = (
				'https://fonts.googleapis.com/' === substr( $normalized_url, 0, 29 )
				&&
				0 === $this->dom->xpath->query( '//link[ @rel = "preconnect" and @crossorigin and starts-with( @href, "https://fonts.gstatic.com" ) ]', $this->dom->head )->length
			);
			if ( $needs_preconnect_link ) {
				$link = AMP_DOM_Utils::create_node(
					$this->dom,
					'link',
					[
						'rel'         => 'preconnect',
						'href'        => 'https://fonts.gstatic.com/',
						'crossorigin' => '',
					]
				);
				$this->dom->head->insertBefore( $link ); // Note that \AMP_Theme_Support::ensure_required_markup() will put this in the optimal order.
			}
			return;
		}

		$stylesheet = $this->get_stylesheet_from_url( $href );
		if ( $stylesheet instanceof WP_Error ) {
			$this->remove_invalid_child(
				$element,
				[
					// @todo Also include details about the error.
					'code' => self::STYLESHEET_INVALID_FILE_URL,
					'type' => AMP_Validation_Error_Taxonomy::CSS_ERROR_TYPE,
					'url'  => $normalized_url,
				]
			);
			return;
		}

		// Honor the link's media attribute.
		$media = $element->getAttribute( 'media' );
		if ( $media && 'all' !== $media ) {
			$stylesheet = sprintf( '@media %s { %s }', $media, $stylesheet );
		}

		$this->set_current_node( $element ); // And sources when needing to be located.

		$parsed = $this->get_parsed_stylesheet(
			$stylesheet,
			[
				'allowed_at_rules'   => $this->style_custom_cdata_spec['css_spec']['allowed_at_rules'],
				'property_whitelist' => $this->style_custom_cdata_spec['css_spec']['declaration'],
				'stylesheet_url'     => $href,
				'spec_name'          => self::STYLE_AMP_CUSTOM_SPEC_NAME,
			]
		);

		$this->pending_stylesheets[] = [
			'group'              => self::STYLE_AMP_CUSTOM_GROUP_INDEX,
			'original_size'      => strlen( $stylesheet ),
			'final_size'         => null,
			'element'            => $element,
			'origin'             => 'link_element',
			'sources'            => $this->current_sources, // Needed because node is removed below.
			'priority'           => $this->get_stylesheet_priority( $element ),
			'tokens'             => $parsed['tokens'],
			'hash'               => $parsed['hash'],
			'parse_time'         => $parsed['parse_time'],
			'shake_time'         => null,
			'cached'             => $parsed['cached'],
			'imported_font_urls' => $parsed['imported_font_urls'],
		];

		// Remove now that styles have been processed.
		$element->parentNode->removeChild( $element );

		$this->set_current_node( null );
	}

	/**
	 * Get stylesheet from URL.
	 *
	 * @since 1.5.0
	 *
	 * @param string $stylesheet_url Stylesheet URL.
	 * @return string|WP_Error Stylesheet string on success, or WP_Error on failure.
	 */
	private function get_stylesheet_from_url( $stylesheet_url ) {
		$stylesheet    = false;
		$css_file_path = $this->get_validated_url_file_path( $stylesheet_url, [ 'css', 'less', 'scss', 'sass' ] );
		if ( ! is_wp_error( $css_file_path ) ) {
			$stylesheet = file_get_contents( $css_file_path ); // phpcs:ignore WordPress.WP.AlternativeFunctions.file_get_contents_file_get_contents -- It's a local filesystem path not a remote request.
		}
		if ( is_string( $stylesheet ) ) {
			return $stylesheet;
		}

		// Fall back to doing an HTTP request for the stylesheet is not accessible directly from the filesystem.
		return $this->fetch_external_stylesheet( $stylesheet_url );
	}

	/**
	 * Fetch external stylesheet.
	 *
	 * @todo Use Cache-Control max-age for transient.
	 *
	 * @param string $url External stylesheet URL.
	 * @return string|WP_Error Stylesheet contents or WP_Error.
	 */
	private function fetch_external_stylesheet( $url ) {
		$cache_key = md5( $url );
		$contents  = get_transient( $cache_key );
		if ( false === $contents ) {
			$r    = wp_remote_get( $url );
			$code = wp_remote_retrieve_response_code( $r );
			if ( $code < 200 || $code >= 300 ) {
				$message = wp_remote_retrieve_response_message( $r );
				if ( ! $code ) {
					$code = 'http_error';
				} else {
					$code = "http_{$code}";
				}
				if ( ! $message ) {
					/* translators: %s: the fetched URL */
					$message = sprintf( __( 'Failed to fetch: %s', 'amp' ), $url );
				}
				$contents = new WP_Error( $code, $message );
			} elseif ( ! preg_match( '#^text/css#', wp_remote_retrieve_header( $r, 'content-type' ) ) ) {
				$contents = new WP_Error(
					'no_css_content_type',
					__( 'Response did not contain the expected text/css content type.', 'amp' )
				);
			} else {
				$contents = wp_remote_retrieve_body( $r );
			}
			set_transient( $cache_key, $contents, MONTH_IN_SECONDS );
		}
		return $contents;
	}

	/**
	 * Get parsed stylesheet (from cache).
	 *
	 * If the sanitization status has changed for the validation errors in the cached stylesheet since it was cached,
	 * then the cache is invalidated, as the parsed stylesheet needs to be re-constructed.
	 *
	 * @since 1.0
	 * @see \AMP_Style_Sanitizer::parse_stylesheet()
	 *
	 * @param string $stylesheet Stylesheet.
	 * @param array  $options {
	 *     Options.
	 *
	 *     @type string[] $property_whitelist          Exclusively-allowed properties.
	 *     @type string[] $property_blacklist          Disallowed properties.
	 *     @type string   $stylesheet_url              Original URL for stylesheet when originating via link or @import.
	 *     @type array    $allowed_at_rules            Allowed @-rules.
	 *     @type bool     $validate_keyframes          Whether keyframes should be validated.
	 *     @type string   $spec_name                   Spec name.
	 * }
	 * @return array {
	 *    Processed stylesheet.
	 *
	 *    @type array  $tokens             Stylesheet tokens, where arrays are tuples for declaration blocks.
	 *    @type string $hash               MD5 hash of the parsed stylesheet.
	 *    @type array  $validation_results Validation results, array containing arrays with error and sanitized keys.
	 *    @type array  $imported_font_urls Imported font stylesheet URLs.
	 *    @type int    $priority           The priority of the stylesheet.
	 *    @type float  $parse_time         The time duration it took to parse the stylesheet, in milliseconds.
	 *    @type float  $shake_time         The time duration it took to tree-shake the stylesheet, in milliseconds.
	 *    @type bool   $cached             Whether the parsed stylesheet was cached.
	 * }
	 */
	private function get_parsed_stylesheet( $stylesheet, $options = [] ) {
		$parsed      = null;
		$cache_key   = null;
<<<<<<< HEAD
		$cached      = true;
=======
>>>>>>> a3ba286a
		$cache_group = 'amp-parsed-stylesheet-v23'; // This should be bumped whenever the PHP-CSS-Parser is updated or parsed format is updated.

		$cache_impacting_options = array_merge(
			wp_array_slice_assoc(
				$options,
				[ 'property_whitelist', 'property_blacklist', 'stylesheet_url', 'allowed_at_rules' ]
			),
			wp_array_slice_assoc(
				$this->args,
				[ 'should_locate_sources', 'parsed_cache_variant', 'dynamic_element_selectors' ]
			),
			[
				'language' => get_bloginfo( 'language' ), // Used to tree-shake html[lang] selectors.
			]
		);

		$cache_key = md5( $stylesheet . wp_json_encode( $cache_impacting_options ) );

		if ( wp_using_ext_object_cache() ) {
			$parsed = wp_cache_get( $cache_key, $cache_group );
		} else {
			$parsed = get_transient( $cache_group . '-' . $cache_key );
		}

		/*
		 * Make sure that the parsed stylesheet was cached with current sanitizations.
		 * The should_sanitize_validation_error method prevents duplicates from being reported.
		 */
		if ( ! empty( $parsed['validation_results'] ) ) {
			foreach ( $parsed['validation_results'] as $validation_result ) {
				$sanitized = $this->should_sanitize_validation_error( $validation_result['error'] );
				if ( $sanitized !== $validation_result['sanitized'] ) {
					$parsed = null; // Change to sanitization of validation error detected, so cache cannot be used.
					break;
				}
			}
		}

		if ( ! $parsed || ! isset( $parsed['tokens'] ) || ! is_array( $parsed['tokens'] ) ) {
			$parsed = $this->parse_stylesheet( $stylesheet, $options );
			$cached = false;

			/*
			 * When an object cache is not available, we cache with an expiration to prevent the options table from
			 * getting filled infinitely. On the other hand, if an external object cache is available then we don't
			 * set an expiration because it should implement LRU cache expulsion policy.
			 */
			if ( wp_using_ext_object_cache() ) {
				wp_cache_set( $cache_key, $parsed, $cache_group );
			} else {
				// The expiration is to ensure transient doesn't stick around forever since no LRU flushing like with external object cache.
				set_transient( $cache_group . '-' . $cache_key, $parsed, MONTH_IN_SECONDS );
			}
		}

		$parsed['cached'] = $cached;
		return $parsed;
	}

	/**
	 * Parse imported stylesheet and replace the `@import` rule with the imported rules in the provided CSS list (in place).
	 *
	 * @param Import  $item     Import object.
	 * @param CSSList $css_list CSS List.
	 * @param array   $options {
	 *     Options.
	 *
	 *     @type string $stylesheet_url Original URL for stylesheet when originating via link or @import.
	 * }
	 * @return array Validation results.
	 */
	private function splice_imported_stylesheet( Import $item, CSSList $css_list, $options ) {
		$results      = [];
		$at_rule_args = $item->atRuleArgs();
		$location     = array_shift( $at_rule_args );
		$media_query  = array_shift( $at_rule_args );

		if ( isset( $options['stylesheet_url'] ) ) {
			$this->real_path_urls( [ $location ], $options['stylesheet_url'] );
		}

		$import_stylesheet_url = $location->getURL()->getString();

		// Prevent importing something that has already been imported, and avoid infinite recursion.
		if ( isset( $this->processed_imported_stylesheet_urls[ $import_stylesheet_url ] ) ) {
			$css_list->remove( $item );
			return [];
		}
		$this->processed_imported_stylesheet_urls[ $import_stylesheet_url ] = true;

		// Prevent importing font stylesheets from allowed font CDNs. These will get added to the document as links instead.
		$https_import_stylesheet_url = preg_replace( '#^(http:)?(?=//)#', 'https:', $import_stylesheet_url );
		if ( $this->allowed_font_src_regex && preg_match( $this->allowed_font_src_regex, $https_import_stylesheet_url ) ) {
			$this->imported_font_urls[] = $https_import_stylesheet_url;
			$css_list->remove( $item );
			_doing_it_wrong(
				'wp_enqueue_style',
				esc_html(
					sprintf(
						/* translators: 1: @import. 2: wp_enqueue_style(). 3: font CDN URL. */
						__( 'It is not a best practice to use %1$s to load font CDN stylesheets. Please use %2$s to enqueue %3$s as its own separate script.', 'amp' ),
						'@import',
						'wp_enqueue_style()',
						$import_stylesheet_url
					)
				),
				'1.0'
			);
			return [];
		}

		$stylesheet = $this->get_stylesheet_from_url( $import_stylesheet_url );
		if ( $stylesheet instanceof WP_Error ) {
			$error     = [
				// @todo Also include details about the error.
				'code' => self::STYLESHEET_INVALID_FILE_URL,
				'type' => AMP_Validation_Error_Taxonomy::CSS_ERROR_TYPE,
				'url'  => $import_stylesheet_url,
			];
			$sanitized = $this->should_sanitize_validation_error( $error );
			if ( $sanitized ) {
				$css_list->remove( $item );
			}
			$results[] = compact( 'error', 'sanitized' );
			return $results;
		}

		if ( $media_query ) {
			$stylesheet = sprintf( '@media %s { %s }', $media_query, $stylesheet );
		}

		$options['stylesheet_url'] = $import_stylesheet_url;

		$parsed_stylesheet = $this->create_validated_css_document( $stylesheet, $options );

		$results = array_merge(
			$results,
			$parsed_stylesheet['validation_results']
		);

		if ( ! empty( $parsed_stylesheet['css_document'] ) && method_exists( $css_list, 'replace' ) ) {
			/**
			 * CSS Doc.
			 *
			 * @var CSSDocument $css_document
			 */
			$css_document = $parsed_stylesheet['css_document'];

			// Work around bug in \Sabberworm\CSS\CSSList\CSSList::replace() when array keys are not 0-based.
			$css_list->setContents( array_values( $css_list->getContents() ) );

			$css_list->replace( $item, $css_document->getContents() );
		} else {
			$css_list->remove( $item );
		}

		return $results;
	}

	/**
	 * Create validated CSS document.
	 *
	 * @since 1.0
	 *
	 * @param string $stylesheet_string Stylesheet.
	 * @param array  $options           Options. See definition in \AMP_Style_Sanitizer::process_stylesheet().
	 * @return array {
	 *    Parsed stylesheet.
	 *
	 *    @type CSSDocument $css_document       CSS Document.
	 *    @type array       $validation_results Validation results, array containing arrays with error and sanitized keys.
	 *    @type string      $stylesheet_url     Stylesheet URL, if available.
	 *    @type string      $spec_name          Spec name.
	 * }
	 */
	private function create_validated_css_document( $stylesheet_string, $options ) {
		$validation_results = [];
		$css_document       = null;

		$this->imported_font_urls = [];
		try {
			// Remove spaces from data URLs, which cause errors and PHP-CSS-Parser can't handle them.
			$stylesheet_string = $this->remove_spaces_from_url_values( $stylesheet_string );

			$parser_settings = Sabberworm\CSS\Settings::create();
			$css_parser      = new Sabberworm\CSS\Parser( $stylesheet_string, $parser_settings );
			$css_document    = $css_parser->parse(); // @todo If 'utf-8' is not $css_parser->getCharset() then issue warning?

			if ( ! empty( $options['stylesheet_url'] ) ) {
				$this->real_path_urls(
					array_filter(
						$css_document->getAllValues(),
						static function ( $value ) {
							return $value instanceof URL;
						}
					),
					$options['stylesheet_url']
				);
			}

			$validation_results = array_merge(
				$validation_results,
				$this->process_css_list( $css_document, $options )
			);
		} catch ( Exception $exception ) {
			$error = [
				'code'      => self::CSS_SYNTAX_PARSE_ERROR,
				'message'   => $exception->getMessage(),
				'type'      => AMP_Validation_Error_Taxonomy::CSS_ERROR_TYPE,
				'spec_name' => $options['spec_name'],
			];

			/*
			 * This is not a recoverable error, so sanitized here is just used to give user control
			 * over whether to proceed with serving this exception-raising stylesheet in AMP.
			 */
			$sanitized = $this->should_sanitize_validation_error( $error );

			$validation_results[] = compact( 'error', 'sanitized' );
		}
		return array_merge(
			compact( 'validation_results', 'css_document' ),
			[
				'imported_font_urls' => $this->imported_font_urls,
			]
		);
	}

	/**
	 * Parse stylesheet.
	 *
	 * Sanitizes invalid CSS properties and rules, compresses the CSS to remove whitespace and comments, and parses
	 * declaration blocks to allow selectors to later be evaluated for whether they apply to the current document
	 * during tree-shaking.
	 *
	 * @since 1.0
	 *
	 * @param string $stylesheet_string Stylesheet.
	 * @param array  $options           Options. See definition in \AMP_Style_Sanitizer::process_stylesheet().
	 * @return array {
	 *    Parsed stylesheet.
	 *
	 *    @type array  $tokens             Stylesheet tokens, where arrays are tuples for declaration blocks.
	 *    @type string $hash               MD5 hash of the parsed stylesheet.
	 *    @type array  $validation_results Validation results, array containing arrays with error and sanitized keys.
	 *    @type array  $imported_font_urls Imported font stylesheet URLs.
	 *    @type float  $parse_time         The time duration it took to parse the stylesheet, in milliseconds.
	 * }
	 */
	private function parse_stylesheet( $stylesheet_string, $options = [] ) {
		$start_time = microtime( true );

		$options = array_merge(
			[
				'allowed_at_rules'   => [],
				'property_blacklist' => [
					// See <https://www.ampproject.org/docs/design/responsive/style_pages#disallowed-styles>.
					'behavior',
					'-moz-binding',
				],
				'property_whitelist' => [],
				'validate_keyframes' => false,
				'stylesheet_url'     => null,
				'spec_name'          => null,
			],
			$options
		);

		// Strip the dreaded UTF-8 byte order mark (BOM, \uFEFF). This should ideally get handled by PHP-CSS-Parser <https://github.com/sabberworm/PHP-CSS-Parser/issues/150>.
		$stylesheet_string = preg_replace( '/^\xEF\xBB\xBF/', '', $stylesheet_string );

		// Strip obsolete CDATA sections and HTML comments which were used for old school XHTML.
		$stylesheet_string = preg_replace( '#^\s*<!--#', '', $stylesheet_string );
		$stylesheet_string = preg_replace( '#^\s*<!\[CDATA\[#', '', $stylesheet_string );
		$stylesheet_string = preg_replace( '#\]\]>\s*$#', '', $stylesheet_string );
		$stylesheet_string = preg_replace( '#-->\s*$#', '', $stylesheet_string );

		$tokens             = [];
		$parsed_stylesheet  = $this->create_validated_css_document( $stylesheet_string, $options );
		$validation_results = $parsed_stylesheet['validation_results'];
		if ( ! empty( $parsed_stylesheet['css_document'] ) ) {
			$css_document = $parsed_stylesheet['css_document'];

			$output_format = Sabberworm\CSS\OutputFormat::createCompact();
			$output_format->setSemicolonAfterLastRule( false );

			$before_declaration_block          = sprintf( '/*%s*/', chr( 1 ) );
			$between_selectors                 = sprintf( '/*%s*/', chr( 2 ) );
			$after_declaration_block_selectors = sprintf( '/*%s*/', chr( 3 ) );
			$between_properties                = sprintf( '/*%s*/', chr( 4 ) );
			$after_declaration_block           = sprintf( '/*%s*/', chr( 5 ) );
			$before_at_rule                    = sprintf( '/*%s*/', chr( 6 ) );
			$after_at_rule                     = sprintf( '/*%s*/', chr( 7 ) );

			// Add comments to stylesheet if PHP-CSS-Parser has the required extensions for tree shaking.
			if ( self::has_required_php_css_parser() ) {
				$output_format->set( 'BeforeDeclarationBlock', $before_declaration_block );
				$output_format->set( 'SpaceBeforeSelectorSeparator', $between_selectors );
				$output_format->set( 'AfterDeclarationBlockSelectors', $after_declaration_block_selectors );
				$output_format->set( 'AfterDeclarationBlock', $after_declaration_block );
				$output_format->set( 'BeforeAtRuleBlock', $before_at_rule );
				$output_format->set( 'AfterAtRuleBlock', $after_at_rule );
			}
			$output_format->set( 'SpaceBetweenRules', $between_properties );

			$stylesheet_string = $css_document->render( $output_format );

			$pattern  = '#';
			$pattern .= preg_quote( $before_at_rule, '#' );
			$pattern .= '|';
			$pattern .= preg_quote( $after_at_rule, '#' );
			$pattern .= '|';
			$pattern .= '(' . preg_quote( $before_declaration_block, '#' ) . ')';
			$pattern .= '(.+?)';
			$pattern .= preg_quote( $after_declaration_block_selectors, '#' );
			$pattern .= '(.+?)';
			$pattern .= preg_quote( $after_declaration_block, '#' );
			$pattern .= '#s';

			$dynamic_selector_pattern = null;
			if ( ! empty( $this->args['dynamic_element_selectors'] ) ) {
				$dynamic_selector_pattern = implode(
					'|',
					array_map(
						static function( $selector ) {
							return preg_quote( $selector, '#' );
						},
						$this->args['dynamic_element_selectors']
					)
				);
			}

			$split_stylesheet = preg_split( $pattern, $stylesheet_string, -1, PREG_SPLIT_DELIM_CAPTURE );
			$length           = count( $split_stylesheet );
			for ( $i = 0; $i < $length; $i++ ) {
				// Skip empty tokens.
				if ( '' === $split_stylesheet[ $i ] ) {
					unset( $split_stylesheet[ $i ] );
					continue;
				}

				if ( $before_declaration_block === $split_stylesheet[ $i ] ) {

					// Skip keyframe-selector, which is can be: from | to | <percentage>.
					if ( preg_match( '/^((from|to)\b|-?\d+(\.\d+)?%)/i', $split_stylesheet[ $i + 1 ] ) ) {
						$tokens[] = (
							str_replace( $between_selectors, '', $split_stylesheet[ ++$i ] )
							.
							str_replace( $between_properties, '', $split_stylesheet[ ++$i ] )
						);
						continue;
					}

					$selectors   = explode( $between_selectors . ',', $split_stylesheet[ ++$i ] );
					$declaration = explode( ';' . $between_properties, trim( $split_stylesheet[ ++$i ], '{}' ) );

					// @todo The following logic could be made much more robust if PHP-CSS-Parser did parsing of selectors. See <https://github.com/sabberworm/PHP-CSS-Parser/pull/138#issuecomment-418193262> and <https://github.com/ampproject/amp-wp/issues/2102>.
					$selectors_parsed = [];
					foreach ( $selectors as $selector ) {
						$selectors_parsed[ $selector ] = [];

						// Remove :not() and pseudo selectors to eliminate false negatives, such as with `body:not(.title-tagline-hidden) .site-branding-text` (but not after escape character).
						$reduced_selector = preg_replace( '/(?<!\\\\)::?[a-zA-Z0-9_-]+(\(.+?\))?/', '', $selector );

						// Ignore any selector terms that occur under a dynamic selector.
						if ( $dynamic_selector_pattern ) {
							$reduced_selector = preg_replace( '#((?:' . $dynamic_selector_pattern . ')(?:\.[a-z0-9_-]+)*)[^a-z0-9_-].*#si', '$1', $reduced_selector . ' ' );
						}

						/*
						 * Gather attribute names while removing attribute selectors to eliminate false negative,
						 * such as with `.social-navigation a[href*="example.com"]:before`.
						 */
						$reduced_selector = preg_replace_callback(
							'/\[([A-Za-z0-9_:-]+)(\W?=[^\]]+)?\]/',
							static function( $matches ) use ( $selector, &$selectors_parsed ) {
								$selectors_parsed[ $selector ][ self::SELECTOR_EXTRACTED_ATTRIBUTES ][] = $matches[1];
								return '';
							},
							$reduced_selector
						);

						// Extract class names.
						$reduced_selector = preg_replace_callback(
							'/\.((?:[a-zA-Z0-9_-]+|\\\\.)+)/', // The `\\\\.` will allow any char via escaping, like the colon in `.lg\:w-full`.
							static function( $matches ) use ( $selector, &$selectors_parsed ) {
								$selectors_parsed[ $selector ][ self::SELECTOR_EXTRACTED_CLASSES ][] = stripslashes( $matches[1] );
								return '';
							},
							$reduced_selector
						);

						// Extract IDs.
						$reduced_selector = preg_replace_callback(
							'/#([a-zA-Z0-9_-]+)/',
							static function( $matches ) use ( $selector, &$selectors_parsed ) {
								$selectors_parsed[ $selector ][ self::SELECTOR_EXTRACTED_IDS ][] = $matches[1];
								return '';
							},
							$reduced_selector
						);

						// Extract tag names.
						$reduced_selector = preg_replace_callback(
							'/[a-zA-Z0-9_-]+/',
							static function( $matches ) use ( $selector, &$selectors_parsed ) {
								$selectors_parsed[ $selector ][ self::SELECTOR_EXTRACTED_TAGS ][] = $matches[0];
								return '';
							},
							$reduced_selector
						);

						// At this point, $reduced_selector should contain just the remnants of the selector, primarily combinators.
						unset( $reduced_selector );
					}

					$tokens[] = [
						$selectors_parsed,
						$declaration,
					];
				} else {
					$tokens[] = str_replace( $between_properties, '', $split_stylesheet[ $i ] );
				}
			}
		}

		return array_merge(
			compact( 'tokens', 'validation_results' ),
			[
				'imported_font_urls' => $parsed_stylesheet['imported_font_urls'],
				'hash'               => md5( wp_json_encode( $tokens ) ),
				'parse_time'         => ( microtime( true ) - $start_time ),
			]
		);
	}

	/**
	 * Previous return values from calls to should_sanitize_validation_error().
	 *
	 * This is used to prevent duplicates from being reported when the sanitization status
	 * changes for a validation error in a previously-cached stylesheet.
	 *
	 * @see AMP_Style_Sanitizer::should_sanitize_validation_error()
	 * @var array
	 */
	protected $previous_should_sanitize_validation_error_results = [];

	/**
	 * Check whether or not sanitization should occur in response to validation error.
	 *
	 * Supply sources to the error and the current node to data.
	 *
	 * @since 1.0
	 *
	 * @param array $validation_error Validation error.
	 * @param array $data Data including the node.
	 * @return bool Whether to sanitize.
	 */
	public function should_sanitize_validation_error( $validation_error, $data = [] ) {
		if ( ! isset( $data['node'] ) ) {
			$data['node'] = $this->current_node;
		}
		if ( ! isset( $validation_error['sources'] ) ) {
			$validation_error['sources'] = $this->current_sources;
		}

		/*
		 * This is used to prevent duplicates from being reported when the sanitization status
		 * changes for a validation error in a previously-cached stylesheet.
		 */
		$args = compact( 'validation_error', 'data' );
		foreach ( $this->previous_should_sanitize_validation_error_results as $result ) {
			if ( $result['args'] === $args ) {
				return $result['sanitized'];
			}
		}

		$sanitized = parent::should_sanitize_validation_error( $validation_error, $data );

		$this->previous_should_sanitize_validation_error_results[] = compact( 'args', 'sanitized' );
		return $sanitized;
	}

	/**
	 * Remove spaces from CSS URL values which PHP-CSS-Parser doesn't handle.
	 *
	 * @since 1.0
	 *
	 * @param string $css CSS.
	 * @return string CSS with spaces removed from URLs.
	 */
	private function remove_spaces_from_url_values( $css ) {
		return preg_replace_callback(
			// Match CSS url() values that don't have quoted string values.
			'/\burl\(\s*(?=\w)(?P<url>[^}]*?\s*)\)/',
			static function( $matches ) {
				return preg_replace( '/\s+/', '', $matches[0] );
			},
			$css
		);
	}

	/**
	 * Process CSS list.
	 *
	 * @since 1.0
	 *
	 * @param CSSList $css_list CSS List.
	 * @param array   $options Options.
	 * @return array Validation errors.
	 */
	private function process_css_list( CSSList $css_list, $options ) {
		$results = [];

		foreach ( $css_list->getContents() as $css_item ) {
			$sanitized = false;
			if ( $css_item instanceof DeclarationBlock && empty( $options['validate_keyframes'] ) ) {
				$results = array_merge(
					$results,
					$this->process_css_declaration_block( $css_item, $css_list, $options )
				);
			} elseif ( $css_item instanceof AtRuleBlockList ) {
				if ( ! in_array( $css_item->atRuleName(), $options['allowed_at_rules'], true ) ) {
					$error     = [
						'code'      => self::CSS_SYNTAX_INVALID_AT_RULE,
						'at_rule'   => $css_item->atRuleName(),
						'type'      => AMP_Validation_Error_Taxonomy::CSS_ERROR_TYPE,
						'spec_name' => $options['spec_name'],
					];
					$sanitized = $this->should_sanitize_validation_error( $error );
					$results[] = compact( 'error', 'sanitized' );
				}
				if ( ! $sanitized ) {
					$results = array_merge(
						$results,
						$this->process_css_list( $css_item, $options )
					);
				}
			} elseif ( $css_item instanceof Import ) {
				$results = array_merge(
					$results,
					$this->splice_imported_stylesheet( $css_item, $css_list, $options )
				);
			} elseif ( $css_item instanceof AtRuleSet ) {
				if ( ! in_array( $css_item->atRuleName(), $options['allowed_at_rules'], true ) ) {
					$error     = [
						'code'      => self::CSS_SYNTAX_INVALID_AT_RULE,
						'at_rule'   => $css_item->atRuleName(),
						'type'      => AMP_Validation_Error_Taxonomy::CSS_ERROR_TYPE,
						'spec_name' => $options['spec_name'],
					];
					$sanitized = $this->should_sanitize_validation_error( $error );
					$results[] = compact( 'error', 'sanitized' );
				}

				if ( ! $sanitized ) {
					$results = array_merge(
						$results,
						$this->process_css_declaration_block( $css_item, $css_list, $options )
					);
				}
			} elseif ( $css_item instanceof KeyFrame ) {
				if ( ! in_array( 'keyframes', $options['allowed_at_rules'], true ) ) {
					$error     = [
						'code'      => self::CSS_SYNTAX_INVALID_AT_RULE,
						'at_rule'   => $css_item->atRuleName(),
						'type'      => AMP_Validation_Error_Taxonomy::CSS_ERROR_TYPE,
						'spec_name' => $options['spec_name'],
					];
					$sanitized = $this->should_sanitize_validation_error( $error );
					$results[] = compact( 'error', 'sanitized' );
				}

				if ( ! $sanitized ) {
					$results = array_merge(
						$results,
						$this->process_css_keyframes( $css_item, $options )
					);
				}
			} elseif ( $css_item instanceof AtRule ) {
				if ( 'charset' === $css_item->atRuleName() ) {
					/*
					 * The @charset at-rule is not allowed in style elements, so it is not allowed in AMP.
					 * If the @charset is defined, then it really should have already been acknowledged
					 * by PHP-CSS-Parser when the CSS was parsed in the first place, so at this point
					 * it is irrelevant and can be removed.
					 */
					$sanitized = true;
				} else {
					$error     = [
						'code'      => self::CSS_SYNTAX_INVALID_AT_RULE,
						'at_rule'   => $css_item->atRuleName(),
						'type'      => AMP_Validation_Error_Taxonomy::CSS_ERROR_TYPE,
						'spec_name' => $options['spec_name'],
					];
					$sanitized = $this->should_sanitize_validation_error( $error );
					$results[] = compact( 'error', 'sanitized' );
				}
			} else {
				$error     = [
					'code'      => self::CSS_SYNTAX_INVALID_DECLARATION,
					'item'      => get_class( $css_item ),
					'type'      => AMP_Validation_Error_Taxonomy::CSS_ERROR_TYPE,
					'spec_name' => $options['spec_name'],
				];
				$sanitized = $this->should_sanitize_validation_error( $error );
				$results[] = compact( 'error', 'sanitized' );
			}

			if ( $sanitized ) {
				$css_list->remove( $css_item );
			}
		}
		return $results;
	}

	/**
	 * Convert URLs in to non-relative real-paths.
	 *
	 * @param URL[]  $urls           URLs.
	 * @param string $stylesheet_url Stylesheet URL.
	 */
	private function real_path_urls( $urls, $stylesheet_url ) {
		$base_url = preg_replace( ':[^/]+(\?.*)?(#.*)?$:', '', $stylesheet_url );
		if ( empty( $base_url ) ) {
			return;
		}

		foreach ( $urls as $url ) {
			// URLs cannot have spaces in them, so strip them (especially when spaces get erroneously injected in data: URLs).
			$url_string = $url->getURL()->getString();

			// For data: URLs, all that is needed is to remove spaces so set and continue.
			if ( 'data:' === substr( $url_string, 0, 5 ) ) {
				continue;
			}

			// If the URL is already absolute, continue since there there is nothing left to do.
			$parsed_url = wp_parse_url( $url_string );
			if ( ! empty( $parsed_url['host'] ) || empty( $parsed_url['path'] ) || '/' === substr( $parsed_url['path'], 0, 1 ) ) {
				continue;
			}

			$parsed_url = wp_parse_url( $base_url . $url->getURL()->getString() );

			// Resolve any relative parent directory paths.
			$path = $this->unrelativize_path( $parsed_url['path'] );
			if ( is_wp_error( $path ) ) {
				continue;
			}
			$parsed_url['path'] = $path;

			$real_url = $this->reconstruct_url( $parsed_url );

			$url->getURL()->setString( $real_url );
		}
	}

	/**
	 * Process CSS rule set.
	 *
	 * @since 1.0
	 * @link https://www.ampproject.org/docs/design/responsive/style_pages#disallowed-styles
	 * @link https://www.ampproject.org/docs/design/responsive/style_pages#restricted-styles
	 *
	 * @param RuleSet $ruleset  Ruleset.
	 * @param CSSList $css_list CSS List.
	 * @param array   $options  Options.
	 *
	 * @return array Validation results.
	 */
	private function process_css_declaration_block( RuleSet $ruleset, CSSList $css_list, $options ) {
		$results = [];

		if ( $ruleset instanceof DeclarationBlock ) {
			$this->ampify_ruleset_selectors( $ruleset );
			if ( 0 === count( $ruleset->getSelectors() ) ) {
				$css_list->remove( $ruleset );
				return $results;
			}
		}

		// Remove disallowed properties.
		if ( ! empty( $options['property_whitelist'] ) ) {
			$properties = $ruleset->getRules();
			foreach ( $properties as $property ) {
				$vendorless_property_name = preg_replace( '/^-\w+-/', '', $property->getRule() );
				if ( ! in_array( $vendorless_property_name, $options['property_whitelist'], true ) ) {
					$error     = [
						'code'           => self::CSS_SYNTAX_INVALID_PROPERTY,
						'property_name'  => $property->getRule(),
						'property_value' => $property->getValue(),
						'type'           => AMP_Validation_Error_Taxonomy::CSS_ERROR_TYPE,
						'spec_name'      => $options['spec_name'],
					];
					$sanitized = $this->should_sanitize_validation_error( $error );
					if ( $sanitized ) {
						$ruleset->removeRule( $property->getRule() );
					}
					$results[] = compact( 'error', 'sanitized' );
				}
			}
		} else {
			foreach ( $options['property_blacklist'] as $illegal_property_name ) {
				$properties = $ruleset->getRules( $illegal_property_name );
				foreach ( $properties as $property ) {
					$error     = [
						'code'           => self::CSS_SYNTAX_INVALID_PROPERTY_NOLIST,
						'property_name'  => $property->getRule(),
						'property_value' => (string) $property->getValue(),
						'type'           => AMP_Validation_Error_Taxonomy::CSS_ERROR_TYPE,
						'spec_name'      => $options['spec_name'],
					];
					$sanitized = $this->should_sanitize_validation_error( $error );
					if ( $sanitized ) {
						$ruleset->removeRule( $property->getRule() );
					}
					$results[] = compact( 'error', 'sanitized' );
				}
			}
		}

		if ( $ruleset instanceof AtRuleSet && 'font-face' === $ruleset->atRuleName() ) {
			$this->process_font_face_at_rule( $ruleset, $options );
		}

		$results = array_merge(
			$results,
			$this->transform_important_qualifiers( $ruleset, $css_list, $options )
		);

		// Remove the ruleset if it is now empty.
		if ( 0 === count( $ruleset->getRules() ) ) {
			$css_list->remove( $ruleset );
		}
		// @todo Delete rules with selectors for -amphtml- class and i-amphtml- tags.
		return $results;
	}

	/**
	 * Process @font-face by making src URLs non-relative and converting data: URLs into file URLs (with educated guessing).
	 *
	 * @since 1.0
	 *
	 * @param AtRuleSet $ruleset Ruleset for @font-face.
	 * @param array     $options {
	 *     Options.
	 *
	 *     @type string $stylesheet_url Stylesheet URL, if available.
	 * }
	 */
	private function process_font_face_at_rule( AtRuleSet $ruleset, $options ) {
		$src_properties = $ruleset->getRules( 'src' );
		if ( empty( $src_properties ) ) {
			return;
		}

		// Obtain the font-family name to guess the filename.
		$font_family   = null;
		$font_basename = null;
		$properties    = $ruleset->getRules( 'font-family' );
		if ( isset( $properties[0] ) ) {
			$font_family = trim( $properties[0]->getValue(), '"\'' );

			// Remove all non-word characters from the font family to serve as the filename.
			$font_basename = preg_replace( '/[^A-Za-z0-9_\-]/', '', $font_family ); // Same as sanitize_key() minus case changes.
		}

		// Obtain the stylesheet base URL from which to guess font file locations.
		$stylesheet_base_url = null;
		if ( ! empty( $options['stylesheet_url'] ) ) {
			$stylesheet_base_url = preg_replace(
				':[^/]+(\?.*)?(#.*)?$:',
				'',
				$options['stylesheet_url']
			);
			$stylesheet_base_url = trailingslashit( $stylesheet_base_url );
		}

		// Attempt to transform data: URLs in src properties to be external file URLs.
		$converted_count = 0;
		foreach ( $src_properties as $src_property ) {
			$value = $src_property->getValue();
			if ( ! ( $value instanceof RuleValueList ) ) {
				continue;
			}

			/*
			 * The CSS Parser parses a src such as:
			 *
			 *    url(data:application/font-woff;...) format('woff'),
			 *    url('Genericons.ttf') format('truetype'),
			 *    url('Genericons.svg#genericonsregular') format('svg')
			 *
			 * As a list of components consisting of:
			 *
			 *    URL,
			 *    RuleValueList( CSSFunction, URL ),
			 *    RuleValueList( CSSFunction, URL ),
			 *    CSSFunction
			 *
			 * Clearly the components here are not logically grouped. So the first step is to fix the order.
			 */
			$sources = [];
			foreach ( $value->getListComponents() as $component ) {
				if ( $component instanceof RuleValueList ) {
					$subcomponents = $component->getListComponents();
					$subcomponent  = array_shift( $subcomponents );
					if ( $subcomponent ) {
						if ( empty( $sources ) ) {
							$sources[] = [ $subcomponent ];
						} else {
							$sources[ count( $sources ) - 1 ][] = $subcomponent;
						}
					}
					foreach ( $subcomponents as $subcomponent ) {
						$sources[] = [ $subcomponent ];
					}
				} elseif ( empty( $sources ) ) {
					$sources[] = [ $component ];
				} else {
					$sources[ count( $sources ) - 1 ][] = $component;
				}
			}

			/**
			 * Source URL lists.
			 *
			 * @var string[] $source_file_urls
			 * @var URL[]    $source_data_url_objects
			 */
			$source_file_urls        = [];
			$source_data_url_objects = [];
			foreach ( $sources as $i => $source ) {
				if ( $source[0] instanceof URL ) {
					$value = $source[0]->getURL()->getString();
					if ( 'data:' === substr( $value, 0, 5 ) ) {
						$source_data_url_objects[ $i ] = $source[0];
					} else {
						$source_file_urls[ $i ] = $value;
					}
				}
			}

			// Convert data: URLs into regular URLs, assuming there will be a file present (e.g. woff fonts in core themes).
			foreach ( $source_data_url_objects as $i => $data_url ) {
				$mime_type = strtok( substr( $data_url->getURL()->getString(), 5 ), ';' );
				if ( ! $mime_type ) {
					continue;
				}
				$extension = preg_replace( ':.+/(.+-)?:', '', $mime_type );

				$guessed_urls = [];

				// Guess URLs based on any other font sources that are not using data: URLs (e.g. truetype fallback for inline woff2).
				foreach ( $source_file_urls as $source_file_url ) {
					$guessed_url = preg_replace(
						':(?<=\.)\w+(\?.*)?(#.*)?$:', // Match the file extension in the URL.
						$extension,
						$source_file_url,
						1,
						$count
					);
					if ( 1 === $count ) {
						$guessed_urls[] = $guessed_url;
					}
				}

				/*
				 * Guess some font file URLs based on the font name in a fonts directory based on precedence of Twenty Nineteen.
				 * For example, the NonBreakingSpaceOverride woff2 font file is located at fonts/NonBreakingSpaceOverride.woff2.
				 */
				if ( $stylesheet_base_url && $font_basename ) {
					$guessed_urls[] = $stylesheet_base_url . sprintf( 'fonts/%s.%s', $font_basename, $extension );
					$guessed_urls[] = $stylesheet_base_url . sprintf( 'fonts/%s.%s', strtolower( $font_basename ), $extension );
				}

				// Find the font file that exists, and then replace the data: URL with the external URL for the font.
				foreach ( $guessed_urls as $guessed_url ) {
					$path = $this->get_validated_url_file_path( $guessed_url, [ 'woff', 'woff2', 'ttf', 'otf', 'svg' ] );
					if ( ! is_wp_error( $path ) ) {
						$data_url->getURL()->setString( $guessed_url );
						$converted_count++;
						continue 2;
					}
				}

				// As fallback, look for fonts bundled with the AMP plugin.
				$font_filename = sprintf( '%s.%s', strtolower( $font_basename ), $extension );
				$bundled_fonts = [
					'nonbreakingspaceoverride.woff',
					'nonbreakingspaceoverride.woff2',
					'genericons.woff',
				];
				if ( in_array( $font_filename, $bundled_fonts, true ) ) {
					$data_url->getURL()->setString( plugin_dir_url( AMP__FILE__ ) . "assets/fonts/$font_filename" );
					$converted_count++;
				}
			} // End foreach $source_data_url_objects.
		} // End foreach $src_properties.

		/*
		 * If a data: URL has been replaced with an external file URL, then we add a font-display:swap to the @font-face
		 * rule if one isn't already present. This prevents FO
		 *
		 *  If no font-display is already present, add font-display:swap since the font is now being loaded externally.
		 */
		if ( $converted_count && 0 === count( $ruleset->getRules( 'font-display' ) ) ) {
			$font_display_rule = new Rule( 'font-display' );
			$font_display_rule->setValue( 'swap' );
			$ruleset->addRule( $font_display_rule );
		}
	}

	/**
	 * Process CSS keyframes.
	 *
	 * @since 1.0
	 * @link https://www.ampproject.org/docs/design/responsive/style_pages#restricted-styles.
	 * @link https://github.com/ampproject/amphtml/blob/b685a0780a7f59313666225478b2b79b463bcd0b/validator/validator-main.protoascii#L1002-L1043
	 * @todo Tree shaking could be extended to keyframes, to omit a keyframe if it is not referenced by any rule.
	 *
	 * @param KeyFrame $css_list Ruleset.
	 * @param array    $options  Options.
	 * @return array Validation results.
	 */
	private function process_css_keyframes( KeyFrame $css_list, $options ) {
		$results = [];
		if ( ! empty( $options['property_whitelist'] ) ) {
			foreach ( $css_list->getContents() as $rules ) {
				if ( ! ( $rules instanceof DeclarationBlock ) ) {
					$error     = [
						'code'      => self::CSS_SYNTAX_INVALID_DECLARATION,
						'item'      => get_class( $rules ),
						'type'      => AMP_Validation_Error_Taxonomy::CSS_ERROR_TYPE,
						'spec_name' => $options['spec_name'],
					];
					$sanitized = $this->should_sanitize_validation_error( $error );
					if ( $sanitized ) {
						$css_list->remove( $rules );
					}
					$results[] = compact( 'error', 'sanitized' );
					continue;
				}

				$results = array_merge(
					$results,
					$this->transform_important_qualifiers( $rules, $css_list, $options )
				);

				$properties = $rules->getRules();
				foreach ( $properties as $property ) {
					$vendorless_property_name = preg_replace( '/^-\w+-/', '', $property->getRule() );
					if ( ! in_array( $vendorless_property_name, $options['property_whitelist'], true ) ) {
						$error     = [
							'code'           => self::CSS_SYNTAX_INVALID_PROPERTY,
							'property_name'  => $property->getRule(),
							'property_value' => (string) $property->getValue(),
							'type'           => AMP_Validation_Error_Taxonomy::CSS_ERROR_TYPE,
							'spec_name'      => $options['spec_name'],
						];
						$sanitized = $this->should_sanitize_validation_error( $error );
						if ( $sanitized ) {
							$rules->removeRule( $property->getRule() );
						}
						$results[] = compact( 'error', 'sanitized' );
					}
				}
			}
		}
		return $results;
	}

	/**
	 * Replace !important qualifiers with more specific rules.
	 *
	 * @since 1.0
	 * @see https://www.npmjs.com/package/replace-important
	 * @see https://www.ampproject.org/docs/fundamentals/spec#important
	 *
	 * @param RuleSet|DeclarationBlock $ruleset  Rule set.
	 * @param CSSList                  $css_list CSS List.
	 * @param array                    $options  Options.
	 * @return array Validation results.
	 */
	private function transform_important_qualifiers( RuleSet $ruleset, CSSList $css_list, $options ) {
		$results = [];

		// An !important only makes sense for rulesets that have selectors.
		$allow_transformation = (
			$ruleset instanceof DeclarationBlock
			&&
			! ( $css_list instanceof KeyFrame )
		);

		$properties = $ruleset->getRules();
		$importants = [];
		foreach ( $properties as $property ) {
			if ( $property->getIsImportant() ) {
				if ( $allow_transformation ) {
					$importants[] = $property;
					$property->setIsImportant( false );
					$ruleset->removeRule( $property->getRule() );
				} else {
					$error     = [
						'code'           => self::CSS_SYNTAX_INVALID_IMPORTANT,
						'type'           => AMP_Validation_Error_Taxonomy::CSS_ERROR_TYPE,
						'property_name'  => $property->getRule(),
						'property_value' => $property->getValue(),
						'spec_name'      => $options['spec_name'],
					];
					$sanitized = $this->should_sanitize_validation_error( $error );
					if ( $sanitized ) {
						$property->setIsImportant( false );
					}
					$results[] = compact( 'error', 'sanitized' );
				}
			}
		}
		if ( ! $allow_transformation || empty( $importants ) ) {
			return $results;
		}

		$important_ruleset = clone $ruleset;
		$important_ruleset->setSelectors(
			array_map(
				/**
				 * Modify selectors to be more specific to roughly match the effect of !important.
				 *
				 * @link https://github.com/ampproject/ampstart/blob/4c21d69afdd07b4c60cd190937bda09901955829/tools/replace-important/lib/index.js#L88-L109
				 *
				 * @param Selector $old_selector Original selector.
				 * @return Selector The new more-specific selector.
				 */
				static function( Selector $old_selector ) {
					// Calculate the specificity multiplier for the placeholder.
					$specificity_multiplier = AMP_Style_Sanitizer::INLINE_SPECIFICITY_MULTIPLIER + 1 + floor( $old_selector->getSpecificity() / 100 );
					if ( $old_selector->getSpecificity() % 100 > 0 ) {
						$specificity_multiplier++;
					}
					if ( $old_selector->getSpecificity() % 10 > 0 ) {
						$specificity_multiplier++;
					}
					$selector_mod = str_repeat( ':not(#_)', $specificity_multiplier ); // Here "_" is just a short single-char ID.

					$new_selector = $old_selector->getSelector();

					// Amend the selector mod to the first element in selector if it is already the root; otherwise add new root ancestor.
					if ( preg_match( '/^\s*(html|:root)\b/i', $new_selector, $matches ) ) {
						$new_selector = substr( $new_selector, 0, strlen( $matches[0] ) ) . $selector_mod . substr( $new_selector, strlen( $matches[0] ) );
					} else {
						$new_selector = sprintf( ':root%s %s', $selector_mod, $new_selector );
					}
					return new Selector( $new_selector );
				},
				$ruleset->getSelectors()
			)
		);
		$important_ruleset->setRules( $importants );

		$i = array_search( $ruleset, $css_list->getContents(), true );
		if ( false !== $i && method_exists( $css_list, 'splice' ) ) {
			$css_list->splice( $i + 1, 0, [ $important_ruleset ] );
		} else {
			$css_list->append( $important_ruleset );
		}

		return $results;
	}

	/**
	 * Collect and store all CSS style attributes.
	 *
	 * Collects the CSS styles from within the HTML contained in this instance's Dom\Document.
	 *
	 * @since 0.4
	 * @since 0.7 Modified to use element passed by XPath query.
	 *
	 * @note Uses recursion to traverse down the tree of Dom\Document nodes.
	 *
	 * @param DOMElement $element Node.
	 */
	private function collect_inline_styles( $element ) {
		$style_attribute = $element->getAttributeNode( 'style' );
		if ( ! $style_attribute || ! trim( $style_attribute->nodeValue ) ) {
			return;
		}

		$value = $style_attribute->nodeValue;
		$class = 'amp-wp-' . substr( md5( $value ), 0, 7 );
		$root  = ':root' . str_repeat( ':not(#_)', self::INLINE_SPECIFICITY_MULTIPLIER );
		$rule  = sprintf( '%s .%s { %s }', $root, $class, $style_attribute->nodeValue );

		$this->set_current_node( $element ); // And sources when needing to be located.

		$parsed = $this->get_parsed_stylesheet(
			$rule,
			[
				'allowed_at_rules'   => [],
				'property_whitelist' => $this->style_custom_cdata_spec['css_spec']['declaration'],
				'spec_name'          => self::STYLE_AMP_CUSTOM_SPEC_NAME,
			]
		);

		$element->removeAttribute( 'style' );
		$element->setAttribute( self::ORIGINAL_STYLE_ATTRIBUTE_NAME, $value );

		if ( $parsed['tokens'] ) {
			$this->pending_stylesheets[] = [
				'group'         => self::STYLE_AMP_CUSTOM_GROUP_INDEX,
				'original_size' => strlen( $rule ),
				'final_size'    => null,
				'element'       => $element,
				'origin'        => 'style_attribute',
				'sources'       => $this->current_sources,
				'priority'      => $this->get_stylesheet_priority( $style_attribute ),
				'tokens'        => $parsed['tokens'],
				'hash'          => $parsed['hash'],
				'parse_time'    => $parsed['parse_time'],
				'shake_time'    => null,
				'cached'        => $parsed['cached'],
			];

			if ( $element->hasAttribute( 'class' ) ) {
				$element->setAttribute( 'class', $element->getAttribute( 'class' ) . ' ' . $class );
			} else {
				$element->setAttribute( 'class', $class );
			}
		}

		$this->set_current_node( null );
	}

	/**
	 * Finalize stylesheets for style[amp-custom] and style[amp-keyframes] elements.
	 *
	 * Concatenate all pending stylesheets, remove unused rules, and add to AMP style elements in document.
	 * Combine all amp-keyframe styles and add them to the end of the body.
	 *
	 * @since 1.0
	 * @see https://www.ampproject.org/docs/fundamentals/spec#keyframes-stylesheet
	 */
	private function finalize_styles() {
		$stylesheet_groups = [
			self::STYLE_AMP_CUSTOM_GROUP_INDEX    => [
				'source_map_comment'  => "\n\n/*# sourceURL=amp-custom.css */",
				'cdata_spec'          => $this->style_custom_cdata_spec,
				'included_count'      => 0,
				'import_front_matter' => '', // Extra @import statements that are prepended when fetch fails and validation error is rejected.
			],
			self::STYLE_AMP_KEYFRAMES_GROUP_INDEX => [
				'source_map_comment'  => "\n\n/*# sourceURL=amp-keyframes.css */",
				'cdata_spec'          => $this->style_keyframes_cdata_spec,
				'included_count'      => 0,
				'import_front_matter' => '',
			],
		];

		$imported_font_urls = [];

		// Divide pending stylesheet between custom and keyframes, and calculate size of each (before tree shaking).
		foreach ( $this->pending_stylesheets as $i => $pending_stylesheet ) {
			foreach ( $pending_stylesheet['tokens'] as $j => $part ) {
				if ( is_string( $part ) && 0 === strpos( $part, '@import' ) ) {
					$stylesheet_groups[ $pending_stylesheet['group'] ]['import_front_matter'] .= $part; // @todo Not currently relayed in stylesheet data.
					unset( $this->pending_stylesheets[ $i ]['tokens'][ $j ] );
				}
			}

			if ( ! empty( $pending_stylesheet['imported_font_urls'] ) ) {
				$imported_font_urls = array_merge( $imported_font_urls, $pending_stylesheet['imported_font_urls'] );
			}
		}

		// Process the pending stylesheets.
		foreach ( array_keys( $stylesheet_groups ) as $group ) {
			$stylesheet_groups[ $group ]['included_count'] = $this->finalize_stylesheet_group( $group, $stylesheet_groups[ $group ] );
		}

		// If we're not working with the document element (e.g. for legacy post templates) then there is nothing left to do.
		if ( empty( $this->args['use_document_element'] ) ) {
			return; // @todo This would no longer be true with <https://github.com/ampproject/amp-wp/issues/2202>.
		}

		// Add style[amp-custom] to document.
		if ( $stylesheet_groups[ self::STYLE_AMP_CUSTOM_GROUP_INDEX ]['included_count'] > 0 ) {

			// Ensure style[amp-custom] is present in the document.
			if ( ! $this->amp_custom_style_element ) {
				$this->amp_custom_style_element = $this->dom->createElement( 'style' );
				$this->amp_custom_style_element->setAttribute( 'amp-custom', '' );
				$this->dom->head->appendChild( $this->amp_custom_style_element );
			}

			/*
			 * On AMP-first themes when there are new/rejected validation errors present, a parsed stylesheet may include
			 * @import rules. These must be moved to the beginning to be honored.
			 */
			$css = $stylesheet_groups[ self::STYLE_AMP_CUSTOM_GROUP_INDEX ]['import_front_matter'];

			$css .= implode( '', $this->get_stylesheets() );
			$css .= $stylesheet_groups[ self::STYLE_AMP_CUSTOM_GROUP_INDEX ]['source_map_comment'];

			/*
			 * Let the style[amp-custom] be populated with the concatenated CSS.
			 * !important: Updating the contents of this style element by setting textContent is not
			 * reliable across PHP/libxml versions, so this is why the children are removed and the
			 * text node is then explicitly added containing the CSS.
			 */
			while ( $this->amp_custom_style_element->firstChild ) {
				$this->amp_custom_style_element->removeChild( $this->amp_custom_style_element->firstChild );
			}
			$this->amp_custom_style_element->appendChild( $this->dom->createTextNode( $css ) );
		}

		/*
		 * Add font stylesheets from CDNs which were extracted from @import rules.
		 * We can't add crossorigin=anonymous to these since such a CORS request would not be made in the non-AMP version,
		 * and so if the service worker cached the opaque response on the non-AMP version then it wouldn't be usable in
		 * the AMP version if it was requested with CORS.
		 */
		foreach ( array_unique( $imported_font_urls ) as $imported_font_url ) {
			$link = $this->dom->createElement( 'link' );
			$link->setAttribute( 'rel', 'stylesheet' );
			$link->setAttribute( 'href', $imported_font_url );
			$this->dom->head->appendChild( $link );
		}

		// Add style[amp-keyframes] to document.
		if ( $stylesheet_groups[ self::STYLE_AMP_KEYFRAMES_GROUP_INDEX ]['included_count'] > 0 ) {
			$css = $stylesheet_groups[ self::STYLE_AMP_KEYFRAMES_GROUP_INDEX ]['import_front_matter'];

			$css .= implode(
				'',
				wp_list_pluck(
					array_filter(
						$this->pending_stylesheets,
						static function( $pending_stylesheet ) {
							return $pending_stylesheet['included'] && self::STYLE_AMP_KEYFRAMES_GROUP_INDEX === $pending_stylesheet['group'];
						}
					),
					'serialized'
				)
			);
			$css .= $stylesheet_groups[ self::STYLE_AMP_KEYFRAMES_GROUP_INDEX ]['source_map_comment'];

			$style_element = $this->dom->createElement( 'style' );
			$style_element->setAttribute( 'amp-keyframes', '' );
			$style_element->appendChild( $this->dom->createTextNode( $css ) );
			$this->dom->body->appendChild( $style_element );
		}

		$this->remove_admin_bar_if_css_excluded();
		$this->add_css_budget_to_admin_bar();
	}

	/**
	 * Remove admin bar if its CSS was excluded.
	 *
	 * @since 1.2
	 */
	private function remove_admin_bar_if_css_excluded() {
		if ( ! is_admin_bar_showing() ) {
			return;
		}

		$admin_bar_id = 'wpadminbar';
		$admin_bar    = $this->dom->getElementById( $admin_bar_id );
		if ( ! $admin_bar || ! $admin_bar->parentNode ) {
			return;
		}

		$included = true;
		foreach ( $this->pending_stylesheets as &$pending_stylesheet ) {
			$is_admin_bar_css = (
				self::STYLE_AMP_CUSTOM_GROUP_INDEX === $pending_stylesheet['group']
				&&
				'admin-bar-css' === $pending_stylesheet['element']->getAttribute( 'id' )
			);
			if ( $is_admin_bar_css ) {
				$included = $pending_stylesheet['included'];
				break;
			}
		}

		unset( $pending_stylesheet );

		if ( ! $included ) {
			// Remove admin-bar class from body element.
			// @todo It would be nice if any style rules which refer to .admin-bar could also be removed, but this would mean retroactively going back over the CSS again and re-shaking it.
			if ( $this->dom->body->hasAttribute( 'class' ) ) {
				$this->dom->body->setAttribute(
					'class',
					preg_replace( '/(^|\s)admin-bar(\s|$)/', ' ', $this->dom->body->getAttribute( 'class' ) )
				);
			}

			// Remove admin bar element.
			$comment_text = sprintf(
				/* translators: %s: CSS selector for admin bar element  */
				__( 'Admin bar (%s) was removed to preserve AMP validity due to excessive CSS.', 'amp' ),
				'#' . $admin_bar_id
			);
			$admin_bar->parentNode->replaceChild(
				$this->dom->createComment( ' ' . $comment_text . ' ' ),
				$admin_bar
			);
		}
	}

	/**
	 * Get data to amend to the validate response.
	 *
	 * @return array {
	 *     Validate response data.
	 *
	 *     @type array $stylesheets Stylesheets.
	 * }
	 */
	public function get_validate_response_data() {
		$stylesheets = [];
		foreach ( $this->pending_stylesheets as $j => $pending_stylesheet ) {
			$attributes = [];
			foreach ( $pending_stylesheet['element']->attributes as $attribute ) {
				$attributes[ $attribute->nodeName ] = $attribute->nodeValue;
			}
			$pending_stylesheet['element'] = [
				'name'       => $pending_stylesheet['element']->nodeName,
				'attributes' => $attributes,
			];

			switch ( $pending_stylesheet['group'] ) {
				case self::STYLE_AMP_CUSTOM_GROUP_INDEX:
					$pending_stylesheet['group'] = 'amp-custom';
					break;
				case self::STYLE_AMP_KEYFRAMES_SPEC_NAME:
					$pending_stylesheet['group'] = 'amp-keyframes';
					break;
			}

			unset( $pending_stylesheet['serialized'] );
			$stylesheets[] = $pending_stylesheet;
		}

		return compact( 'stylesheets' );
	}

	/**
	 * Update admin bar.
	 */
	public function add_css_budget_to_admin_bar() {
		if ( ! is_admin_bar_showing() ) {
			return;
		}
		$validity_li_element = $this->dom->getElementById( 'wp-admin-bar-amp-validity' );
		if ( ! $validity_li_element ) {
			return;
		}

		$stylesheets_li_element = $validity_li_element->cloneNode( true );
		$stylesheets_a_element  = $stylesheets_li_element->getElementsByTagName( 'a' )->item( 0 );
		if ( ! ( $stylesheets_a_element instanceof DOMElement ) ) {
			return;
		}
		$stylesheets_a_element->setAttribute(
			'href',
			$stylesheets_a_element->getAttribute( 'href' ) . '#amp_stylesheets'
		);

		while ( $stylesheets_a_element->firstChild ) {
			$stylesheets_a_element->removeChild( $stylesheets_a_element->firstChild );
		}

		$total_size = 0;
		foreach ( $this->pending_stylesheets as $pending_stylesheet ) {
			if ( empty( $pending_stylesheet['duplicate'] ) ) {
				$total_size += $pending_stylesheet['final_size'];
			}
		}

		$css_usage_percentage = ceil( ( $total_size / $this->style_custom_cdata_spec['max_bytes'] ) * 100 );
		$meter_text_overlay   = sprintf(
			/* translators: %d is percentage of CSS budget used */
			__( 'CSS Usage: %d%%', 'amp' ),
			$css_usage_percentage
		);

		if ( $css_usage_percentage > 100 ) {
			$meter_text_overlay .= ' 🚫';
		} elseif ( $css_usage_percentage >= self::CSS_BUDGET_WARNING_PERCENTAGE ) {
			$meter_text_overlay .= ' ⚠️';
		}
		$stylesheets_a_element->appendChild( $this->dom->createTextNode( $meter_text_overlay ) );

		$validity_li_element->parentNode->insertBefore( $stylesheets_li_element, $validity_li_element->nextSibling );
	}

	/**
	 * Convert CSS selectors and remove obsolete selector hacks for IE.
	 *
	 * @param DeclarationBlock $ruleset Ruleset.
	 */
	private function ampify_ruleset_selectors( $ruleset ) {
		$selectors             = [];
		$has_changed_selectors = false;
		$language              = strtolower( get_bloginfo( 'language' ) );
		foreach ( $ruleset->getSelectors() as $old_selector ) {
			$selector = $old_selector->getSelector();

			// Automatically tree-shake IE6/IE7 hacks for selectors with `* html` and `*+html`.
			if ( preg_match( '/^\*\s*\+?\s*html/', $selector ) ) {
				$has_changed_selectors = true;
				continue;
			}

			// Automatically remove selectors with html[lang] that are for another language (and thus are irrelevant). This is safe because amp-bind'ed [lang] is not allowed.
			$is_other_language_root = (
				preg_match( '/^html\[lang(?P<starts_with>\^)?=([\'"]?)(?P<lang>.+?)\2\]/', strtolower( $selector ), $matches )
				&&
				(
					empty( $matches['starts_with'] )
					?
					$language !== $matches['lang']
					:
					substr( $language, 0, strlen( $matches['lang'] ) ) !== $matches['lang']
				)
			);
			if ( $is_other_language_root ) {
				$has_changed_selectors = true;
				continue;
			}

			// Remove selectors with :lang() for another language (and thus irrelevant).
			if ( preg_match( '/:lang\((?P<languages>.+?)\)/', $selector, $matches ) ) {
				$has_matching_language = 0;
				$selector_languages    = array_map(
					static function ( $selector_language ) {
						return trim( $selector_language, '"\'' );
					},
					preg_split( '/\s*,\s*/', strtolower( trim( $matches['languages'] ) ) )
				);
				foreach ( $selector_languages as $selector_language ) {
					/*
					 * The following logic accounts for the following conditions, where all but the last is a match:
					 *
					 * N: en && fr
					 * Y: en && en
					 * Y: en && en-US
					 * Y: en-US && en
					 * N: en-US && en-UK
					 */
					if (
						substr( $language, 0, strlen( $selector_language ) ) === $selector_language
						||
						substr( $selector_language, 0, strlen( $language ) ) === $language
					) {
						$has_matching_language = true;
						break;
					}
				}
				if ( ! $has_matching_language ) {
					$has_changed_selectors = true;
					continue;
				}
			}

			// An element (type) either starts a selector or is preceded by combinator, comma, opening paren, or closing brace.
			$before_type_selector_pattern = '(?<=^|\(|\s|>|\+|~|,|})';
			$after_type_selector_pattern  = '(?=$|[^a-zA-Z0-9_-])';

			// Replace focus selectors with :focus-within.
			if ( $this->focus_class_name_selector_pattern ) {
				$count    = 0;
				$selector = preg_replace(
					$this->focus_class_name_selector_pattern,
					':focus-within',
					$selector,
					-1,
					$count
				);
				if ( $count > 0 ) {
					$has_changed_selectors = true;
				}
			}

			// Replace the somewhat-meta [style] attribute selectors with attribute selector using the data attribute the original styles are copied into.
			$selector = preg_replace(
				'/(?<=\[)style(?=([*$~]?=.*?)?])/is',
				self::ORIGINAL_STYLE_ATTRIBUTE_NAME,
				$selector,
				-1,
				$count
			);
			if ( $count > 0 ) {
				$has_changed_selectors = true;
			}

			/*
			 * Loop over each selector mappings. A single HTML tag can map to multiple AMP tags (e.g. img could be amp-img or amp-anim).
			 * The $selector_mappings array contains ~6 items, so rest easy your O(n^3) eyes when seeing triple nested loops!
			 */
			$edited_selectors = [ $selector ];
			foreach ( $this->selector_mappings as $html_tag => $amp_tags ) {

				// Create pattern for determining whether a mapped HTML element is present in this selector.
				$html_pattern = '/' . $before_type_selector_pattern . preg_quote( $html_tag, '/' ) . $after_type_selector_pattern . '/i';

				/*
				 * Iterate over each selector and perform the tag mapping replacements.
				 * Note that $edited_selectors array contains only item in the normal case.
				 * Note also that the size of $edited_selectors can grow while iterating, hence disabling sniffs.
				 */
				for ( $i = 0; $i < count( $edited_selectors ); $i++ ) { // phpcs:ignore Generic.CodeAnalysis.ForLoopWithTestFunctionCall.NotAllowed, Squiz.PHP.DisallowSizeFunctionsInLoops.Found

					// Skip doing any replacement if the AMP tag is already present, as this indicates the selector was written for AMP already.
					$amp_tag_pattern = '/' . $before_type_selector_pattern . implode( '|', $amp_tags ) . $after_type_selector_pattern . '/i';
					if ( preg_match( $amp_tag_pattern, $edited_selectors[ $i ], $matches ) && in_array( $matches[0], $amp_tags, true ) ) {
						continue;
					}

					// Replace the HTML tag with the first first mapped AMP tag.
					$edited_selector = preg_replace( $html_pattern, $amp_tags[0], $edited_selectors[ $i ], -1, $count );

					// If the HTML tag was not found, then short-circuit.
					if ( 0 === $count ) {
						continue;
					}

					$edited_selectors_from_selector = [ $edited_selector ];

					// Replace the HTML tag with the the remaining mapped AMP tags.
					foreach ( array_slice( $amp_tags, 1 ) as $amp_tag ) { // Note: This array contains only a couple items.
						$edited_selectors_from_selector[] = preg_replace( $html_pattern, $amp_tag, $edited_selectors[ $i ] );
					}

					// Replace the current edited selector with all the new edited selectors resulting from the mapping replacement.
					array_splice( $edited_selectors, $i, 1, $edited_selectors_from_selector );
					$has_changed_selectors = true;
				}
			}

			$selectors = array_merge( $selectors, $edited_selectors );
		}

		if ( $has_changed_selectors ) {
			$ruleset->setSelectors( $selectors );
		}
	}

	/**
	 * Given a list of class names, create a regular expression pattern to match them in a selector.
	 *
	 * @since 1.4
	 *
	 * @param string[] $class_names Class names.
	 * @return string Regular expression pattern.
	 */
	private static function get_class_name_selector_pattern( $class_names ) {
		$class_pattern = implode(
			'|',
			array_map(
				static function ( $class_name ) {
					return preg_quote( $class_name, '/' );
				},
				(array) $class_names
			)
		);
		return "/\.({$class_pattern})(?=$|[^a-zA-Z0-9_-])/";
	}

	/**
	 * Finalize a stylesheet group (amp-custom or amp-keyframes).
	 *
	 * @since 1.2
	 *
	 * @param int   $group        Group name (either self::STYLE_AMP_CUSTOM_GROUP_INDEX or self::STYLE_AMP_KEYFRAMES_GROUP_INDEX ).
	 * @param array $group_config Group config.
	 * @return int Number of included stylesheets in group.
	 */
	private function finalize_stylesheet_group( $group, $group_config ) {
		$included_count = 0;
		$max_bytes      = $group_config['cdata_spec']['max_bytes'] - strlen( $group_config['source_map_comment'] );

		$previously_seen_stylesheet_index = [];
		foreach ( $this->pending_stylesheets as $pending_stylesheet_index => &$pending_stylesheet ) {
			if ( $group !== $pending_stylesheet['group'] ) {
				continue;
			}

			$start_time    = microtime( true );
			$shaken_tokens = [];
			foreach ( $pending_stylesheet['tokens'] as $token ) {
				if ( is_string( $token ) ) {
					$shaken_tokens[] = [ true, $token ];
					continue;
				}

				list( $selectors_parsed, $declaration_block ) = $token;

				$used_selector_count = 0;
				$selectors           = [];
				foreach ( $selectors_parsed as $selector => $parsed_selector ) {
					$should_include = (
						// If all class names are used in the doc.
						(
							empty( $parsed_selector[ self::SELECTOR_EXTRACTED_CLASSES ] )
							||
							$this->has_used_class_name( $parsed_selector[ self::SELECTOR_EXTRACTED_CLASSES ] )
						)
						&&
						// If all IDs are used in the doc.
						(
							empty( $parsed_selector[ self::SELECTOR_EXTRACTED_IDS ] )
							||
							0 === count(
								array_filter(
									$parsed_selector[ self::SELECTOR_EXTRACTED_IDS ],
									function( $id ) {
										return ! $this->dom->getElementById( $id );
									}
								)
							)
						)
						&&
						// If tag names are present in the doc.
						(
							empty( $parsed_selector[ self::SELECTOR_EXTRACTED_TAGS ] )
							||
							$this->has_used_tag_names( $parsed_selector[ self::SELECTOR_EXTRACTED_TAGS ] )
						)
						&&
						// If all attribute names are used in the doc.
						(
							empty( $parsed_selector[ self::SELECTOR_EXTRACTED_ATTRIBUTES ] )
							||
							$this->has_used_attributes( $parsed_selector[ self::SELECTOR_EXTRACTED_ATTRIBUTES ] )
						)
					);
					$selectors[ $selector ] = $should_include;
					if ( $should_include ) {
						$used_selector_count++;
					}
				}
				$shaken_tokens[] = [
					0 !== $used_selector_count,
					$selectors,
					$declaration_block,
				];
			}

			// Strip empty at-rules after tree shaking.
			$stylesheet_part_count = count( $shaken_tokens );
			for ( $i = 0; $i < $stylesheet_part_count; $i++ ) {

				// Skip anything that isn't an at-rule.
				if ( ! is_string( $shaken_tokens[ $i ][1] ) || '@' !== substr( $shaken_tokens[ $i ][1], 0, 1 ) ) {
					continue;
				}

				// Delete empty at-rules.
				if ( '{}' === substr( $shaken_tokens[ $i ][1], -2 ) ) {
					$shaken_tokens[ $i ][0] = false;
					continue;
				}

				// Delete at-rules that were emptied due to tree-shaking.
				if ( '{' === substr( $shaken_tokens[ $i ][1], -1 ) ) {
					$open_braces = 1;
					for ( $j = $i + 1; $j < $stylesheet_part_count; $j++ ) {
						if ( is_array( $shaken_tokens[ $j ][1] ) ) { // Is declaration block.
							if ( true === $shaken_tokens[ $j ][0] ) {
								// The declaration block has selectors which survived tree shaking, so the contained at-
								// rule cannot be removed and so we must abort.
								break;
							} else {
								// Continue to the next stylesheet part as this declaration block can be included in the
								// list of parts that may be part of an at-rule that is now empty and should be removed.
								continue;
							}
						}

						$is_at_rule = '@' === substr( $shaken_tokens[ $j ][1], 0, 1 );
						if ( $is_at_rule && '{}' === substr( $shaken_tokens[ $j ][1], -2 ) ) {
							continue; // The rule opened is empty from the start.
						}

						if ( $is_at_rule && '{' === substr( $shaken_tokens[ $j ][1], -1 ) ) {
							$open_braces++;
						} elseif ( '}' === $shaken_tokens[ $j ][1] ) {
							$open_braces--;
						} else {
							break;
						}

						// Splice out the parts that are empty.
						if ( 0 === $open_braces ) {
							for ( $k = $i; $k <= $j; $k++ ) {
								$shaken_tokens[ $k ][0] = false;
							}
							$i = $j; // Jump the outer loop ahead to skip over what has been already marked as removed.
							continue 2;
						}
					}
				}
			}
			$pending_stylesheet['shaken_tokens'] = $shaken_tokens;
			unset( $pending_stylesheet['tokens'], $shaken_tokens );

			// @todo After this point we could unset( $pending_stylesheet['tokens'] ) since they wouldn't be used in the course of generating a page, though they would still be useful for other purposes.
			$pending_stylesheet['serialized'] = implode(
				'',
				array_map(
					static function ( $shaken_token ) {
						if ( is_array( $shaken_token[1] ) ) {
							// Construct a declaration block.
							$selectors = array_keys( array_filter( $shaken_token[1] ) );
							if ( empty( $selectors ) ) {
								return '';
							} else {
								return implode( ',', $selectors ) . '{' . implode( ';', $shaken_token[2] ) . '}';
							}
						} else {
							// Pass through parts other than declaration blocks.
							return $shaken_token[1];
						}
					},
					// Include the stylesheet parts that were not marked for exclusion during tree shaking.
					array_filter(
						$pending_stylesheet['shaken_tokens'],
						static function( $shaken_token ) {
							return false !== $shaken_token[0];
						}
					)
				)
			);

			$pending_stylesheet['included']   = null; // To be determined below.
			$pending_stylesheet['final_size'] = strlen( $pending_stylesheet['serialized'] );

			// If this stylesheet is a duplicate of something that came before, mark the previous as not included automatically.
			if ( isset( $previously_seen_stylesheet_index[ $pending_stylesheet['hash'] ] ) ) {
				$this->pending_stylesheets[ $previously_seen_stylesheet_index[ $pending_stylesheet['hash'] ] ]['included']  = false;
				$this->pending_stylesheets[ $previously_seen_stylesheet_index[ $pending_stylesheet['hash'] ] ]['duplicate'] = true;
			}
			$previously_seen_stylesheet_index[ $pending_stylesheet['hash'] ] = $pending_stylesheet_index;
			unset( $shaken_tokens );

			$pending_stylesheet['shake_time'] = microtime( true ) - $start_time;
		} // End foreach pending_stylesheets.

		unset( $pending_stylesheet );

		// Determine which stylesheets are included based on their priorities.
		$pending_stylesheet_indices = array_keys( $this->pending_stylesheets );
		usort(
			$pending_stylesheet_indices,
			function ( $a, $b ) {
				return $this->pending_stylesheets[ $a ]['priority'] - $this->pending_stylesheets[ $b ]['priority'];
			}
		);

		$current_concatenated_size = 0;
		foreach ( $pending_stylesheet_indices as $i ) {
			if ( $group !== $this->pending_stylesheets[ $i ]['group'] ) {
				continue;
			}

			// Skip duplicates.
			if ( false === $this->pending_stylesheets[ $i ]['included'] ) {
				continue;
			}

			// Report validation error if size is now too big.
			if ( $current_concatenated_size + $this->pending_stylesheets[ $i ]['final_size'] > $max_bytes ) {
				$validation_error = [
					'code'      => self::STYLESHEET_TOO_LONG,
					'type'      => AMP_Validation_Error_Taxonomy::CSS_ERROR_TYPE,
					'spec_name' => self::STYLE_AMP_KEYFRAMES_GROUP_INDEX === $group ? self::STYLE_AMP_KEYFRAMES_SPEC_NAME : self::STYLE_AMP_CUSTOM_SPEC_NAME,
				];
				if ( isset( $this->pending_stylesheets[ $i ]['sources'] ) ) {
					$validation_error['sources'] = $this->pending_stylesheets[ $i ]['sources'];
				}

				$data = [
					'node' => $this->pending_stylesheets[ $i ]['element'],
				];
				if ( $this->should_sanitize_validation_error( $validation_error, $data ) ) {
					$this->pending_stylesheets[ $i ]['included'] = false;
					continue; // Skip to the next stylesheet.
				}
			}

			if ( ! isset( $this->pending_stylesheets[ $i ]['included'] ) ) {
				$this->pending_stylesheets[ $i ]['included'] = true;
				$included_count++;
				$current_concatenated_size += $this->pending_stylesheets[ $i ]['final_size'];
			}
		}

		return $included_count;
	}
}<|MERGE_RESOLUTION|>--- conflicted
+++ resolved
@@ -1437,11 +1437,8 @@
 	private function get_parsed_stylesheet( $stylesheet, $options = [] ) {
 		$parsed      = null;
 		$cache_key   = null;
-<<<<<<< HEAD
 		$cached      = true;
-=======
->>>>>>> a3ba286a
-		$cache_group = 'amp-parsed-stylesheet-v23'; // This should be bumped whenever the PHP-CSS-Parser is updated or parsed format is updated.
+		$cache_group = 'amp-parsed-stylesheet-v24'; // This should be bumped whenever the PHP-CSS-Parser is updated or parsed format is updated.
 
 		$cache_impacting_options = array_merge(
 			wp_array_slice_assoc(
