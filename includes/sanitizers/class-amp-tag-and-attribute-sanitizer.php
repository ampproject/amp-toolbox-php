<?php
/**
 * Class AMP_Tag_And_Attribute_Sanitizer
 *
 * @package AMP
 */

/**
 * Strips the tags and attributes from the content that are not allowed by the AMP spec.
 *
 * Allowed tags array is generated from this protocol buffer:
 *
 *     https://github.com/ampproject/amphtml/blob/master/validator/validator-main.protoascii
 *     by the python script in amp-wp/bin/amp_wp_build.py. See the comment at the top
 *     of that file for instructions to generate class-amp-allowed-tags-generated.php.
 *
 * @todo Need to check the following items that are not yet checked by this sanitizer:
 *
 *     - `also_requires_attr` - if one attribute is present, this requires another.
 *     - `ChildTagSpec`       - Places restrictions on the number and type of child tags.
 *     - `if_value_regex`     - if one attribute value matches, this places a restriction
 *                              on another attribute/value.
 *     - `mandatory_oneof`    - Within the context of the tag, exactly one of the attributes
 *                              must be present.
 */
class AMP_Tag_And_Attribute_Sanitizer extends AMP_Base_Sanitizer {

	/**
	 * Allowed tags.
	 *
	 * @since 0.5
	 *
	 * @var string[]
	 */
	protected $allowed_tags;

	/**
	 * Globally-allowed attributes.
	 *
	 * @since 0.5
	 *
	 * @var array[][]
	 */
	protected $globally_allowed_attributes;

	/**
	 * Layout-allowed attributes.
	 *
	 * @since 0.5
	 *
	 * @var string[]
	 */
	protected $layout_allowed_attributes;

	/**
	 * Mapping of alternative names back to their primary names.
	 *
	 * @since 0.7
	 * @var array
	 */
	protected $rev_alternate_attr_name_lookup = array();

	/**
	 * Stack.
	 *
	 * @since 0.5
	 *
	 * @var DOMElement[]
	 */
	private $stack = array();

	/**
	 * Default args.
	 *
	 * @since 0.5
	 *
	 * @var array
	 */
	protected $DEFAULT_ARGS = array();

	/**
	 * AMP script components that are discovered being required through sanitization.
	 *
	 * @var string[]
	 */
	protected $script_components = array();

	/**
	 * AMP_Tag_And_Attribute_Sanitizer constructor.
	 *
	 * @since 0.5
	 *
	 * @param DOMDocument $dom  DOM.
	 * @param array       $args Args.
	 */
	public function __construct( $dom, $args = array() ) {
		$this->DEFAULT_ARGS = array(
			'amp_allowed_tags'                => AMP_Allowed_Tags_Generated::get_allowed_tags(),
			'amp_globally_allowed_attributes' => AMP_Allowed_Tags_Generated::get_allowed_attributes(),
			'amp_layout_allowed_attributes'   => AMP_Allowed_Tags_Generated::get_layout_attributes(),
			'amp_bind_placeholder_prefix'     => AMP_DOM_Utils::get_amp_bind_placeholder_prefix(),
		);

		parent::__construct( $dom, $args );

		// Prepare whitelists.
		$this->allowed_tags = $this->args['amp_allowed_tags'];
		foreach ( AMP_Rule_Spec::$additional_allowed_tags as $tag_name => $tag_rule_spec ) {
			$this->allowed_tags[ $tag_name ][] = $tag_rule_spec;
		}

		// @todo Do the same for body when !use_document_element?
		if ( ! empty( $this->args['use_document_element'] ) ) {
			foreach ( $this->allowed_tags['html'] as &$rule_spec ) {
				unset( $rule_spec[ AMP_Rule_Spec::TAG_SPEC ][ AMP_Rule_Spec::MANDATORY_PARENT ] );
			}
		}

		foreach ( $this->allowed_tags as &$tag_specs ) {
			foreach ( $tag_specs as &$tag_spec ) {
				if ( isset( $tag_spec[ AMP_Rule_Spec::ATTR_SPEC_LIST ] ) ) {
					$tag_spec[ AMP_Rule_Spec::ATTR_SPEC_LIST ] = $this->process_alternate_names( $tag_spec[ AMP_Rule_Spec::ATTR_SPEC_LIST ] );
				}
			}
		}
		$this->globally_allowed_attributes = $this->process_alternate_names( $this->args['amp_globally_allowed_attributes'] );
		$this->layout_allowed_attributes   = $this->process_alternate_names( $this->args['amp_layout_allowed_attributes'] );
	}

	/**
	 * Return array of values that would be valid as an HTML `script` element.
	 *
	 * Array keys are AMP element names and array values are their respective
	 * Javascript URLs from https://cdn.ampproject.org
	 *
	 * @since 0.7
	 *
	 * @return string[] Returns component name as array key and JavaScript URL as array value,
	 *                  respectively. Will return an empty array if sanitization has yet to be run
	 *                  or if it did not find any HTML elements to convert to AMP equivalents.
	 */
	public function get_scripts() {
		$scripts = array();
		foreach ( $this->script_components as $component ) {
			$scripts[ $component ] = sprintf(
				'https://cdn.ampproject.org/v0/%s-%s.js',
				$component,
				'latest'
			);
		}
		return $scripts;
	}

	/**
	 * Process alternative names in attribute spec list.
	 *
	 * @since 0.7
	 *
	 * @param array $attr_spec_list Attribute spec list.
	 * @return array Modified attribute spec list.
	 */
	private function process_alternate_names( $attr_spec_list ) {
		foreach ( $attr_spec_list as $attr_name => &$attr_spec ) {
			if ( '[' === $attr_name[0] ) {
				$placeholder_attr_name = $this->args['amp_bind_placeholder_prefix'] . trim( $attr_name, '[]' );
				if ( ! isset( $attr_spec[ AMP_Rule_Spec::ALTERNATIVE_NAMES ] ) ) {
					$attr_spec[ AMP_Rule_Spec::ALTERNATIVE_NAMES ] = array();
				}
				$attr_spec[ AMP_Rule_Spec::ALTERNATIVE_NAMES ][] = $placeholder_attr_name;
			}

			// Save all alternative names in lookup to improve performance.
			if ( isset( $attr_spec[ AMP_Rule_Spec::ALTERNATIVE_NAMES ] ) ) {
				foreach ( $attr_spec[ AMP_Rule_Spec::ALTERNATIVE_NAMES ] as $alternative_name ) {
					$this->rev_alternate_attr_name_lookup[ $alternative_name ] = $attr_name;
				}
			}
		}
		return $attr_spec_list;
	}

	/**
	 * Sanitize the <video> elements from the HTML contained in this instance's DOMDocument.
	 *
	 * @since 0.5
	 */
	public function sanitize() {

		// Add root of content to the stack.
		$this->stack[] = $this->root_element;

		/**
		 * This loop traverses through the DOM tree iteratively.
		 */
		while ( ! empty( $this->stack ) ) {

			// Get the next node to process.
			$node = array_pop( $this->stack );

			/**
			 * Process this node.
			 */
			$this->process_node( $node );

			/*
			 * Push child nodes onto the stack, if any exist.
			 * if node was removed, then it's parentNode value is null.
			 */
			if ( $node->parentNode ) {
				$child = $node->firstChild;
				while ( $child ) {
					$this->stack[] = $child;
					$child         = $child->nextSibling;
				}
			}
		}
	}

	/**
	 * Process a node by sanitizing and/or validating it per.
	 *
	 * @param DOMNode $node Node.
	 */
	private function process_node( $node ) {

		// Don't process text or comment nodes.
		if ( XML_TEXT_NODE === $node->nodeType || XML_COMMENT_NODE === $node->nodeType || XML_CDATA_SECTION_NODE === $node->nodeType ) {
			return;
		}

		// Remove nodes with tags that have not been whitelisted.
		if ( ! $this->is_amp_allowed_tag( $node ) ) {

			// If it's not an allowed tag, replace the node with it's children.
			$this->replace_node_with_children( $node );

			// Return early since this node no longer exists.
			return;
		}

		/**
		 * Node is now an element.
		 *
		 * @var DOMElement $node
		 */

		/*
		 * Compile a list of rule_specs to validate for this node
		 * based on tag name of the node.
		 */
		$rule_spec_list_to_validate = array();
		$rule_spec_list             = array();
		if ( isset( $this->allowed_tags[ $node->nodeName ] ) ) {
			$rule_spec_list = $this->allowed_tags[ $node->nodeName ];
		}
		foreach ( $rule_spec_list as $id => $rule_spec ) {
			if ( $this->validate_tag_spec_for_node( $node, $rule_spec[ AMP_Rule_Spec::TAG_SPEC ] ) ) {
				$rule_spec_list_to_validate[ $id ] = $rule_spec;
			}
		}

		// If no valid rule_specs exist, then remove this node and return.
		if ( empty( $rule_spec_list_to_validate ) ) {
			$this->remove_node( $node );
			return;
		}

		// The remaining validations all have to do with attributes.
		$attr_spec_list = array();
		$tag_spec       = array();
		$cdata          = array();

		/*
		 * If we have exactly one rule_spec, use it's attr_spec_list
		 * to validate the node's attributes.
		 */
		if ( 1 === count( $rule_spec_list_to_validate ) ) {
			$rule_spec      = array_pop( $rule_spec_list_to_validate );
			$attr_spec_list = $rule_spec[ AMP_Rule_Spec::ATTR_SPEC_LIST ];
			$tag_spec       = $rule_spec[ AMP_Rule_Spec::TAG_SPEC ];
			if ( isset( $rule_spec[ AMP_Rule_Spec::CDATA ] ) ) {
				$cdata = $rule_spec[ AMP_Rule_Spec::CDATA ];
			}
		} else {
			/*
			 * If there is more than one valid rule_spec for this node,
			 * then try to deduce which one is intended by inspecting
			 * the node's attributes.
			 */

			/*
			 * Get a score from each attr_spec_list by seeing how many
			 * attributes and values match the node.
			 */
			$attr_spec_scores = array();
			foreach ( $rule_spec_list_to_validate as $spec_id => $rule_spec ) {
				$attr_spec_scores[ $spec_id ] = $this->validate_attr_spec_list_for_node( $node, $rule_spec[ AMP_Rule_Spec::ATTR_SPEC_LIST ] );
			}

			// Remove all spec lists that didn't match.
			$attr_spec_scores = array_filter( $attr_spec_scores );

			// If no attribute spec lists match, then the element must be removed.
			if ( empty( $attr_spec_scores ) ) {
				$this->remove_node( $node );
				return;
			}

			// Get the key(s) to the highest score(s).
			$spec_ids_sorted = array_keys( $attr_spec_scores, max( $attr_spec_scores ), true );

			// If there is exactly one attr_spec with a max score, use that one.
			if ( 1 === count( $spec_ids_sorted ) ) {
				$attr_spec_list = $rule_spec_list_to_validate[ $spec_ids_sorted[0] ][ AMP_Rule_Spec::ATTR_SPEC_LIST ];
				$tag_spec       = $rule_spec_list_to_validate[ $spec_ids_sorted[0] ][ AMP_Rule_Spec::TAG_SPEC ];
				if ( isset( $rule_spec_list_to_validate[ $spec_ids_sorted[0] ][ AMP_Rule_Spec::CDATA ] ) ) {
					$cdata = $rule_spec_list_to_validate[ $spec_ids_sorted[0] ][ AMP_Rule_Spec::CDATA ];
				}
			} else {
				// This should not happen very often, but...
				// If we're here, then we're not sure which spec should
				// be used. Let's use the top scoring ones.
				foreach ( $spec_ids_sorted as $id ) {
					$spec_list = isset( $rule_spec_list_to_validate[ $id ][ AMP_Rule_Spec::ATTR_SPEC_LIST ] ) ? $rule_spec_list_to_validate[ $id ][ AMP_Rule_Spec::ATTR_SPEC_LIST ] : null;
					if ( ! $this->is_missing_mandatory_attribute( $spec_list, $node ) ) {
						$attr_spec_list = array_merge( $attr_spec_list, $spec_list );
						$tag_spec       = array_merge(
							$tag_spec,
							$rule_spec_list_to_validate[ $id ][ AMP_Rule_Spec::TAG_SPEC ]
						);
						if ( isset( $rule_spec_list_to_validate[ $id ][ AMP_Rule_Spec::CDATA ] ) ) {
							$cdata = array_merge( $cdata, $rule_spec_list_to_validate[ $id ][ AMP_Rule_Spec::CDATA ] );
						}
					}
				}
				$first_spec = reset( $rule_spec_list_to_validate );
				if ( empty( $attr_spec_list ) && isset( $first_spec[ AMP_Rule_Spec::ATTR_SPEC_LIST ] ) ) {
					$attr_spec_list = $first_spec[ AMP_Rule_Spec::ATTR_SPEC_LIST ];
				}
			}
		} // End if().

		if ( ! empty( $attr_spec_list ) && $this->is_missing_mandatory_attribute( $attr_spec_list, $node ) ) {
			$this->remove_node( $node );
			return;
		}

		// Remove element if it has illegal CDATA.
		if ( ! empty( $cdata ) && $node instanceof DOMElement ) {
			$validity = $this->validate_cdata_for_node( $node, $cdata );
			if ( is_wp_error( $validity ) ) {
				$this->remove_node( $node );
				return;
			}
		}

		$merged_attr_spec_list = array_merge(
			$this->globally_allowed_attributes,
			$attr_spec_list
		);

		// Remove any remaining disallowed attributes.
		$this->sanitize_disallowed_attributes_in_node( $node, $merged_attr_spec_list );

		// Remove values that don't conform to the attr_spec.
		$this->sanitize_disallowed_attribute_values_in_node( $node, $merged_attr_spec_list );

		// Add required AMP component scripts if the element is still in the document.
		if ( $node->parentNode ) {
			if ( ! empty( $tag_spec['also_requires_tag_warning'] ) ) {
				$this->script_components[] = strtok( $tag_spec['also_requires_tag_warning'][0], ' ' );
			}
			if ( ! empty( $tag_spec['requires_extension'] ) ) {
				$this->script_components = array_merge( $this->script_components, $tag_spec['requires_extension'] );
			}

			// Check if element needs amp-bind component.
			if ( $node instanceof DOMElement && ! in_array( 'amp-bind', $this->script_components, true ) ) {
				foreach ( $node->attributes as $name => $value ) {
					$is_bind_attribute = (
						'[' === $name[0]
						||
						( isset( $this->rev_alternate_attr_name_lookup[ $name ] ) && '[' === $this->rev_alternate_attr_name_lookup[ $name ][0] )
					);
					if ( $is_bind_attribute ) {
						$this->script_components[] = 'amp-bind';
						break;
					}
				}
			}
		}
	}

	/**
	 * Whether a node is missing a mandatory attribute.
	 *
	 * @param array      $attr_spec The attribute specification.
	 * @param DOMElement $node      The DOMElement of the node to check.
	 * @return boolean $is_missing boolean Whether a required attribute is missing.
	 */
	public function is_missing_mandatory_attribute( $attr_spec, $node ) {
		if ( ! is_array( $attr_spec ) ) {
			return false;
		}
		foreach ( $attr_spec as $attr_name => $attr_spec_rule_value ) {
			if ( '\u' === substr( $attr_name, 0, 2 ) ) {
				$attr_name = html_entity_decode( '&#x' . substr( $attr_name, 2 ) . ';' ); // Probably ⚡.
			}
			$is_mandatory     = isset( $attr_spec_rule_value[ AMP_Rule_Spec::MANDATORY ] ) ? ( true === $attr_spec_rule_value[ AMP_Rule_Spec::MANDATORY ] ) : false;
			$attribute_exists = false;
			if ( method_exists( $node, 'hasAttribute' ) ) {
				$attribute_exists = $node->hasAttribute( $attr_name );
				if ( ! $attribute_exists && ! empty( $attr_spec_rule_value[ AMP_Rule_Spec::ALTERNATIVE_NAMES ] ) ) {
					foreach ( $attr_spec_rule_value[ AMP_Rule_Spec::ALTERNATIVE_NAMES ] as $alternative_attr_name ) {
						if ( $node->hasAttribute( $alternative_attr_name ) ) {
							$attribute_exists = true;
							break;
						}
					}
				}
			}
			if ( $is_mandatory && ! $attribute_exists ) {
				return true;
			}
		}
		return false;
	}

	/**
	 * Validate element for its CDATA.
	 *
	 * @since 0.7
	 *
	 * @param DOMElement $element    Element.
	 * @param array      $cdata_spec CDATA.
	 * @return true|WP_Error True when valid or error when invalid.
	 */
	private function validate_cdata_for_node( $element, $cdata_spec ) {
		if ( isset( $cdata_spec['blacklisted_cdata_regex'] ) ) {
			if ( preg_match( '@' . $cdata_spec['blacklisted_cdata_regex']['regex'] . '@u', $element->textContent ) ) {
				return new WP_Error( $cdata_spec['blacklisted_cdata_regex']['error_message'] );
			}
		}
		return true;
	}

	/**
	 * Determines is a node is currently valid per its tag specification.
	 *
	 * Checks to see if a node's placement with the DOM is be valid for the
	 * given tag_spec. If there are restrictions placed on the type of node
	 * that can be an immediate parent or an ancestor of this node, then make
	 * sure those restrictions are met.
	 *
	 * @since 0.5
	 *
	 * @param DOMNode $node The node to validate.
	 * @param array   $tag_spec The specification.
	 * @return boolean $valid Whether the node's placement is valid.
	 */
	private function validate_tag_spec_for_node( $node, $tag_spec ) {

		// Always skip extension spec scripts since we manage the injection of these ourselves.
		if ( isset( $tag_spec['extension_spec'] ) ) {
			return false;
		}

		if ( ! empty( $tag_spec[ AMP_Rule_Spec::MANDATORY_PARENT ] ) && ! $this->has_parent( $node, $tag_spec[ AMP_Rule_Spec::MANDATORY_PARENT ] ) ) {
			return false;
		}

		if ( ! empty( $tag_spec[ AMP_Rule_Spec::DISALLOWED_ANCESTOR ] ) ) {
			foreach ( $tag_spec[ AMP_Rule_Spec::DISALLOWED_ANCESTOR ] as $disallowed_ancestor_node_name ) {
				if ( $this->has_ancestor( $node, $disallowed_ancestor_node_name ) ) {
					return false;
				}
			}
		}

		if ( ! empty( $tag_spec[ AMP_Rule_Spec::MANDATORY_ANCESTOR ] ) && ! $this->has_ancestor( $node, $tag_spec[ AMP_Rule_Spec::MANDATORY_ANCESTOR ] ) ) {
			return false;
		}

		return true;
	}

	/**
	 * Checks to see if a spec is potentially valid.
	 *
	 * Checks the given node based on the attributes present in the node.
	 *
	 * @note This can be a very expensive function. Use it sparingly.
	 *
	 * @param DOMNode $node           Node.
	 * @param array[] $attr_spec_list Attribute Spec list.
	 *
<<<<<<< HEAD
	 * @return int Number of times the attribute spec list matched. If there was a mismatch, then 0 is returned.
	 */
	private function validate_attr_spec_list_for_node( $node, $attr_spec_list ) {

		// If node has no attributes there is no point in continuing.
=======
	 * @return float Number of times the attribute spec list matched. If there was a mismatch, then 0 is returned. 0.5 is returned if there is an implicit match.
	 */
	private function validate_attr_spec_list_for_node( $node, $attr_spec_list ) {
		/*
		 * If node has no attributes there is no point in continuing, but if none of attributes
		 * in the spec list are mandatory, then we give this a score.
		 */
>>>>>>> c701b0b8
		if ( ! $node->hasAttributes() ) {
			foreach ( $attr_spec_list as $attr_name => $attr_spec_rule ) {
				if ( isset( $attr_spec_rule[ AMP_Rule_Spec::MANDATORY ] ) ) {
					return 0;
				}
			}
			return 0.5;
		}

		foreach ( $node->attributes as $attr_name => $attr_node ) {
			if ( ! isset( $attr_spec_list[ $attr_name ][ AMP_Rule_Spec::ALTERNATIVE_NAMES ] ) ) {
				continue;
			}
			foreach ( $attr_spec_list[ $attr_name ][ AMP_Rule_Spec::ALTERNATIVE_NAMES ] as $attr_alt_name ) {
				$attr_spec_list[ $attr_alt_name ] = $attr_spec_list[ $attr_name ];
			}
		}

		if ( ! $node instanceof DOMElement ) {
			/*
			 * A DOMNode is not valid for checks so might
			 * as well bail here is not an DOMElement.
			 */
			return 0;
		}

		$score = 0;

		/*
		 * Keep track of how many of the attribute spec rules are mandatory,
		 * because if none are mandatory, then we will let this rule have a
		 * score since all the invalid attributes can just be removed.
		 */
		$mandatory_count = 0;

		/*
		 * Iterate through each attribute rule in this attr spec list and run
		 * the series of tests. Each filter is given a `$node`, an `$attr_name`,
		 * and an `$attr_spec_rule`. If the `$attr_spec_rule` seems to be valid
		 * for the given node, then the filter should increment the score by one.
		 */
		foreach ( $attr_spec_list as $attr_name => $attr_spec_rule ) {

			// If attr spec rule is empty, then it allows anything.
			if ( empty( $attr_spec_rule ) && $node->hasAttribute( $attr_name ) ) {
				$score++;
				continue;
			}

			// If a mandatory attribute is required, and attribute exists, pass.
			if ( isset( $attr_spec_rule[ AMP_Rule_Spec::MANDATORY ] ) ) {
<<<<<<< HEAD
=======
				$mandatory_count++;
>>>>>>> c701b0b8
				$result = $this->check_attr_spec_rule_mandatory( $node, $attr_name, $attr_spec_rule );
				if ( AMP_Rule_Spec::PASS === $result ) {
					$score++;
				} elseif ( AMP_Rule_Spec::FAIL === $result ) {
					return 0;
				}
			}

			/*
			 * Check 'value' - case sensitive
			 * Given attribute's value must exactly equal value of the rule to pass.
			 */
			if ( isset( $attr_spec_rule[ AMP_Rule_Spec::VALUE ] ) ) {
				$result = $this->check_attr_spec_rule_value( $node, $attr_name, $attr_spec_rule );
				if ( AMP_Rule_Spec::PASS === $result ) {
					$score++;
				} elseif ( AMP_Rule_Spec::FAIL === $result ) {
					return 0;
				}
			}

			/*
			 * Check 'value_regex' - case sensitive regex match
			 * Given attribute's value must be a case insensitive match to regex pattern
			 * specified by the value of rule to pass.
			 */
			if ( isset( $attr_spec_rule[ AMP_Rule_Spec::VALUE_REGEX ] ) ) {
				$result = $this->check_attr_spec_rule_value_regex( $node, $attr_name, $attr_spec_rule );
				if ( AMP_Rule_Spec::PASS === $result ) {
					$score++;
				} elseif ( AMP_Rule_Spec::FAIL === $result ) {
					return 0;
				}
			}

			/*
			 * Check 'value_casei' - case insensitive
			 * Given attribute's value must be a case insensitive match to the value of
			 * the rule to pass.
			 */
			if ( isset( $attr_spec_rule[ AMP_Rule_Spec::VALUE_CASEI ] ) ) {
				$result = $this->check_attr_spec_rule_value_casei( $node, $attr_name, $attr_spec_rule );
				if ( AMP_Rule_Spec::PASS === $result ) {
					$score++;
				} elseif ( AMP_Rule_Spec::FAIL === $result ) {
					return 0;
				}
			}

			/*
			 * Check 'value_regex_casei' - case insensitive regex match
			 * Given attribute's value must be a case insensitive match to the regex
			 * pattern specified by the value of the rule to pass.
			 */
			if ( isset( $attr_spec_rule[ AMP_Rule_Spec::VALUE_REGEX_CASEI ] ) ) {
				$result = $this->check_attr_spec_rule_value_regex_casei( $node, $attr_name, $attr_spec_rule );
				if ( AMP_Rule_Spec::PASS === $result ) {
					$score++;
				} elseif ( AMP_Rule_Spec::FAIL === $result ) {
					return 0;
				}
			}

			/*
			 * If given attribute's value is a URL with a protocol, the protocol must
			 * be in the array specified by the rule's value to pass.
			 */
			if ( isset( $attr_spec_rule[ AMP_Rule_Spec::VALUE_URL ][ AMP_Rule_Spec::ALLOWED_PROTOCOL ] ) ) {
				$result = $this->check_attr_spec_rule_allowed_protocol( $node, $attr_name, $attr_spec_rule );
				if ( AMP_Rule_Spec::PASS === $result ) {
					$score++;
				} elseif ( AMP_Rule_Spec::FAIL === $result ) {
					return 0;
				}
			}

			/*
			 * If the given attribute's value is *not* a relative path, and the rule's
			 * value is `false`, then pass.
			 */
			if ( isset( $attr_spec_rule[ AMP_Rule_Spec::VALUE_URL ][ AMP_Rule_Spec::ALLOW_RELATIVE ] ) ) {
				$result = $this->check_attr_spec_rule_disallowed_relative( $node, $attr_name, $attr_spec_rule );
				if ( AMP_Rule_Spec::PASS === $result ) {
					$score++;
				} elseif ( AMP_Rule_Spec::FAIL === $result ) {
					return 0;
				}
			}

			/*
			 * If the given attribute's value exists, is non-empty and the rule's value
			 * is false, then pass.
			 */
			if ( isset( $attr_spec_rule[ AMP_Rule_Spec::VALUE_URL ][ AMP_Rule_Spec::ALLOW_EMPTY ] ) ) {
				$result = $this->check_attr_spec_rule_disallowed_empty( $node, $attr_name, $attr_spec_rule );
				if ( AMP_Rule_Spec::PASS === $result ) {
					$score++;
				} elseif ( AMP_Rule_Spec::FAIL === $result ) {
					return 0;
				}
			}

			/*
			 * If the given attribute's value is a URL and does not match any of the list
			 * of domains in the value of the rule, then pass.
			 */
			if ( isset( $attr_spec_rule[ AMP_Rule_Spec::DISALLOWED_DOMAIN ] ) ) {
				$result = $this->check_attr_spec_rule_disallowed_domain( $node, $attr_name, $attr_spec_rule );
				if ( AMP_Rule_Spec::PASS === $result ) {
					$score++;
				} elseif ( AMP_Rule_Spec::FAIL === $result ) {
					return 0;
				}
			}

			/*
			 * If the attribute's value exists and does not match the regex specified
			 * by the rule's value, then pass.
			 */
			if ( isset( $attr_spec_rule[ AMP_Rule_Spec::BLACKLISTED_VALUE_REGEX ] ) ) {
				$result = $this->check_attr_spec_rule_blacklisted_value_regex( $node, $attr_name, $attr_spec_rule );
				if ( AMP_Rule_Spec::PASS === $result ) {
					$score++;
				} elseif ( AMP_Rule_Spec::FAIL === $result ) {
					return 0;
				}
			}

			// If the attribute's value exists and it matches the value properties spec.
			if ( isset( $attr_spec_rule[ AMP_Rule_Spec::VALUE_PROPERTIES ] ) && $node->hasAttribute( $attr_name ) ) {
				$result = $this->check_attr_spec_rule_value_properties( $node, $attr_name, $attr_spec_rule );
				if ( AMP_Rule_Spec::PASS === $result ) {
					$score++;
				} elseif ( AMP_Rule_Spec::FAIL === $result ) {
					return 0;
				}
			}
		}

		// Give the spec a score if it doesn't have any mandatory attributes.
		if ( 0 === $mandatory_count && 0 === $score ) {
			$score = 0.5;
		}

		return $score;
	}

	/**
	 * Remove attributes from $node that are not listed in $allowed_attrs.
	 *
	 * @param DOMNode $node           Node.
	 * @param array[] $attr_spec_list Attribute spec list.
	 */
	private function sanitize_disallowed_attributes_in_node( $node, $attr_spec_list ) {

		if ( ! $node instanceof DOMElement ) {
			/**
			 * If $node is only a DOMNode and not a DOMElement we can't
			 * remove an attribute from it anyway.  So bail out now.
			 */
			return;
		}

		/*
		 * We can't remove attributes inside the 'foreach' loop without
		 * breaking the iteration. So we keep track of the attributes to
		 * remove in the first loop, then remove them in the second loop.
		 */
		$attrs_to_remove = array();
		foreach ( $node->attributes as $attr_name => $attr_node ) {
			if ( ! $this->is_amp_allowed_attribute( $attr_name, $attr_spec_list ) ) {
				$attrs_to_remove[] = $attr_node;
			}
		}

		foreach ( $attrs_to_remove as $attr ) {
			$node->removeAttributeNode( $attr );
		}
	}

	/**
	 * Remove invalid AMP attributes values from $node that have been implicitly disallowed.
	 *
	 * Allowed values are found $this->globally_allowed_attributes and in parameter $attr_spec_list
	 *
	 * @param DOMNode   $node           Node.
	 * @param array[][] $attr_spec_list Attribute spec list.
	 */
	private function sanitize_disallowed_attribute_values_in_node( $node, $attr_spec_list ) {

		if ( ! $node instanceof DOMElement ) {
			/*
			 * If $node is only a DOMNode and not a DOMElement we can't
			 * remove an attribute from it anyway.  So bail out now.
			 */
			return;
		}

		$this->delegated_sanitize_disallowed_attribute_values_in_node( $node, array_merge(
			$this->globally_allowed_attributes,
			$attr_spec_list
		) );
	}

	/**
	 * Remove attributes values from $node that have been disallowed by AMP.
	 *
	 * @see $this->sanitize_disallowed_attribute_values_in_node() which delegates to this method
	 *
	 * @param DOMElement $node           Node.
	 * @param array[][]  $attr_spec_list Attribute spec list.
	 */
	private function delegated_sanitize_disallowed_attribute_values_in_node( $node, $attr_spec_list ) {
		$attrs_to_remove = array();

		foreach ( $attr_spec_list as $attr_name => $attr_val ) {
			if ( isset( $attr_spec_list[ $attr_name ][ AMP_Rule_Spec::ALTERNATIVE_NAMES ] ) ) {
				foreach ( $attr_spec_list[ $attr_name ][ AMP_Rule_Spec::ALTERNATIVE_NAMES ] as $attr_alt_name ) {
					$attr_spec_list[ $attr_alt_name ] = $attr_spec_list[ $attr_name ];
				}
			}
		}

		foreach ( $node->attributes as $attr_name => $attr_node ) {

			if ( ! isset( $attr_spec_list[ $attr_name ] ) ) {
				continue;
			}

			$should_remove_node = false;
			$attr_spec_rule     = $attr_spec_list[ $attr_name ];

			if ( isset( $attr_spec_rule[ AMP_Rule_Spec::VALUE ] ) &&
				AMP_Rule_Spec::FAIL === $this->check_attr_spec_rule_value( $node, $attr_name, $attr_spec_rule ) ) {
				$should_remove_node = true;
			} elseif ( isset( $attr_spec_rule[ AMP_Rule_Spec::VALUE_CASEI ] ) &&
				AMP_Rule_Spec::FAIL === $this->check_attr_spec_rule_value_casei( $node, $attr_name, $attr_spec_rule ) ) {
				$should_remove_node = true;
			} elseif ( isset( $attr_spec_rule[ AMP_Rule_Spec::VALUE_REGEX ] ) &&
				AMP_Rule_Spec::FAIL === $this->check_attr_spec_rule_value_regex( $node, $attr_name, $attr_spec_rule ) ) {
				$should_remove_node = true;
			} elseif ( isset( $attr_spec_rule[ AMP_Rule_Spec::VALUE_REGEX_CASEI ] ) &&
				AMP_Rule_Spec::FAIL === $this->check_attr_spec_rule_value_regex_casei( $node, $attr_name, $attr_spec_rule ) ) {
				$should_remove_node = true;
			} elseif ( isset( $attr_spec_rule[ AMP_Rule_Spec::VALUE_URL ][ AMP_Rule_Spec::ALLOWED_PROTOCOL ] ) &&
				AMP_Rule_Spec::FAIL === $this->check_attr_spec_rule_allowed_protocol( $node, $attr_name, $attr_spec_rule ) ) {
				$should_remove_node = true;
			} elseif ( isset( $attr_spec_rule[ AMP_Rule_Spec::VALUE_URL ][ AMP_Rule_Spec::ALLOW_RELATIVE ] ) &&
				AMP_Rule_Spec::FAIL === $this->check_attr_spec_rule_disallowed_relative( $node, $attr_name, $attr_spec_rule ) ) {
				$should_remove_node = true;
			} elseif ( isset( $attr_spec_rule[ AMP_Rule_Spec::VALUE_URL ][ AMP_Rule_Spec::ALLOW_EMPTY ] ) &&
				AMP_Rule_Spec::FAIL === $this->check_attr_spec_rule_disallowed_empty( $node, $attr_name, $attr_spec_rule ) ) {
				$should_remove_node = true;
			} elseif ( isset( $attr_spec_rule[ AMP_Rule_Spec::DISALLOWED_DOMAIN ] ) &&
				AMP_Rule_Spec::FAIL === $this->check_attr_spec_rule_disallowed_domain( $node, $attr_name, $attr_spec_rule ) ) {
				$should_remove_node = true;
			} elseif ( isset( $attr_spec_rule[ AMP_Rule_Spec::BLACKLISTED_VALUE_REGEX ] ) &&
				AMP_Rule_Spec::FAIL === $this->check_attr_spec_rule_blacklisted_value_regex( $node, $attr_name, $attr_spec_rule ) ) {
				$should_remove_node = true;
			}

			if ( $should_remove_node ) {
				$is_mandatory =
					isset( $attr_spec_rule[ AMP_Rule_Spec::MANDATORY ] )
						? (bool) $attr_spec_rule[ AMP_Rule_Spec::MANDATORY ]
						: false;

				if ( $is_mandatory ) {
					$this->remove_node( $node );
					return;
				}

				$attrs_to_remove[] = $attr_name;
			}
		}

		// Remove the disallowed values.
		foreach ( $attrs_to_remove as $attr_name ) {
			if ( isset( $attr_spec_list[ $attr_name ][ AMP_Rule_Spec::VALUE_URL ][ AMP_Rule_Spec::ALLOW_EMPTY ] ) &&
				( true === $attr_spec_list[ $attr_name ][ AMP_Rule_Spec::VALUE_URL ][ AMP_Rule_Spec::ALLOW_EMPTY ] ) ) {
				$node->setAttribute( $attr_name, '' );
			} else {
				$node->removeAttribute( $attr_name );
			}
		}
	}

	/**
	 * Check if attribute is mandatory determine whether it exists in $node.
	 *
	 * When checking for the given attribute it also checks valid alternates.
	 *
	 * @param DOMElement $node           Node.
	 * @param string     $attr_name      Attribute name.
	 * @param array[]    $attr_spec_rule Attribute spec rule.
	 *
	 * @return string:
	 *      - AMP_Rule_Spec::PASS - $attr_name is mandatory and it exists
	 *      - AMP_Rule_Spec::FAIL - $attr_name is mandatory, but doesn't exist
	 *      - AMP_Rule_Spec::NOT_APPLICABLE - $attr_name is not mandatory
	 */
	private function check_attr_spec_rule_mandatory( $node, $attr_name, $attr_spec_rule ) {
		if ( isset( $attr_spec_rule[ AMP_Rule_Spec::MANDATORY ] ) && ( $attr_spec_rule[ AMP_Rule_Spec::MANDATORY ] ) ) {
			if ( $node->hasAttribute( $attr_name ) ) {
				return AMP_Rule_Spec::PASS;
			} else {
				// Check if an alternative name list is specified.
				if ( isset( $attr_spec_rule[ AMP_Rule_Spec::ALTERNATIVE_NAMES ] ) ) {
					foreach ( $attr_spec_rule[ AMP_Rule_Spec::ALTERNATIVE_NAMES ] as $alt_name ) {
						if ( $node->hasAttribute( $alt_name ) ) {
							return AMP_Rule_Spec::PASS;
						}
					}
				}
				return AMP_Rule_Spec::FAIL;
			}
		}
		return AMP_Rule_Spec::NOT_APPLICABLE;
	}

	/**
	 * Check if attribute has a value rule determine if its value is valid.
	 *
	 * Checks for value validity by matches against valid values.
	 *
	 * @param DOMElement $node           Node.
	 * @param string     $attr_name      Attribute name.
	 * @param array      $attr_spec_rule Attribute spec rule.
	 *
	 * @return string:
	 *      - AMP_Rule_Spec::PASS - $attr_name has a value that matches the rule.
	 *      - AMP_Rule_Spec::FAIL - $attr_name has a value that does *not* match rule.
	 *      - AMP_Rule_Spec::NOT_APPLICABLE - $attr_name does not exist or there
	 *                                        is no rule for this attribute.
	 */
	private function check_attr_spec_rule_value( $node, $attr_name, $attr_spec_rule ) {
		if ( isset( $attr_spec_rule[ AMP_Rule_Spec::VALUE ] ) ) {
			if ( $node->hasAttribute( $attr_name ) ) {
				if ( $this->check_matching_attribute_value( $attr_name, $node->getAttribute( $attr_name ), $attr_spec_rule[ AMP_Rule_Spec::VALUE ] ) ) {
					return AMP_Rule_Spec::PASS;
				} else {
					return AMP_Rule_Spec::FAIL;
				}
			} elseif ( isset( $attr_spec_rule[ AMP_Rule_Spec::ALTERNATIVE_NAMES ] ) ) {
				foreach ( $attr_spec_rule[ AMP_Rule_Spec::ALTERNATIVE_NAMES ] as $alternative_name ) {
					if ( $node->hasAttribute( $alternative_name ) ) {
						if ( $this->check_matching_attribute_value( $attr_name, $node->getAttribute( $alternative_name ), $attr_spec_rule[ AMP_Rule_Spec::VALUE ] ) ) {
							return AMP_Rule_Spec::PASS;
						} else {
							return AMP_Rule_Spec::FAIL;
						}
					}
				}
			}
		}
		return AMP_Rule_Spec::NOT_APPLICABLE;
	}

	/**
	 * Check that an attribute's value matches is given spec value.
	 *
	 * This takes into account boolean attributes where value can match name (e.g. selected="selected").
	 *
	 * @since 0.7.0
	 *
	 * @param string $attr_name  Attribute name.
	 * @param string $attr_value Attribute value.
	 * @param string $spec_value Attribute spec value.
	 * @return bool Is value valid.
	 */
	private function check_matching_attribute_value( $attr_name, $attr_value, $spec_value ) {
		if ( $spec_value === $attr_value ) {
			return true;
		}

		// Check for boolean attribute.
		return (
			'' === $spec_value
			&&
			in_array( $attr_name, AMP_Rule_Spec::$boolean_attributes, true )
			&&
			strtolower( $attr_value ) === strtolower( $attr_name )
		);
	}

	/**
	 * Check if attribute has a value rule determine if its value matches ignoring case.
	 *
	 * @param DOMElement       $node           Node.
	 * @param string           $attr_name      Attribute name.
	 * @param array[]|string[] $attr_spec_rule Attribute spec rule.
	 *
	 * @return string:
	 *      - AMP_Rule_Spec::PASS - $attr_name has a value that matches the rule.
	 *      - AMP_Rule_Spec::FAIL - $attr_name has a value that does *not* match rule.
	 *      - AMP_Rule_Spec::NOT_APPLICABLE - $attr_name does not exist or there
	 *                                        is no rule for this attribute.
	 */
	private function check_attr_spec_rule_value_casei( $node, $attr_name, $attr_spec_rule ) {
		/**
		 * Check 'value_casei' - case insensitive
		 */
		if ( isset( $attr_spec_rule[ AMP_Rule_Spec::VALUE_CASEI ] ) ) {
			$rule_value = strtolower( $attr_spec_rule[ AMP_Rule_Spec::VALUE_CASEI ] );
			if ( $node->hasAttribute( $attr_name ) ) {
				$attr_value = strtolower( $node->getAttribute( $attr_name ) );
				if ( $attr_value === (string) $rule_value ) {
					return AMP_Rule_Spec::PASS;
				} else {
					return AMP_Rule_Spec::FAIL;
				}
			} elseif ( isset( $attr_spec_rule[ AMP_Rule_Spec::ALTERNATIVE_NAMES ] ) ) {
				foreach ( $attr_spec_rule[ AMP_Rule_Spec::ALTERNATIVE_NAMES ] as $alternative_name ) {
					if ( $node->hasAttribute( $alternative_name ) ) {
						$attr_value = strtolower( $node->getAttribute( $alternative_name ) );
						if ( $attr_value === (string) $rule_value ) {
							return AMP_Rule_Spec::PASS;
						} else {
							return AMP_Rule_Spec::FAIL;
						}
					}
				}
			}
		}
		return AMP_Rule_Spec::NOT_APPLICABLE;
	}

	/**
	 * Check if attribute has a regex value rule determine if it matches.
	 *
	 * @param DOMElement       $node           Node.
	 * @param string           $attr_name      Attribute name.
	 * @param array[]|string[] $attr_spec_rule Attribute spec rule.
	 *
	 * @return string:
	 *      - AMP_Rule_Spec::PASS - $attr_name has a value that matches the rule.
	 *      - AMP_Rule_Spec::FAIL - $attr_name has a value that does *not* match rule.
	 *      - AMP_Rule_Spec::NOT_APPLICABLE - $attr_name does not exist or there
	 *                                        is no rule for this attribute.
	 */
	private function check_attr_spec_rule_value_regex( $node, $attr_name, $attr_spec_rule ) {
		// Check 'value_regex' - case sensitive regex match.
		if ( isset( $attr_spec_rule[ AMP_Rule_Spec::VALUE_REGEX ] ) && $node->hasAttribute( $attr_name ) ) {
			$rule_value = $attr_spec_rule[ AMP_Rule_Spec::VALUE_REGEX ];

			/*
			 * The regex pattern has '^' and '$' though they are not in the AMP spec.
			 * Leaving them out would allow both '_blank' and 'yyy_blankzzz' to be
			 * matched by a regex rule of '(_blank|_self|_top)'. As the AMP JS validator
			 * only accepts '_blank' we leave it this way for now.
			 */
			if ( preg_match( '@^' . $rule_value . '$@u', $node->getAttribute( $attr_name ) ) ) {
				return AMP_Rule_Spec::PASS;
			} else {
				return AMP_Rule_Spec::FAIL;
			}
		}
		return AMP_Rule_Spec::NOT_APPLICABLE;
	}

	/**
	 * Check if attribute has a case-insensitive regex value rule determine if it matches.
	 *
	 * @param DOMElement       $node           Node.
	 * @param string           $attr_name      Attribute name.
	 * @param array[]|string[] $attr_spec_rule Attribute spec rule.
	 *
	 * @return string:
	 *      - AMP_Rule_Spec::PASS - $attr_name has a value that matches the rule.
	 *      - AMP_Rule_Spec::FAIL - $attr_name has a value that does *not* match rule.
	 *      - AMP_Rule_Spec::NOT_APPLICABLE - $attr_name does not exist or there
	 *                                        is no rule for this attribute.
	 */
	private function check_attr_spec_rule_value_regex_casei( $node, $attr_name, $attr_spec_rule ) {
		/**
		 * Check 'value_regex_casei' - case insensitive regex match
		 */
		if ( isset( $attr_spec_rule[ AMP_Rule_Spec::VALUE_REGEX_CASEI ] ) && $node->hasAttribute( $attr_name ) ) {
			$rule_value = $attr_spec_rule[ AMP_Rule_Spec::VALUE_REGEX_CASEI ];

			// See note above regarding the '^' and '$' that are added here.
			if ( preg_match( '/^' . $rule_value . '$/ui', $node->getAttribute( $attr_name ) ) ) {
				return AMP_Rule_Spec::PASS;
			} else {
				return AMP_Rule_Spec::FAIL;
			}
		}
		return AMP_Rule_Spec::NOT_APPLICABLE;
	}

	/**
	 * Check if attribute has a protocol value rule determine if it matches.
	 *
	 * @param DOMElement       $node           Node.
	 * @param string           $attr_name      Attribute name.
	 * @param array[]|string[] $attr_spec_rule Attribute spec rule.
	 *
	 * @return string:
	 *      - AMP_Rule_Spec::PASS - $attr_name has a value that matches the rule.
	 *      - AMP_Rule_Spec::FAIL - $attr_name has a value that does *not* match rule.
	 *      - AMP_Rule_Spec::NOT_APPLICABLE - $attr_name does not exist or there
	 *                                        is no rule for this attribute.
	 */
	private function check_attr_spec_rule_allowed_protocol( $node, $attr_name, $attr_spec_rule ) {
		if ( isset( $attr_spec_rule[ AMP_Rule_Spec::VALUE_URL ][ AMP_Rule_Spec::ALLOWED_PROTOCOL ] ) ) {
			if ( $node->hasAttribute( $attr_name ) ) {
				$attr_value   = $node->getAttribute( $attr_name );
				$attr_value   = preg_replace( '/\s*,\s*/', ',', $attr_value );
				$urls_to_test = explode( ',', $attr_value );
				foreach ( $urls_to_test as $url ) {
					/*
					 * This seems to be an acceptable check since the AMP validator
					 * will allow a URL with no protocol to pass validation.
					 */
					$url_scheme = AMP_WP_Utils::parse_url( $url, PHP_URL_SCHEME );
					if ( $url_scheme ) {
						if ( ! in_array( strtolower( $url_scheme ), $attr_spec_rule[ AMP_Rule_Spec::VALUE_URL ][ AMP_Rule_Spec::ALLOWED_PROTOCOL ], true ) ) {
							return AMP_Rule_Spec::FAIL;
						}
					}
				}
				return AMP_Rule_Spec::PASS;
			} elseif ( isset( $attr_spec_rule[ AMP_Rule_Spec::ALTERNATIVE_NAMES ] ) ) {
				foreach ( $attr_spec_rule[ AMP_Rule_Spec::ALTERNATIVE_NAMES ] as $alternative_name ) {
					if ( $node->hasAttribute( $alternative_name ) ) {
						$attr_value   = $node->getAttribute( $alternative_name );
						$attr_value   = preg_replace( '/\s*,\s*/', ',', $attr_value );
						$urls_to_test = explode( ',', $attr_value );
						foreach ( $urls_to_test as $url ) {
							/*
							 * This seems to be an acceptable check since the AMP validator
							 *  will allow a URL with no protocol to pass validation.
							 */
							$url_scheme = AMP_WP_Utils::parse_url( $url, PHP_URL_SCHEME );
							if ( $url_scheme ) {
								if ( ! in_array( strtolower( $url_scheme ), $attr_spec_rule[ AMP_Rule_Spec::VALUE_URL ][ AMP_Rule_Spec::ALLOWED_PROTOCOL ], true ) ) {
									return AMP_Rule_Spec::FAIL;
								}
							}
						}
						return AMP_Rule_Spec::PASS;
					}
				}
			}
		}
		return AMP_Rule_Spec::NOT_APPLICABLE;
	}

	/**
	 * Check if attribute has disallowed relative value rule determine if disallowed relative value matches.
	 *
	 * @param DOMElement       $node           Node.
	 * @param string           $attr_name      Attribute name.
	 * @param array[]|string[] $attr_spec_rule Attribute spec rule.
	 *
	 * @return string:
	 *      - AMP_Rule_Spec::PASS - $attr_name has a value that matches the rule.
	 *      - AMP_Rule_Spec::FAIL - $attr_name has a value that does *not* match rule.
	 *      - AMP_Rule_Spec::NOT_APPLICABLE - $attr_name does not exist or there
	 *                                        is no rule for this attribute.
	 */
	private function check_attr_spec_rule_disallowed_relative( $node, $attr_name, $attr_spec_rule ) {
		if ( isset( $attr_spec_rule[ AMP_Rule_Spec::VALUE_URL ][ AMP_Rule_Spec::ALLOW_RELATIVE ] ) && ! ( $attr_spec_rule[ AMP_Rule_Spec::VALUE_URL ][ AMP_Rule_Spec::ALLOW_RELATIVE ] ) ) {
			if ( $node->hasAttribute( $attr_name ) ) {
				$attr_value   = $node->getAttribute( $attr_name );
				$attr_value   = preg_replace( '/\s*,\s*/', ',', $attr_value );
				$urls_to_test = explode( ',', $attr_value );
				foreach ( $urls_to_test as $url ) {
					$parsed_url = AMP_WP_Utils::parse_url( $url );

					/*
					 *  The JS AMP validator seems to consider 'relative' to mean
					 *  *protocol* relative, not *host* relative for this rule. So,
					 *  a url with an empty 'scheme' is considered "relative" by AMP.
					 *  ie. '//domain.com/path' and '/path' should both be considered
					 *  relative for purposes of AMP validation.
					 */
					if ( empty( $parsed_url['scheme'] ) ) {
						return AMP_Rule_Spec::FAIL;
					}
				}
				return AMP_Rule_Spec::PASS;
			} elseif ( isset( $attr_spec_rule[ AMP_Rule_Spec::ALTERNATIVE_NAMES ] ) ) {
				foreach ( $attr_spec_rule[ AMP_Rule_Spec::ALTERNATIVE_NAMES ] as $alternative_name ) {
					if ( $node->hasAttribute( $alternative_name ) ) {
						$attr_value   = $node->getAttribute( $alternative_name );
						$attr_value   = preg_replace( '/\s*,\s*/', ',', $attr_value );
						$urls_to_test = explode( ',', $attr_value );
						foreach ( $urls_to_test as $url ) {
							$parsed_url = AMP_WP_Utils::parse_url( $url );
							if ( empty( $parsed_url['scheme'] ) ) {
								return AMP_Rule_Spec::FAIL;
							}
						}
					}
				}
				return AMP_Rule_Spec::PASS;
			}
		}
		return AMP_Rule_Spec::NOT_APPLICABLE;
	}

	/**
	 * Check if attribute has disallowed empty value rule determine if value is empty.
	 *
	 * @param DOMElement       $node           Node.
	 * @param string           $attr_name      Attribute name.
	 * @param array[]|string[] $attr_spec_rule Attribute spec rule.
	 *
	 * @return string:
	 *      - AMP_Rule_Spec::PASS - $attr_name has a value that matches the rule.
	 *      - AMP_Rule_Spec::FAIL - $attr_name has a value that does *not* match rule.
	 *      - AMP_Rule_Spec::NOT_APPLICABLE - $attr_name does not exist or there
	 *                                        is no rule for this attribute.
	 */
	private function check_attr_spec_rule_disallowed_empty( $node, $attr_name, $attr_spec_rule ) {
		if ( isset( $attr_spec_rule[ AMP_Rule_Spec::VALUE_URL ][ AMP_Rule_Spec::ALLOW_EMPTY ] ) && ! ( $attr_spec_rule[ AMP_Rule_Spec::VALUE_URL ][ AMP_Rule_Spec::ALLOW_EMPTY ] ) && $node->hasAttribute( $attr_name ) ) {
			$attr_value = $node->getAttribute( $attr_name );
			if ( empty( $attr_value ) ) {
				return AMP_Rule_Spec::FAIL;
			}
			return AMP_Rule_Spec::PASS;
		}
		return AMP_Rule_Spec::NOT_APPLICABLE;
	}

	/**
	 * Check if attribute has disallowed domain value rule determine if value matches.
	 *
	 * @param DOMElement       $node           Node.
	 * @param string           $attr_name      Attribute name.
	 * @param array[]|string[] $attr_spec_rule Attribute spec rule.
	 *
	 * @return string:
	 *      - AMP_Rule_Spec::PASS - $attr_name has a value that matches the rule.
	 *      - AMP_Rule_Spec::FAIL - $attr_name has a value that does *not* match rule.
	 *      - AMP_Rule_Spec::NOT_APPLICABLE - $attr_name does not exist or there
	 *                                        is no rule for this attribute.
	 */
	private function check_attr_spec_rule_disallowed_domain( $node, $attr_name, $attr_spec_rule ) {
		if ( isset( $attr_spec_rule[ AMP_Rule_Spec::DISALLOWED_DOMAIN ] ) && $node->hasAttribute( $attr_name ) ) {
			$attr_value = $node->getAttribute( $attr_name );
			$url_domain = AMP_WP_Utils::parse_url( $attr_value, PHP_URL_HOST );
			if ( ! empty( $url_domain ) ) {
				foreach ( $attr_spec_rule[ AMP_Rule_Spec::DISALLOWED_DOMAIN ] as $disallowed_domain ) {
					if ( strtolower( $url_domain ) === strtolower( $disallowed_domain ) ) {

						// Found a disallowed domain, fail validation.
						return AMP_Rule_Spec::FAIL;
					}
				}
				return AMP_Rule_Spec::PASS;
			}
		}
		return AMP_Rule_Spec::NOT_APPLICABLE;
	}

	/**
	 * Check if attribute has blacklisted value via regex match determine if value matches.
	 *
	 * @since 0.5
	 *
	 * @param DOMElement       $node           Node.
	 * @param string           $attr_name      Attribute name.
	 * @param array[]|string[] $attr_spec_rule Attribute spec rule.
	 *
	 * @return string:
	 *      - AMP_Rule_Spec::PASS - $attr_name has a value that matches the rule.
	 *      - AMP_Rule_Spec::FAIL - $attr_name has a value that does *not* match rule.
	 *      - AMP_Rule_Spec::NOT_APPLICABLE - $attr_name does not exist or there
	 *                                        is no rule for this attribute.
	 */
	private function check_attr_spec_rule_blacklisted_value_regex( $node, $attr_name, $attr_spec_rule ) {
		if ( isset( $attr_spec_rule[ AMP_Rule_Spec::BLACKLISTED_VALUE_REGEX ] ) ) {
			$pattern = '/' . $attr_spec_rule[ AMP_Rule_Spec::BLACKLISTED_VALUE_REGEX ] . '/u';
			if ( $node->hasAttribute( $attr_name ) ) {
				$attr_value = $node->getAttribute( $attr_name );
				if ( preg_match( $pattern, $attr_value ) ) {
					return AMP_Rule_Spec::FAIL;
				} else {
					return AMP_Rule_Spec::PASS;
				}
			} elseif ( isset( $attr_spec_rule[ AMP_Rule_Spec::ALTERNATIVE_NAMES ] ) ) {
				foreach ( $attr_spec_rule[ AMP_Rule_Spec::ALTERNATIVE_NAMES ] as $alternative_name ) {
					if ( $node->hasAttribute( $alternative_name ) ) {
						$attr_value = $node->getAttribute( $alternative_name );
						if ( preg_match( $pattern, $attr_value ) ) {
							return AMP_Rule_Spec::FAIL;
						} else {
							return AMP_Rule_Spec::PASS;
						}
					}
				}
			}
		}
		return AMP_Rule_Spec::NOT_APPLICABLE;
	}

	/**
	 * Check if attribute has valid properties.
	 *
	 * @since 0.7
	 *
	 * @param DOMElement       $node           Node.
	 * @param string           $attr_name      Attribute name.
	 * @param array[]|string[] $attr_spec_rule Attribute spec rule.
	 *
	 * @return string:
	 *      - AMP_Rule_Spec::PASS - $attr_name has a value that matches the rule.
	 *      - AMP_Rule_Spec::FAIL - $attr_name has a value that does *not* match rule.
	 *      - AMP_Rule_Spec::NOT_APPLICABLE - $attr_name does not exist or there
	 *                                        is no rule for this attribute.
	 */
	private function check_attr_spec_rule_value_properties( $node, $attr_name, $attr_spec_rule ) {
		if ( isset( $attr_spec_rule[ AMP_Rule_Spec::VALUE_PROPERTIES ] ) && $node->hasAttribute( $attr_name ) ) {
			$properties = array();
			foreach ( explode( ',', $node->getAttribute( $attr_name ) ) as $pair ) {
				$pair_parts = explode( '=', $pair, 2 );
				if ( 2 !== count( $pair_parts ) ) {
					return 0;
				}
				$properties[ strtolower( $pair_parts[0] ) ] = $pair_parts[1];
			}

			// Fail if there are unrecognized properties.
			if ( count( array_diff( array_keys( $properties ), array_keys( $attr_spec_rule[ AMP_Rule_Spec::VALUE_PROPERTIES ] ) ) ) > 0 ) {
				return AMP_Rule_Spec::FAIL;
			}

			foreach ( $attr_spec_rule[ AMP_Rule_Spec::VALUE_PROPERTIES ] as $prop_name => $property_spec ) {

				// Mandatory property is missing.
				if ( ! empty( $property_spec['mandatory'] ) && ! isset( $properties[ $prop_name ] ) ) {
					return AMP_Rule_Spec::FAIL;
				}

				if ( ! isset( $properties[ $prop_name ] ) ) {
					continue;
				}

				$prop_value = $properties[ $prop_name ];

				// Required value is absent, so fail.
				$required_value = null;
				if ( isset( $property_spec['value'] ) ) {
					$required_value = $property_spec['value'];
				} elseif ( isset( $property_spec['value_double'] ) ) {
					$required_value = $property_spec['value_double'];
					$prop_value     = (double) $prop_value;
				}
				if ( isset( $required_value ) && $prop_value !== $required_value ) {
					return AMP_Rule_Spec::FAIL;
				}
			}
			return AMP_Rule_Spec::PASS;
		}
		return AMP_Rule_Spec::NOT_APPLICABLE;
	}

	/**
	 * Determine if the supplied attribute name is allowed for AMP.
	 *
	 * @since 0.5
	 *
	 * @param string           $attr_name      Attribute name.
	 * @param array[]|string[] $attr_spec_list Attribute spec list.
	 * @return bool Return true if attribute name is valid for this attr_spec_list, false otherwise.
	 */
	private function is_amp_allowed_attribute( $attr_name, $attr_spec_list ) {
		if ( isset( $this->globally_allowed_attributes[ $attr_name ] ) || isset( $this->layout_allowed_attributes[ $attr_name ] ) || isset( $attr_spec_list[ $attr_name ] ) ) {
			return true;
		} else {
			foreach ( AMP_Rule_Spec::$whitelisted_attr_regex as $whitelisted_attr_regex ) {
				if ( preg_match( $whitelisted_attr_regex, $attr_name ) ) {
					return true;
				}
			}
		}

		$is_allowed_alt_name_attr = (
			isset( $this->rev_alternate_attr_name_lookup[ $attr_name ] )
			&&
			isset( $attr_spec_list[ $this->rev_alternate_attr_name_lookup[ $attr_name ] ] )
		);
		if ( $is_allowed_alt_name_attr ) {
			return true;
		}

		return false;
	}

	/**
	 * Determine if the supplied $node's HTML tag is allowed for AMP.
	 *
	 * @since 0.5
	 *
	 * @param DOMNode $node Node.
	 * @return bool Return true if the specified node's name is an AMP allowed tag, false otherwise.
	 */
	private function is_amp_allowed_tag( $node ) {
		if ( ! $node instanceof DOMElement ) {
			return false;
		}
		/**
		 * Return true if node is an allowed tags or is a text or comment node.
		 */
		return (
			( XML_TEXT_NODE === $node->nodeType ) ||
			isset( $this->allowed_tags[ $node->nodeName ] ) ||
			( XML_COMMENT_NODE === $node->nodeType ) ||
			( XML_CDATA_SECTION_NODE === $node->nodeType )
		);
	}

	/**
	 * Determine if the supplied $node has a parent with the specified tag name.
	 *
	 * @since 0.5
	 *
	 * @param DOMNode $node            Node.
	 * @param string  $parent_tag_name Parent tag name.
	 * @return bool Return true if given node has direct parent with the given name, false otherwise.
	 */
	private function has_parent( $node, $parent_tag_name ) {
		if ( $node && $node->parentNode && ( $node->parentNode->nodeName === $parent_tag_name ) ) {
			return true;
		}
		return false;
	}

	/**
	 * Determine if the supplied $node has an ancestor with the specified tag name.
	 *
	 * @since 0.5
	 *
	 * @todo The $ancestor_tag_name here is not sufficient as it is not just a tag name but an entire selector that is used.
	 * @param DOMNode $node              Node.
	 * @param string  $ancestor_tag_name Ancestor tag name.
	 * @return bool Return true if given node has any ancestor with the give name, false otherwise.
	 */
	private function has_ancestor( $node, $ancestor_tag_name ) {
		if ( $this->get_ancestor_with_tag_name( $node, $ancestor_tag_name ) ) {
			return true;
		}
		return false;
	}

	/**
	 * Get the first ancestor node matching the specified tag name for the supplied $node.
	 *
	 * @since 0.5
	 *
	 * @param DOMNode $node              Node.
	 * @param string  $ancestor_tag_name Ancestor tag name.
	 * @return DOMNode|null Returns an ancestor node for the name specified, or null if not found.
	 */
	private function get_ancestor_with_tag_name( $node, $ancestor_tag_name ) {
		while ( $node && $node->parentNode ) {
			$node = $node->parentNode;
			if ( $node->nodeName === $ancestor_tag_name ) {
				return $node;
			}
		}
		return null;
	}

	/**
	 * Replaces the given node with it's child nodes, if any
	 *
	 * Also adds them to the stack for processing by the sanitize() function.
	 *
	 * @since 0.3.3
	 *
	 * @param DOMNode $node Node.
	 */
	private function replace_node_with_children( $node ) {

		if ( ! $node->hasChildNodes() || ! $node->parentNode ) {
			// If node has no children or no parent, just remove the node.
			$this->remove_node( $node );

		} else {
			/*
			 * If node has children, replace it with them and push children onto stack
			 *
			 * Create a DOM fragment to hold the children
			 */
			$fragment = $this->dom->createDocumentFragment();

			// Add all children to fragment/stack.
			$child = $node->firstChild;
			while ( $child ) {
				$fragment->appendChild( $child );
				$this->stack[] = $child;
				$child         = $node->firstChild;
			}

			// Replace node with fragment.
			$node->parentNode->replaceChild( $fragment, $node );

		}
	}

	/**
	 * Removes a node from its parent node.
	 *
	 * If removing the node makes the parent node empty, then it will remove the parent
	 * too. It will Continue until a non-empty parent or the 'body' element is reached.
	 *
	 * @since 0.5
	 *
	 * @param DOMNode $node Node.
	 */
	private function remove_node( $node ) {
		/**
		 * Parent.
		 *
		 * @var DOMNode $parent
		 */
		$parent = $node->parentNode;
		if ( $node && $parent ) {
			$parent->removeChild( $node );
		}
		while ( $parent && ! $parent->hasChildNodes() && $this->root_element !== $parent ) {
			$node   = $parent;
			$parent = $parent->parentNode;
			if ( $parent ) {
				$parent->removeChild( $node );
			}
		}
	}
}
<|MERGE_RESOLUTION|>--- conflicted
+++ resolved
@@ -494,13 +494,6 @@
 	 * @param DOMNode $node           Node.
 	 * @param array[] $attr_spec_list Attribute Spec list.
 	 *
-<<<<<<< HEAD
-	 * @return int Number of times the attribute spec list matched. If there was a mismatch, then 0 is returned.
-	 */
-	private function validate_attr_spec_list_for_node( $node, $attr_spec_list ) {
-
-		// If node has no attributes there is no point in continuing.
-=======
 	 * @return float Number of times the attribute spec list matched. If there was a mismatch, then 0 is returned. 0.5 is returned if there is an implicit match.
 	 */
 	private function validate_attr_spec_list_for_node( $node, $attr_spec_list ) {
@@ -508,7 +501,6 @@
 		 * If node has no attributes there is no point in continuing, but if none of attributes
 		 * in the spec list are mandatory, then we give this a score.
 		 */
->>>>>>> c701b0b8
 		if ( ! $node->hasAttributes() ) {
 			foreach ( $attr_spec_list as $attr_name => $attr_spec_rule ) {
 				if ( isset( $attr_spec_rule[ AMP_Rule_Spec::MANDATORY ] ) ) {
@@ -560,10 +552,7 @@
 
 			// If a mandatory attribute is required, and attribute exists, pass.
 			if ( isset( $attr_spec_rule[ AMP_Rule_Spec::MANDATORY ] ) ) {
-<<<<<<< HEAD
-=======
 				$mandatory_count++;
->>>>>>> c701b0b8
 				$result = $this->check_attr_spec_rule_mandatory( $node, $attr_name, $attr_spec_rule );
 				if ( AMP_Rule_Spec::PASS === $result ) {
 					$score++;
