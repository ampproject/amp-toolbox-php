<?php
/**
 * Class AMP_Autoloader
 *
 * @package AMP
 */

/**
 * Autoload the classes used by the AMP plugin.
 *
 * Class AMP_Autoloader
 */
class AMP_Autoloader {

	/**
	 * Map of Classname to relative filepath sans extension.
	 *
	 * @note We omitted the leading slash and the .php extension from each
	 *       relative filepath because they are redundant and to include
	 *       them would take up unnecessary bytes of memory at runtime.
	 *
	 * @example Format (note no leading / and no .php extension):
	 *
	 *  array(
	 *      'Class_Name1' =>  'subdir-of-includes/filename1',
	 *      'Class_Name2' =>  '2nd-subdir-of-includes/filename2',
	 *  );
	 *
	 * @var string[]
	 */
	private static $_classmap = array(
		'AMP_Editor_Blocks'                           => 'includes/admin/class-amp-editor-blocks',
		'AMP_Theme_Support'                           => 'includes/class-amp-theme-support',
<<<<<<< HEAD
		'AMP_Service_Workers'                         => 'includes/class-amp-service-workers',
		'AMP_Response_Headers'                        => 'includes/class-amp-response-headers',
=======
		'AMP_HTTP'                                    => 'includes/class-amp-http',
>>>>>>> c2a297c3
		'AMP_Comment_Walker'                          => 'includes/class-amp-comment-walker',
		'AMP_Template_Customizer'                     => 'includes/admin/class-amp-customizer',
		'AMP_Post_Meta_Box'                           => 'includes/admin/class-amp-post-meta-box',
		'AMP_Admin_Pointer'                           => 'includes/admin/class-amp-admin-pointer',
		'AMP_Post_Type_Support'                       => 'includes/class-amp-post-type-support',
		'AMP_Base_Embed_Handler'                      => 'includes/embeds/class-amp-base-embed-handler',
		'AMP_DailyMotion_Embed_Handler'               => 'includes/embeds/class-amp-dailymotion-embed',
		'AMP_Facebook_Embed_Handler'                  => 'includes/embeds/class-amp-facebook-embed',
		'AMP_Gallery_Embed_Handler'                   => 'includes/embeds/class-amp-gallery-embed',
		'AMP_Gfycat_Embed_Handler'                    => 'includes/embeds/class-amp-gfycat-embed-handler',
		'AMP_Hulu_Embed_Handler'                      => 'includes/embeds/class-amp-hulu-embed-handler',
		'AMP_Imgur_Embed_Handler'                     => 'includes/embeds/class-amp-imgur-embed-handler',
		'AMP_Core_Block_Handler'                      => 'includes/embeds/class-amp-core-block-handler',
		'AMP_Instagram_Embed_Handler'                 => 'includes/embeds/class-amp-instagram-embed',
		'AMP_Issuu_Embed_Handler'                     => 'includes/embeds/class-amp-issuu-embed-handler',
		'AMP_Meetup_Embed_Handler'                    => 'includes/embeds/class-amp-meetup-embed-handler',
		'AMP_Pinterest_Embed_Handler'                 => 'includes/embeds/class-amp-pinterest-embed',
		'AMP_Playlist_Embed_Handler'                  => 'includes/embeds/class-amp-playlist-embed-handler',
		'AMP_Reddit_Embed_Handler'                    => 'includes/embeds/class-amp-reddit-embed-handler',
		'AMP_SoundCloud_Embed_Handler'                => 'includes/embeds/class-amp-soundcloud-embed',
		'AMP_Tumblr_Embed_Handler'                    => 'includes/embeds/class-amp-tumblr-embed-handler',
		'AMP_Twitter_Embed_Handler'                   => 'includes/embeds/class-amp-twitter-embed',
		'AMP_Vimeo_Embed_Handler'                     => 'includes/embeds/class-amp-vimeo-embed',
		'AMP_Vine_Embed_Handler'                      => 'includes/embeds/class-amp-vine-embed',
		'AMP_YouTube_Embed_Handler'                   => 'includes/embeds/class-amp-youtube-embed',
		'FastImage'                                   => 'includes/lib/fastimage/class-fastimage',
		'WillWashburn\Stream\Exception\StreamBufferTooSmallException' => 'includes/lib/fasterimage/Stream/Exception/StreamBufferTooSmallException',
		'WillWashburn\Stream\StreamableInterface'     => 'includes/lib/fasterimage/Stream/StreamableInterface',
		'WillWashburn\Stream\Stream'                  => 'includes/lib/fasterimage/Stream/Stream',
		'FasterImage\Exception\InvalidImageException' => 'includes/lib/fasterimage/Exception/InvalidImageException',
		'FasterImage\ExifParser'                      => 'includes/lib/fasterimage/ExifParser',
		'FasterImage\ImageParser'                     => 'includes/lib/fasterimage/ImageParser',
		'FasterImage\FasterImage'                     => 'includes/lib/fasterimage/FasterImage',
		'AMP_Analytics_Options_Submenu'               => 'includes/options/class-amp-analytics-options-submenu',
		'AMP_Options_Menu'                            => 'includes/options/class-amp-options-menu',
		'AMP_Options_Manager'                         => 'includes/options/class-amp-options-manager',
		'AMP_Analytics_Options_Submenu_Page'          => 'includes/options/views/class-amp-analytics-options-submenu-page',
		'AMP_Options_Menu_Page'                       => 'includes/options/views/class-amp-options-menu-page',
		'AMP_Rule_Spec'                               => 'includes/sanitizers/class-amp-rule-spec',
		'AMP_Allowed_Tags_Generated'                  => 'includes/sanitizers/class-amp-allowed-tags-generated',
		'AMP_Audio_Sanitizer'                         => 'includes/sanitizers/class-amp-audio-sanitizer',
		'AMP_Base_Sanitizer'                          => 'includes/sanitizers/class-amp-base-sanitizer',
		'AMP_Blacklist_Sanitizer'                     => 'includes/sanitizers/class-amp-blacklist-sanitizer',
		'AMP_Block_Sanitizer'                         => 'includes/sanitizers/class-amp-block-sanitizer',
		'AMP_Gallery_Block_Sanitizer'                 => 'includes/sanitizers/class-amp-gallery-block-sanitizer',
		'AMP_Iframe_Sanitizer'                        => 'includes/sanitizers/class-amp-iframe-sanitizer',
		'AMP_Img_Sanitizer'                           => 'includes/sanitizers/class-amp-img-sanitizer',
		'AMP_Comments_Sanitizer'                      => 'includes/sanitizers/class-amp-comments-sanitizer',
		'AMP_Form_Sanitizer'                          => 'includes/sanitizers/class-amp-form-sanitizer',
		'AMP_O2_Player_Sanitizer'                     => 'includes/sanitizers/class-amp-o2-player-sanitizer',
		'AMP_Playbuzz_Sanitizer'                      => 'includes/sanitizers/class-amp-playbuzz-sanitizer',
		'AMP_Style_Sanitizer'                         => 'includes/sanitizers/class-amp-style-sanitizer',
		'AMP_Script_Sanitizer'                        => 'includes/sanitizers/class-amp-script-sanitizer',
		'AMP_Embed_Sanitizer'                         => 'includes/sanitizers/class-amp-embed-sanitizer',
		'AMP_Tag_And_Attribute_Sanitizer'             => 'includes/sanitizers/class-amp-tag-and-attribute-sanitizer',
		'AMP_Video_Sanitizer'                         => 'includes/sanitizers/class-amp-video-sanitizer',
		'AMP_Core_Theme_Sanitizer'                    => 'includes/sanitizers/class-amp-core-theme-sanitizer',
		'AMP_Customizer_Design_Settings'              => 'includes/settings/class-amp-customizer-design-settings',
		'AMP_Customizer_Settings'                     => 'includes/settings/class-amp-customizer-settings',
		'AMP_Content'                                 => 'includes/templates/class-amp-content',
		'AMP_Content_Sanitizer'                       => 'includes/templates/class-amp-content-sanitizer',
		'AMP_Post_Template'                           => 'includes/templates/class-amp-post-template',
		'AMP_DOM_Utils'                               => 'includes/utils/class-amp-dom-utils',
		'AMP_HTML_Utils'                              => 'includes/utils/class-amp-html-utils',
		'AMP_Image_Dimension_Extractor'               => 'includes/utils/class-amp-image-dimension-extractor',
		'AMP_Validation_Manager'                      => 'includes/validation/class-amp-validation-manager',
		'AMP_Invalid_URL_Post_Type'                   => 'includes/validation/class-amp-invalid-url-post-type',
		'AMP_Validation_Error_Taxonomy'               => 'includes/validation/class-amp-validation-error-taxonomy',
		'AMP_CLI'                                     => 'includes/class-amp-cli',
		'AMP_String_Utils'                            => 'includes/utils/class-amp-string-utils',
		'AMP_WP_Utils'                                => 'includes/utils/class-amp-wp-utils',
		'AMP_Widget_Archives'                         => 'includes/widgets/class-amp-widget-archives',
		'AMP_Widget_Categories'                       => 'includes/widgets/class-amp-widget-categories',
		'AMP_Widget_Media_Video'                      => 'includes/widgets/class-amp-widget-media-video',
		'AMP_Widget_Text'                             => 'includes/widgets/class-amp-widget-text',
		'WPCOM_AMP_Polldaddy_Embed'                   => 'wpcom/class-amp-polldaddy-embed',
		'AMP_Test_Stub_Sanitizer'                     => 'tests/stubs',
		'AMP_Test_World_Sanitizer'                    => 'tests/stubs',
	);

	/**
	 * Is registered.
	 *
	 * @var bool
	 */
	public static $is_registered = false;

	/**
	 * Perform the autoload on demand when requested by PHP runtime.
	 *
	 * Design Goal: Execute as few lines of code as possible each call.
	 *
	 * @since 0.6
	 *
	 * @param string $class_name Class name.
	 */
	protected static function autoload( $class_name ) {
		if ( ! isset( self::$_classmap[ $class_name ] ) ) {
			return;
		}
		$filepath = self::$_classmap[ $class_name ];
		require AMP__DIR__ . "/{$filepath}.php";
	}

	/**
	 * Registers this autoloader to PHP.
	 *
	 * @since 0.6
	 *
	 * Called at the end of this file; calling a second time has no effect.
	 */
	public static function register() {
		if ( file_exists( AMP__DIR__ . '/vendor/autoload.php' ) ) {
			require_once AMP__DIR__ . '/vendor/autoload.php';
		}

		if ( ! self::$is_registered ) {
			spl_autoload_register( array( __CLASS__, 'autoload' ) );
			self::$is_registered = true;
		}
	}

	/**
	 * Allows an extensions plugin to register a class and its file for autoloading
	 *
	 * @since 0.6
	 *
	 * @param string $class_name Full classname (include namespace if applicable).
	 * @param string $filepath   Absolute filepath to class file, including .php extension.
	 */
	public static function register_autoload_class( $class_name, $filepath ) {
		self::$_classmap[ $class_name ] = '!' . $filepath;
	}
}<|MERGE_RESOLUTION|>--- conflicted
+++ resolved
@@ -31,12 +31,8 @@
 	private static $_classmap = array(
 		'AMP_Editor_Blocks'                           => 'includes/admin/class-amp-editor-blocks',
 		'AMP_Theme_Support'                           => 'includes/class-amp-theme-support',
-<<<<<<< HEAD
 		'AMP_Service_Workers'                         => 'includes/class-amp-service-workers',
-		'AMP_Response_Headers'                        => 'includes/class-amp-response-headers',
-=======
 		'AMP_HTTP'                                    => 'includes/class-amp-http',
->>>>>>> c2a297c3
 		'AMP_Comment_Walker'                          => 'includes/class-amp-comment-walker',
 		'AMP_Template_Customizer'                     => 'includes/admin/class-amp-customizer',
 		'AMP_Post_Meta_Box'                           => 'includes/admin/class-amp-post-meta-box',
