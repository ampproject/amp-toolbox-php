<?php
/**
 * Class AMP_Autoloader
 *
 * @package AMP
 */

/**
 * Autoload the classes used by the AMP plugin.
 *
 * Class AMP_Autoloader
 */
class AMP_Autoloader {

	/**
	 * Map of Classname to relative filepath sans extension.
	 *
	 * @note We omitted the leading slash and the .php extension from each
	 *       relative filepath because they are redundant and to include
	 *       them would take up unnecessary bytes of memory at runtime.
	 *
	 * @example Format (note no leading / and no .php extension):
	 *
	 *  array(
	 *      'Class_Name1' =>  'subdir-of-includes/filename1',
	 *      'Class_Name2' =>  '2nd-subdir-of-includes/filename2',
	 *  );
	 *
	 * @var string[]
	 */
	private static $classmap = array(
		'AMP_Editor_Blocks'                  => 'includes/admin/class-amp-editor-blocks',
		'AMP_Theme_Support'                  => 'includes/class-amp-theme-support',
		'AMP_Story_Post_Type'                => 'includes/class-amp-story-post-type',
		'AMP_Service_Worker'                 => 'includes/class-amp-service-worker',
		'AMP_HTTP'                           => 'includes/class-amp-http',
		'AMP_Comment_Walker'                 => 'includes/class-amp-comment-walker',
		'AMP_Template_Customizer'            => 'includes/admin/class-amp-customizer',
		'AMP_Post_Meta_Box'                  => 'includes/admin/class-amp-post-meta-box',
		'AMP_Admin_Pointer'                  => 'includes/admin/class-amp-admin-pointer',
		'AMP_Post_Type_Support'              => 'includes/class-amp-post-type-support',
		'AMP_Base_Embed_Handler'             => 'includes/embeds/class-amp-base-embed-handler',
		'AMP_DailyMotion_Embed_Handler'      => 'includes/embeds/class-amp-dailymotion-embed',
		'AMP_Facebook_Embed_Handler'         => 'includes/embeds/class-amp-facebook-embed',
		'AMP_Gallery_Embed_Handler'          => 'includes/embeds/class-amp-gallery-embed',
		'AMP_Gfycat_Embed_Handler'           => 'includes/embeds/class-amp-gfycat-embed-handler',
		'AMP_Hulu_Embed_Handler'             => 'includes/embeds/class-amp-hulu-embed-handler',
		'AMP_Imgur_Embed_Handler'            => 'includes/embeds/class-amp-imgur-embed-handler',
		'AMP_Core_Block_Handler'             => 'includes/embeds/class-amp-core-block-handler',
		'AMP_Instagram_Embed_Handler'        => 'includes/embeds/class-amp-instagram-embed',
		'AMP_Issuu_Embed_Handler'            => 'includes/embeds/class-amp-issuu-embed-handler',
		'AMP_Meetup_Embed_Handler'           => 'includes/embeds/class-amp-meetup-embed-handler',
		'AMP_Pinterest_Embed_Handler'        => 'includes/embeds/class-amp-pinterest-embed',
		'AMP_Playlist_Embed_Handler'         => 'includes/embeds/class-amp-playlist-embed-handler',
		'AMP_Reddit_Embed_Handler'           => 'includes/embeds/class-amp-reddit-embed-handler',
		'AMP_SoundCloud_Embed_Handler'       => 'includes/embeds/class-amp-soundcloud-embed',
		'AMP_Tumblr_Embed_Handler'           => 'includes/embeds/class-amp-tumblr-embed-handler',
		'AMP_Twitter_Embed_Handler'          => 'includes/embeds/class-amp-twitter-embed',
		'AMP_Vimeo_Embed_Handler'            => 'includes/embeds/class-amp-vimeo-embed',
		'AMP_Vine_Embed_Handler'             => 'includes/embeds/class-amp-vine-embed',
		'AMP_YouTube_Embed_Handler'          => 'includes/embeds/class-amp-youtube-embed',
		'AMP_Analytics_Options_Submenu'      => 'includes/options/class-amp-analytics-options-submenu',
		'AMP_Options_Menu'                   => 'includes/options/class-amp-options-menu',
		'AMP_Options_Manager'                => 'includes/options/class-amp-options-manager',
		'AMP_Analytics_Options_Submenu_Page' => 'includes/options/views/class-amp-analytics-options-submenu-page',
		'AMP_Options_Menu_Page'              => 'includes/options/views/class-amp-options-menu-page',
		'AMP_Rule_Spec'                      => 'includes/sanitizers/class-amp-rule-spec',
		'AMP_Allowed_Tags_Generated'         => 'includes/sanitizers/class-amp-allowed-tags-generated',
		'AMP_Audio_Sanitizer'                => 'includes/sanitizers/class-amp-audio-sanitizer',
		'AMP_Base_Sanitizer'                 => 'includes/sanitizers/class-amp-base-sanitizer',
		'AMP_Blacklist_Sanitizer'            => 'includes/sanitizers/class-amp-blacklist-sanitizer',
		'AMP_Block_Sanitizer'                => 'includes/sanitizers/class-amp-block-sanitizer',
		'AMP_Gallery_Block_Sanitizer'        => 'includes/sanitizers/class-amp-gallery-block-sanitizer',
		'AMP_Iframe_Sanitizer'               => 'includes/sanitizers/class-amp-iframe-sanitizer',
		'AMP_Img_Sanitizer'                  => 'includes/sanitizers/class-amp-img-sanitizer',
		'AMP_Nav_Menu_Toggle_Sanitizer'      => 'includes/sanitizers/class-amp-nav-menu-toggle-sanitizer',
		'AMP_Nav_Menu_Dropdown_Sanitizer'    => 'includes/sanitizers/class-amp-nav-menu-dropdown-sanitizer',
		'AMP_Comments_Sanitizer'             => 'includes/sanitizers/class-amp-comments-sanitizer',
		'AMP_Form_Sanitizer'                 => 'includes/sanitizers/class-amp-form-sanitizer',
		'AMP_O2_Player_Sanitizer'            => 'includes/sanitizers/class-amp-o2-player-sanitizer',
		'AMP_Playbuzz_Sanitizer'             => 'includes/sanitizers/class-amp-playbuzz-sanitizer',
		'AMP_Style_Sanitizer'                => 'includes/sanitizers/class-amp-style-sanitizer',
		'AMP_Script_Sanitizer'               => 'includes/sanitizers/class-amp-script-sanitizer',
		'AMP_Embed_Sanitizer'                => 'includes/sanitizers/class-amp-embed-sanitizer',
		'AMP_Tag_And_Attribute_Sanitizer'    => 'includes/sanitizers/class-amp-tag-and-attribute-sanitizer',
		'AMP_Video_Sanitizer'                => 'includes/sanitizers/class-amp-video-sanitizer',
		'AMP_Core_Theme_Sanitizer'           => 'includes/sanitizers/class-amp-core-theme-sanitizer',
<<<<<<< HEAD
		'AMP_Story_Sanitizer'                => 'includes/sanitizers/class-amp-story-sanitizer',
=======
		'AMP_Noscript_Fallback'              => 'includes/sanitizers/trait-amp-noscript-fallback',
>>>>>>> 70934bba
		'AMP_Customizer_Design_Settings'     => 'includes/settings/class-amp-customizer-design-settings',
		'AMP_Customizer_Settings'            => 'includes/settings/class-amp-customizer-settings',
		'AMP_Content'                        => 'includes/templates/class-amp-content',
		'AMP_Content_Sanitizer'              => 'includes/templates/class-amp-content-sanitizer',
		'AMP_Post_Template'                  => 'includes/templates/class-amp-post-template',
		'AMP_DOM_Utils'                      => 'includes/utils/class-amp-dom-utils',
		'AMP_HTML_Utils'                     => 'includes/utils/class-amp-html-utils',
		'AMP_Image_Dimension_Extractor'      => 'includes/utils/class-amp-image-dimension-extractor',
		'AMP_Validation_Manager'             => 'includes/validation/class-amp-validation-manager',
		'AMP_Validated_URL_Post_Type'        => 'includes/validation/class-amp-validated-url-post-type',
		'AMP_Validation_Error_Taxonomy'      => 'includes/validation/class-amp-validation-error-taxonomy',
		'AMP_CLI'                            => 'includes/class-amp-cli',
		'AMP_String_Utils'                   => 'includes/utils/class-amp-string-utils',
		'AMP_WP_Utils'                       => 'includes/utils/class-amp-wp-utils',
		'AMP_Widget_Archives'                => 'includes/widgets/class-amp-widget-archives',
		'AMP_Widget_Categories'              => 'includes/widgets/class-amp-widget-categories',
		'AMP_Widget_Text'                    => 'includes/widgets/class-amp-widget-text',
		'WPCOM_AMP_Polldaddy_Embed'          => 'wpcom/class-amp-polldaddy-embed',
		'AMP_Test_Stub_Sanitizer'            => 'tests/stubs',
		'AMP_Test_World_Sanitizer'           => 'tests/stubs',
	);

	/**
	 * Is registered.
	 *
	 * @var bool
	 */
	public static $is_registered = false;

	/**
	 * Perform the autoload on demand when requested by PHP runtime.
	 *
	 * Design Goal: Execute as few lines of code as possible each call.
	 *
	 * @since 0.6
	 *
	 * @param string $class_name Class name.
	 */
	protected static function autoload( $class_name ) {
		if ( ! isset( self::$classmap[ $class_name ] ) ) {
			return;
		}
		$filepath = self::$classmap[ $class_name ];
		require AMP__DIR__ . "/{$filepath}.php";
	}

	/**
	 * Registers this autoloader to PHP.
	 *
	 * @since 0.6
	 *
	 * Called at the end of this file; calling a second time has no effect.
	 */
	public static function register() {
		if ( file_exists( AMP__DIR__ . '/vendor/autoload.php' ) ) {
			require_once AMP__DIR__ . '/vendor/autoload.php';
		}

		if ( ! self::$is_registered ) {
			spl_autoload_register( array( __CLASS__, 'autoload' ) );
			self::$is_registered = true;
		}
	}

	/**
	 * Allows an extensions plugin to register a class and its file for autoloading
	 *
	 * @since 0.6
	 *
	 * @param string $class_name Full classname (include namespace if applicable).
	 * @param string $filepath   Absolute filepath to class file, including .php extension.
	 */
	public static function register_autoload_class( $class_name, $filepath ) {
		self::$classmap[ $class_name ] = '!' . $filepath;
	}
}<|MERGE_RESOLUTION|>--- conflicted
+++ resolved
@@ -85,11 +85,8 @@
 		'AMP_Tag_And_Attribute_Sanitizer'    => 'includes/sanitizers/class-amp-tag-and-attribute-sanitizer',
 		'AMP_Video_Sanitizer'                => 'includes/sanitizers/class-amp-video-sanitizer',
 		'AMP_Core_Theme_Sanitizer'           => 'includes/sanitizers/class-amp-core-theme-sanitizer',
-<<<<<<< HEAD
 		'AMP_Story_Sanitizer'                => 'includes/sanitizers/class-amp-story-sanitizer',
-=======
 		'AMP_Noscript_Fallback'              => 'includes/sanitizers/trait-amp-noscript-fallback',
->>>>>>> 70934bba
 		'AMP_Customizer_Design_Settings'     => 'includes/settings/class-amp-customizer-design-settings',
 		'AMP_Customizer_Settings'            => 'includes/settings/class-amp-customizer-settings',
 		'AMP_Content'                        => 'includes/templates/class-amp-content',
