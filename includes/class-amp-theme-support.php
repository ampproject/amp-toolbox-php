<?php
/**
 * Class AMP_Theme_Support
 *
 * @package AMP
 */

/**
 * Class AMP_Theme_Support
 *
 * Callbacks for adding AMP-related things when theme support is added.
 */
class AMP_Theme_Support {

	/**
<<<<<<< HEAD
=======
	 * Theme support slug.
	 *
	 * @var string
	 */
	const SLUG = 'amp';

	/**
	 * Replaced with the necessary scripts depending on components used in output.
	 *
	 * @var string
	 */
	const SCRIPTS_PLACEHOLDER = '<!-- AMP:SCRIPTS_PLACEHOLDER -->';

	/**
>>>>>>> d80103c4
	 * Response cache group name.
	 *
	 * @var string
	 */
	const RESPONSE_CACHE_GROUP = 'amp-response';

	/**
	 * Post-processor cache effectiveness group name.
	 *
	 * @var string
	 */
	const POST_PROCESSOR_CACHE_EFFECTIVENESS_GROUP = 'post_processor_cache_effectiveness_group';

	/**
	 * Post-processor cache effectiveness key name.
	 *
	 * @var string
	 */
	const POST_PROCESSOR_CACHE_EFFECTIVENESS_KEY = 'post_processor_cache_effectiveness';

	/**
	 * Cache miss threshold for determining when to disable post-processor cache.
	 *
	 * @var int
	 */
	const CACHE_MISS_THRESHOLD = 20;

	/**
	 * Cache miss URL option name.
	 *
	 * @var string
	 */
	const CACHE_MISS_URL_OPTION = 'amp_cache_miss_url';

	/**
	 * Sanitizer classes.
	 *
	 * @var array
	 */
	protected static $sanitizer_classes = array();

	/**
	 * Embed handlers.
	 *
	 * @var AMP_Base_Embed_Handler[]
	 */
	protected static $embed_handlers = array();

	/**
	 * Template types.
	 *
	 * @var array
	 */
	protected static $template_types = array(
		'paged', // Deprecated.
		'index',
		'404',
		'archive',
		'author',
		'category',
		'tag',
		'taxonomy',
		'date',
		'home',
		'front_page',
		'page',
		'search',
		'single',
		'embed',
		'singular',
		'attachment',
	);

	/**
	 * Start time when init was called.
	 *
	 * @since 1.0
	 * @var float
	 */
	public static $init_start_time;

	/**
	 * Whether output buffering has started.
	 *
	 * @since 0.7
	 * @var bool
	 */
	protected static $is_output_buffering = false;

	/**
	 * Theme support options that were added via option.
	 *
	 * @since 1.0
	 * @var bool
	 */
	protected static $support_added_via_option = false;

	/**
	 * Initialize.
	 *
	 * @since 0.7
	 */
	public static function init() {
		self::read_theme_support();
		if ( ! current_theme_supports( self::SLUG ) ) {
			return;
		}

		self::$init_start_time = microtime( true );

		require_once AMP__DIR__ . '/includes/amp-post-template-actions.php';

		add_action( 'widgets_init', array( __CLASS__, 'register_widgets' ) );

		/*
		 * Note that wp action is use instead of template_redirect because some themes/plugins output
		 * the response at this action and then short-circuit with exit. So this is why the the preceding
		 * action to template_redirect--the wp action--is used instead.
		 */
		add_action( 'wp', array( __CLASS__, 'finish_init' ), PHP_INT_MAX );
	}

	/**
	 * Determine whether theme support was added via admin option.
	 *
	 * @since 1.0
	 * @see AMP_Theme_Support::read_theme_support()
	 *
	 * @return bool Support added via option.
	 */
	public static function is_support_added_via_option() {
		return self::$support_added_via_option;
	}

	/**
	 * Check theme support args or add theme support if option is set in the admin.
	 *
	 * The DB option is only considered if the theme does not already explicitly support AMP.
	 *
	 * @see AMP_Theme_Support::is_support_added_via_option()
	 * @see AMP_Post_Type_Support::add_post_type_support() For where post type support is added, since it is irrespective of theme support.
	 */
	public static function read_theme_support() {
		$theme_support_option = AMP_Options_Manager::get_option( 'theme_support' );
		if ( current_theme_supports( self::SLUG ) ) {
			$args = self::get_theme_support_args();

			// Validate theme support usage.
			$keys = array( 'template_dir', 'comments_live_list', 'paired', 'templates_supported', 'available_callback' );

			if ( count( array_diff( array_keys( $args ), $keys ) ) !== 0 ) {
				_doing_it_wrong( 'add_theme_support', esc_html( sprintf(  // phpcs:ignore WordPress.PHP.DevelopmentFunctions.error_log_trigger_error
					/* translators: 1: comma-separated list of expected keys, 2: comma-separated list of actual keys */
					__( 'Expected AMP theme support to keys (%1$s) but saw (%2$s)', 'amp' ),
					join( ', ', $keys ),
					join( ', ', array_keys( $args ) )
				) ), '1.0' );
			}

			if ( isset( $args['available_callback'] ) ) {
				_doing_it_wrong( 'add_theme_support', esc_html__( 'The available_callback is deprecated when adding amp theme support in favor of declaratively setting the supported_templates.', 'amp' ), '1.0' );
			}
			self::$support_added_via_option = false;
		} elseif ( 'disabled' !== $theme_support_option ) {
			add_theme_support( self::SLUG, array(
				'paired' => ( 'paired' === $theme_support_option ),
			) );
			self::$support_added_via_option = true;
		} elseif ( AMP_Validation_Manager::is_theme_support_forced() ) {
			add_theme_support( self::SLUG );
		}
	}

	/**
	 * Get the theme support args.
	 *
	 * This avoids having to repeatedly call `get_theme_support()`, check the args, shift an item off the array, and so on.
	 *
	 * @since 1.0
	 *
	 * @return array|false Theme support args, or false if theme support is not present.
	 */
	public static function get_theme_support_args() {
		if ( ! current_theme_supports( self::SLUG ) ) {
			return false;
		}
		$support = get_theme_support( self::SLUG );
		if ( true === $support ) {
			return array(
				'paired' => false,
			);
		}
		if ( ! isset( $support[0] ) || ! is_array( $support[0] ) ) {
			return array();
		}
		return $support[0];
	}

	/**
	 * Finish initialization once query vars are set.
	 *
	 * @since 0.7
	 */
	public static function finish_init() {
		if ( ! is_amp_endpoint() ) {

			// Redirect to AMP-less variable if AMP is not available for this URL and yet the query var is present.
			if ( isset( $_GET[ amp_get_slug() ] ) ) { // WPCS: csrf ok.
				self::redirect_ampless_url();
			}

			amp_add_frontend_actions();
			return;
		}

		self::ensure_proper_amp_location();

		$theme_support = self::get_theme_support_args();
		if ( ! empty( $theme_support['template_dir'] ) ) {
			self::add_amp_template_filters();
		}

		self::add_hooks();
		self::$sanitizer_classes = amp_get_content_sanitizers();
		self::$sanitizer_classes = AMP_Validation_Manager::filter_sanitizer_args( self::$sanitizer_classes );
		self::$embed_handlers    = self::register_content_embed_handlers();
		self::$sanitizer_classes['AMP_Embed_Sanitizer']['embed_handlers'] = self::$embed_handlers;

		foreach ( self::$sanitizer_classes as $sanitizer_class => $args ) {
			if ( method_exists( $sanitizer_class, 'add_buffering_hooks' ) ) {
				call_user_func( array( $sanitizer_class, 'add_buffering_hooks' ), $args );
			}
		}
	}

	/**
	 * Ensure that the current AMP location is correct.
	 *
	 * @since 1.0
	 *
	 * @param bool $exit Whether to exit after redirecting.
	 * @return bool Whether redirection was done. Naturally this is irrelevant if $exit is true.
	 */
	public static function ensure_proper_amp_location( $exit = true ) {
		$has_query_var = false !== get_query_var( amp_get_slug(), false ); // May come from URL param or endpoint slug.
		$has_url_param = isset( $_GET[ amp_get_slug() ] ); // WPCS: CSRF OK.

		if ( amp_is_canonical() ) {
			/*
			 * When AMP native/canonical, then when there is an /amp/ endpoint or ?amp URL param,
			 * then a redirect needs to be done to the URL without any AMP indicator in the URL.
			 */
			if ( $has_query_var || $has_url_param ) {
				return self::redirect_ampless_url( $exit );
			}
		} else {
			/*
			 * When in AMP paired mode *with* theme support, then the proper AMP URL has the 'amp' URL param
			 * and not the /amp/ endpoint. The URL param is now the exclusive way to mark AMP in paired mode
			 * when amp theme support present. This is important for plugins to be able to reliably call
			 * is_amp_endpoint() before the parse_query action.
			 */
			if ( $has_query_var && ! $has_url_param ) {
				$old_url = amp_get_current_url();
				$new_url = add_query_arg( amp_get_slug(), '', amp_remove_endpoint( $old_url ) );
				if ( $old_url !== $new_url ) {
					wp_safe_redirect( $new_url, 302 );
					// @codeCoverageIgnoreStart
					if ( $exit ) {
						exit;
					}
					return true;
					// @codeCoverageIgnoreEnd
				}
			}
		}
		return false;
	}

	/**
	 * Redirect to non-AMP version of the current URL, such as because AMP is canonical or there are unaccepted validation errors.
	 *
	 * If the current URL is already AMP-less then do nothing.
	 *
	 * @since 0.7
	 * @since 1.0 Added $exit param.
	 * @since 1.0 Renamed from redirect_canonical_amp().
	 *
	 * @param bool $exit Whether to exit after redirecting.
	 * @return bool Whether redirection was done. Naturally this is irrelevant if $exit is true.
	 */
	public static function redirect_ampless_url( $exit = true ) {
		$current_url = amp_get_current_url();
		$ampless_url = amp_remove_endpoint( $current_url );
		if ( $ampless_url === $current_url ) {
			return false;
		}

		/*
		 * Temporary redirect because AMP URL may return when blocking validation errors
		 * occur or when a non-canonical AMP theme is used.
		 */
		wp_safe_redirect( $ampless_url, 302 );
		// @codeCoverageIgnoreStart
		if ( $exit ) {
			exit;
		}
		return true;
		// @codeCoverageIgnoreEnd
	}

	/**
	 * Determines whether paired mode is available.
	 *
	 * When 'amp' theme support has not been added or canonical mode is enabled, then this returns false.
	 *
	 * @since 0.7
	 *
	 * @see amp_is_canonical()
	 * @return bool Whether available.
	 */
	public static function is_paired_available() {
		if ( ! current_theme_supports( self::SLUG ) ) {
			return false;
		}

		if ( amp_is_canonical() ) {
			return false;
		}

		$availability = self::get_template_availability();
		return $availability['supported'];
	}

	/**
	 * Determine whether the user is in the Customizer preview iframe.
	 *
	 * @since 0.7
	 *
	 * @return bool Whether in Customizer preview iframe.
	 */
	public static function is_customize_preview_iframe() {
		global $wp_customize;
		return is_customize_preview() && $wp_customize->get_messenger_channel();
	}

	/**
	 * Register filters for loading AMP-specific templates.
	 */
	public static function add_amp_template_filters() {
		foreach ( self::$template_types as $template_type ) {
			add_filter( "{$template_type}_template_hierarchy", array( __CLASS__, 'filter_amp_template_hierarchy' ) );
		}
	}

	/**
	 * Determine template availability of AMP for the given query.
	 *
	 * This is not intended to return whether AMP is available for a _specific_ post. For that, use `post_supports_amp()`.
	 *
	 * @since 1.0
	 * @global WP_Query $wp_query
	 * @see post_supports_amp()
	 *
	 * @param WP_Query|WP_Post|null $query Query or queried post. If null then the global query will be used.
	 * @return array {
	 *     Template availability.
	 *
	 *     @type bool        $supported Whether the template is supported in AMP.
	 *     @type bool|null   $immutable Whether the supported status is known to be unchangeable.
	 *     @type string|null $template  The ID of the matched template (conditional), such as 'is_singular', or null if nothing was matched.
	 *     @type string[]    $errors    List of the errors or reasons for why the template is not available.
	 * }
	 */
	public static function get_template_availability( $query = null ) {
		global $wp_query;
		if ( ! $query ) {
			$query = $wp_query;
		} elseif ( $query instanceof WP_Post ) {
			$post  = $query;
			$query = new WP_Query();
			if ( 'page' === $post->post_type ) {
				$query->set( 'page_id', $post->ID );
			} else {
				$query->set( 'p', $post->ID );
			}
			$query->queried_object    = $post;
			$query->queried_object_id = $post->ID;
			$query->parse_query_vars();
		}

		$default_response = array(
			'errors'    => array(),
			'supported' => false,
			'immutable' => null,
			'template'  => null,
		);

		if ( ! ( $query instanceof WP_Query ) ) {
			_doing_it_wrong( __METHOD__, esc_html__( 'No WP_Query available.', 'amp' ), '1.0' );
			return array_merge(
				$default_response,
				array( 'errors' => array( 'no_query_available' ) )
			);
		}

		$theme_support_args = self::get_theme_support_args();
		if ( false === $theme_support_args ) {
			return array_merge(
				$default_response,
				array( 'errors' => array( 'no_theme_support' ) )
			);
		}

		// Support available_callback from 0.7, though it is deprecated.
		if ( isset( $theme_support_args['available_callback'] ) && is_callable( $theme_support_args['available_callback'] ) ) {
			/**
			 * Queried object.
			 *
			 * @var WP_Post $queried_object
			 */
			$queried_object = $query->get_queried_object();
			if ( ( is_singular() || $query->is_posts_page ) && ! post_supports_amp( $queried_object ) ) {
				return array_merge(
					$default_response,
					array(
						'errors'    => array( 'no-post-support' ),
						'supported' => false,
						'immutable' => true,
					)
				);
			}

			$response = array_merge(
				$default_response,
				array(
					'supported' => call_user_func( $theme_support_args['available_callback'] ),
					'immutable' => true,
				)
			);
			if ( ! $response['supported'] ) {
				$response['errors'][] = 'available_callback';
			}
			return $response;
		}

		$all_templates_supported_by_theme_support = false;
		if ( isset( $theme_support_args['templates_supported'] ) ) {
			$all_templates_supported_by_theme_support = 'all' === $theme_support_args['templates_supported'];
		}
		$all_templates_supported = (
			$all_templates_supported_by_theme_support || AMP_Options_Manager::get_option( 'all_templates_supported' )
		);

		// Make sure global $wp_query is set in case of conditionals that unfortunately look at global scope.
		$prev_query = $wp_query;
		$wp_query   = $query; // WPCS: override ok.

		$matching_templates    = array();
		$supportable_templates = self::get_supportable_templates();
		foreach ( $supportable_templates as $id => $supportable_template ) {
			if ( empty( $supportable_template['callback'] ) ) {
				$callback = $id;
			} else {
				$callback = $supportable_template['callback'];
			}

			// If the callback is a method on the query, then call the method on the query itself.
			if ( is_string( $callback ) && 'is_' === substr( $callback, 0, 3 ) && method_exists( $query, $callback ) ) {
				$is_match = call_user_func( array( $query, $callback ) );
			} elseif ( is_callable( $callback ) ) {
				$is_match = call_user_func( $callback, $query );
			} else {
				/* translators: %s: the supportable template ID. */
				_doing_it_wrong( __FUNCTION__, esc_html( sprintf( __( 'Supportable template "%s" does not have a callable callback.', 'amp' ), $id ) ), '1.0' );
				$is_match = false;
			}

			if ( $is_match ) {
				$matching_templates[ $id ] = array(
					'template'  => $id,
					'supported' => ! empty( $supportable_template['supported'] ),
					'immutable' => ! empty( $supportable_template['immutable'] ),
				);
			}
		}

		// Restore previous $wp_query (if any).
		$wp_query = $prev_query; // WPCS: override ok.

		// Make sure children override their parents.
		$matching_template_ids = array_keys( $matching_templates );
		foreach ( array_diff( array_keys( $supportable_templates ), $matching_template_ids ) as $template_id ) {
			unset( $supportable_templates[ $template_id ] );
		}
		foreach ( $matching_template_ids as $id ) {
			$has_children = false;
			foreach ( $supportable_templates as $other_id => $supportable_template ) {
				if ( $other_id === $id ) {
					continue;
				}
				if ( isset( $supportable_template['parent'] ) && $id === $supportable_template['parent'] ) {
					$has_children = true;
					break;
				}
			}

			// Delete all matching parent templates since the child will override them.
			if ( ! $has_children ) {
				$supportable_template = $supportable_templates[ $id ];
				while ( ! empty( $supportable_template['parent'] ) ) {
					$parent               = $supportable_template['parent'];
					$supportable_template = $supportable_templates[ $parent ];

					// Let the child supported status override the parent's supported status.
					unset( $matching_templates[ $parent ] );
				}
			}
		}

		// The is_home() condition is the default so discard it if there are other matching templates.
		if ( count( $matching_templates ) > 1 && isset( $matching_templates['is_home'] ) ) {
			unset( $matching_templates['is_home'] );
		}

		/*
		 * If there are more than one matching templates, then something is probably not right.
		 * Template conditions need to be set up properly to prevent this from happening.
		 */
		if ( count( $matching_templates ) > 1 ) {
			_doing_it_wrong( __METHOD__, esc_html__( 'Did not expect there to be more than one matching template. Did you filter amp_supportable_templates to not honor the template hierarchy?', 'amp' ), '1.0' );
		}

		$matching_template = array_shift( $matching_templates );

		// If there aren't any matching templates left that are supported, then we consider it to not be available.
		if ( ! $matching_template ) {
			if ( $all_templates_supported ) {
				return array_merge(
					$default_response,
					array(
						'supported' => true,
					)
				);
			} else {
				return array_merge(
					$default_response,
					array( 'errors' => array( 'no_matching_template' ) )
				);
			}
		}
		$matching_template = array_merge( $default_response, $matching_template );

		// If there aren't any matching templates left that are supported, then we consider it to not be available.
		if ( empty( $matching_template['supported'] ) ) {
			$matching_template['errors'][] = 'template_unsupported';
		}

		// For singular queries, post_supports_amp() is given the final say.
		if ( $query->is_singular() || $query->is_posts_page ) {
			/**
			 * Queried object.
			 *
			 * @var WP_Post $queried_object
			 */
			$queried_object = $query->get_queried_object();
			$support_errors = AMP_Post_Type_Support::get_support_errors( $queried_object );
			if ( ! empty( $support_errors ) ) {
				$matching_template['errors']    = array_merge( $matching_template['errors'], $support_errors );
				$matching_template['supported'] = false;
			}
		}

		return $matching_template;
	}

	/**
	 * Get the templates which can be supported.
	 *
	 * @return array Supportable templates.
	 */
	public static function get_supportable_templates() {
		$templates = array(
			'is_singular' => array(
				'label'       => __( 'Singular', 'amp' ),
				'description' => __( 'Required for the above content types.', 'amp' ),
			),
		);
		if ( 'page' === get_option( 'show_on_front' ) ) {
			$templates['is_front_page'] = array(
				'label'  => __( 'Homepage', 'amp' ),
				'parent' => 'is_singular',
			);
			if ( AMP_Post_Meta_Box::DISABLED_STATUS === get_post_meta( get_option( 'page_on_front' ), AMP_Post_Meta_Box::STATUS_POST_META_KEY, true ) ) {
				/* translators: %s: the URL to the edit post screen. */
				$templates['is_front_page']['description'] = sprintf( __( 'Currently disabled at the <a href="%s" target="_blank">page level</a>.', 'amp' ), esc_url( get_edit_post_link( get_option( 'page_on_front' ) ) ) );
			}

			// In other words, same as is_posts_page, *but* it not is_singular.
			$templates['is_home'] = array(
				'label' => __( 'Blog', 'amp' ),
			);
			if ( AMP_Post_Meta_Box::DISABLED_STATUS === get_post_meta( get_option( 'page_for_posts' ), AMP_Post_Meta_Box::STATUS_POST_META_KEY, true ) ) {
				/* translators: %s: the URL to the edit post screen. */
				$templates['is_home']['description'] = sprintf( __( 'Currently disabled at the <a href="%s" target="_blank">page level</a>.', 'amp' ), esc_url( get_edit_post_link( get_option( 'page_for_posts' ) ) ) );
			}
		} else {
			$templates['is_home'] = array(
				'label' => __( 'Homepage', 'amp' ),
			);
		}

		$templates = array_merge(
			$templates,
			array(
				'is_archive' => array(
					'label' => __( 'Archives', 'amp' ),
				),
				'is_author'  => array(
					'label'  => __( 'Author', 'amp' ),
					'parent' => 'is_archive',
				),
				'is_date'    => array(
					'label'  => __( 'Date', 'amp' ),
					'parent' => 'is_archive',
				),
				'is_search'  => array(
					'label' => __( 'Search', 'amp' ),
				),
				'is_404'     => array(
					'label' => __( 'Not Found (404)', 'amp' ),
				),
			)
		);

		if ( taxonomy_exists( 'category' ) ) {
			$templates['is_category'] = array(
				'label'  => get_taxonomy( 'category' )->labels->name,
				'parent' => 'is_archive',
			);
		}
		if ( taxonomy_exists( 'post_tag' ) ) {
			$templates['is_tag'] = array(
				'label'  => get_taxonomy( 'post_tag' )->labels->name,
				'parent' => 'is_archive',
			);
		}

		$taxonomy_args = array(
			'_builtin'           => false,
			'publicly_queryable' => true,
		);
		foreach ( get_taxonomies( $taxonomy_args, 'objects' ) as $taxonomy ) {
			$templates[ sprintf( 'is_tax[%s]', $taxonomy->name ) ] = array(
				'label'    => $taxonomy->labels->name,
				'parent'   => 'is_archive',
				'callback' => function ( WP_Query $query ) use ( $taxonomy ) {
					return $query->is_tax( $taxonomy->name );
				},
			);
		}

		$post_type_args = array(
			'has_archive'        => true,
			'publicly_queryable' => true,
		);
		foreach ( get_post_types( $post_type_args, 'objects' ) as $post_type ) {
			$templates[ sprintf( 'is_post_type_archive[%s]', $post_type->name ) ] = array(
				'label'    => $post_type->labels->archives,
				'parent'   => 'is_archive',
				'callback' => function ( WP_Query $query ) use ( $post_type ) {
					return $query->is_post_type_archive( $post_type->name );
				},
			);
		}

		/**
		 * Filters list of supportable templates.
		 *
		 * A theme or plugin can force a given template to be supported or not by preemptively
		 * setting the 'supported' flag for a given template. Otherwise, if the flag is undefined
		 * then the user will be able to toggle it themselves in the admin. Each array item should
		 * have a key that corresponds to a template conditional function. If the key is such a
		 * function, then the key is used to evaluate whether the given template entry is a match.
		 * Otherwise, a supportable template item can include a callback value which is used instead.
		 * Each item needs a 'label' value. Additionally, if the supportable template is a subset of
		 * another condition (e.g. is_singular > is_single) then this relationship needs to be
		 * indicated via the 'parent' value.
		 *
		 * @since 1.0
		 *
		 * @param array $templates Supportable templates.
		 */
		$templates = apply_filters( 'amp_supportable_templates', $templates );

		$theme_support_args        = self::get_theme_support_args();
		$theme_supported_templates = array();
		if ( isset( $theme_support_args['templates_supported'] ) ) {
			$theme_supported_templates = $theme_support_args['templates_supported'];
		}

		$supported_templates = AMP_Options_Manager::get_option( 'supported_templates' );
		foreach ( $templates as $id => &$template ) {

			// Capture user-elected support from options. This allows us to preserve the original user selection through programmatic overrides.
			$template['user_supported'] = in_array( $id, $supported_templates, true );

			// Consider supported templates from theme support args.
			if ( ! isset( $template['supported'] ) ) {
				if ( 'all' === $theme_supported_templates ) {
					$template['supported'] = true;
				} elseif ( is_array( $theme_supported_templates ) && isset( $theme_supported_templates[ $id ] ) ) {
					$template['supported'] = $theme_supported_templates[ $id ];
				}
			}

			// Make supported state immutable if it was programmatically set.
			$template['immutable'] = isset( $template['supported'] );

			// Set supported state from user preference.
			if ( ! $template['immutable'] ) {
				$template['supported'] = AMP_Options_Manager::get_option( 'all_templates_supported' ) || $template['user_supported'];
			}
		}

		return $templates;
	}

	/**
	 * Register hooks.
	 */
	public static function add_hooks() {

		// Remove core actions which are invalid AMP.
		remove_action( 'wp_head', 'wp_post_preview_js', 1 );
		remove_action( 'wp_head', 'print_emoji_detection_script', 7 );
		remove_action( 'wp_print_styles', 'print_emoji_styles' );
		remove_action( 'wp_head', 'wp_oembed_add_host_js' );

		// @todo The wp_mediaelement_fallback() should still run to be injected inside of the audio/video generated by wp_audio_shortcode()/wp_video_shortcode() respectively.
		// Prevent MediaElement.js scripts/styles from being enqueued.
		add_filter( 'wp_video_shortcode_library', function() {
			return 'amp';
		} );
		add_filter( 'wp_audio_shortcode_library', function() {
			return 'amp';
		} );

		// Don't show loading indicator on custom logo since it makes most sense for larger images.
		add_filter( 'get_custom_logo', function( $html ) {
			return preg_replace( '/(?<=<img\s)/', ' noloading ', $html );
		}, 1 );

		/*
		 * "AMP HTML documents MUST contain the AMP boilerplate code (head > style[amp-boilerplate] and noscript > style[amp-boilerplate])
		 * in their head tag." {@link https://www.ampproject.org/docs/fundamentals/spec#required-markup AMP Required markup}
		 *
		 * After "Specify the <link> tag for your favicon.", then
		 * "Specify any custom styles by using the <style amp-custom> tag."
		 *
		 * Note that the boilerplate is added at the very end because:
		 * "Finally, specify the AMP boilerplate code. By putting the boilerplate code last, it prevents custom styles from accidentally
		 * overriding the boilerplate css rules." {@link https://docs.google.com/document/d/169XUxtSSEJb16NfkrCr9y5lqhUR7vxXEAsNxBzg07fM/edit AMP Hosting Guide}
		 *
		 * Other required markup is added in the ensure_required_markup method, including meta charset, meta viewport, and rel=canonical link.
		 */
		add_action( 'wp_head', function() {
			echo '<style amp-custom></style>';
		}, 0 );
		add_action( 'wp_head', function() {
			echo amp_get_boilerplate_code(); // WPCS: xss ok.
		}, PHP_INT_MAX );

		add_action( 'wp_head', 'amp_add_generator_metadata', 20 );
		add_action( 'wp_enqueue_scripts', array( __CLASS__, 'enqueue_assets' ) );
		add_action( 'wp_enqueue_scripts', array( __CLASS__, 'dequeue_customize_preview_scripts' ), 1000 );
		add_filter( 'customize_partial_render', array( __CLASS__, 'filter_customize_partial_render' ) );

		add_action( 'wp_footer', 'amp_print_analytics' );

		/*
		 * Disable admin bar because admin-bar.css (28K) and Dashicons (48K) alone
		 * combine to surpass the 50K limit imposed for the amp-custom style.
		 */
		if ( AMP_Options_Manager::get_option( 'disable_admin_bar' ) ) {
			add_filter( 'show_admin_bar', '__return_false', 100 );
		} else {
			add_action( 'admin_bar_init', array( __CLASS__, 'init_admin_bar' ) );
		}

		/*
		 * Start output buffering at very low priority for sake of plugins and themes that use template_redirect
		 * instead of template_include.
		 */
		$priority = defined( 'PHP_INT_MIN' ) ? PHP_INT_MIN : ~PHP_INT_MAX; // phpcs:ignore PHPCompatibility.PHP.NewConstants.php_int_minFound
		add_action( 'template_redirect', array( __CLASS__, 'start_output_buffering' ), $priority );

		// Commenting hooks.
		add_filter( 'wp_list_comments_args', array( __CLASS__, 'set_comments_walker' ), PHP_INT_MAX );
		add_filter( 'comment_form_defaults', array( __CLASS__, 'filter_comment_form_defaults' ) );
		add_filter( 'comment_reply_link', array( __CLASS__, 'filter_comment_reply_link' ), 10, 4 );
		add_filter( 'cancel_comment_reply_link', array( __CLASS__, 'filter_cancel_comment_reply_link' ), 10, 3 );
		add_action( 'comment_form', array( __CLASS__, 'amend_comment_form' ), 100 );
		remove_action( 'comment_form', 'wp_comment_form_unfiltered_html_nonce' );
		add_filter( 'wp_kses_allowed_html', array( __CLASS__, 'whitelist_layout_in_wp_kses_allowed_html' ), 10 );
		add_filter( 'get_header_image_tag', array( __CLASS__, 'amend_header_image_with_video_header' ), PHP_INT_MAX );
		add_action( 'wp_print_footer_scripts', function() {
			wp_dequeue_script( 'wp-custom-header' );
		}, 0 );
		add_action( 'wp_enqueue_scripts', function() {
			wp_dequeue_script( 'comment-reply' ); // Handled largely by AMP_Comments_Sanitizer and *reply* methods in this class.
		} );

		// @todo Add character conversion.
	}

	/**
	 * Register/override widgets.
	 *
	 * @global WP_Widget_Factory
	 * @return void
	 */
	public static function register_widgets() {
		global $wp_widget_factory;
		foreach ( $wp_widget_factory->widgets as $registered_widget ) {
			$registered_widget_class_name = get_class( $registered_widget );
			if ( ! preg_match( '/^WP_Widget_(.+)$/', $registered_widget_class_name, $matches ) ) {
				continue;
			}
			$amp_class_name = 'AMP_Widget_' . $matches[1];
			if ( ! class_exists( $amp_class_name ) || is_a( $amp_class_name, $registered_widget_class_name ) ) {
				continue;
			}

			unregister_widget( $registered_widget_class_name );
			register_widget( $amp_class_name );
		}
	}

	/**
	 * Register content embed handlers.
	 *
	 * This was copied from `AMP_Content::register_embed_handlers()` due to being a private method
	 * and due to `AMP_Content` not being well suited for use in AMP canonical.
	 *
	 * @see AMP_Content::register_embed_handlers()
	 * @global int $content_width
	 * @return AMP_Base_Embed_Handler[] Handlers.
	 */
	public static function register_content_embed_handlers() {
		global $content_width;

		$embed_handlers = array();
		foreach ( amp_get_content_embed_handlers() as $embed_handler_class => $args ) {

			/**
			 * Embed handler.
			 *
			 * @type AMP_Base_Embed_Handler $embed_handler
			 */
			$embed_handler = new $embed_handler_class( array_merge(
				array(
					'content_max_width' => ! empty( $content_width ) ? $content_width : AMP_Post_Template::CONTENT_MAX_WIDTH, // Back-compat.
				),
				$args
			) );

			if ( ! is_subclass_of( $embed_handler, 'AMP_Base_Embed_Handler' ) ) {
				/* translators: %s is embed handler */
				_doing_it_wrong( __METHOD__, esc_html( sprintf( __( 'Embed Handler (%s) must extend `AMP_Embed_Handler`', 'amp' ), $embed_handler_class ) ), '0.1' );
				continue;
			}

			$embed_handler->register_embed();
			$embed_handlers[] = $embed_handler;
		}

		return $embed_handlers;
	}

	/**
	 * Add the comments template placeholder marker
	 *
	 * @param array $args the args for the comments list..
	 * @return array Args to return.
	 */
	public static function set_comments_walker( $args ) {
		$amp_walker     = new AMP_Comment_Walker();
		$args['walker'] = $amp_walker;
		return $args;
	}

	/**
	 * Adds the form submit success and fail templates.
	 */
	public static function amend_comment_form() {
		?>
		<?php if ( is_singular() && ! amp_is_canonical() ) : ?>
			<input type="hidden" name="redirect_to" value="<?php echo esc_url( amp_get_permalink( get_the_ID() ) ); ?>">
		<?php endif; ?>

		<div submit-success>
			<template type="amp-mustache">
				<p>{{{message}}}</p>
			</template>
		</div>
		<div submit-error>
			<template type="amp-mustache">
				<p class="amp-comment-submit-error">{{{error}}}</p>
			</template>
		</div>
		<?php
	}

	/**
	 * Prepends template hierarchy with template_dir for AMP paired mode templates.
	 *
	 * @param array $templates Template hierarchy.
	 * @return array Templates.
	 */
	public static function filter_amp_template_hierarchy( $templates ) {
		$args = self::get_theme_support_args();
		if ( isset( $args['template_dir'] ) ) {
			$amp_templates = array();
			foreach ( $templates as $template ) {
				$amp_templates[] = $args['template_dir'] . '/' . $template; // Let template_dir have precedence.
				$amp_templates[] = $template;
			}
			$templates = $amp_templates;
		}
		return $templates;
	}

	/**
	 * Get canonical URL for current request.
	 *
	 * @see rel_canonical()
	 * @global WP $wp
	 * @global WP_Rewrite $wp_rewrite
	 * @link https://www.ampproject.org/docs/reference/spec#canon.
	 * @link https://core.trac.wordpress.org/ticket/18660
	 *
	 * @return string Canonical non-AMP URL.
	 */
	public static function get_current_canonical_url() {
		global $wp, $wp_rewrite;

		$url = null;
		if ( is_singular() ) {
			$url = wp_get_canonical_url();
		}

		// For non-singular queries, make use of the request URI and public query vars to determine canonical URL.
		if ( empty( $url ) ) {
			$added_query_vars = $wp->query_vars;
			if ( ! $wp_rewrite->permalink_structure || empty( $wp->request ) ) {
				$url = home_url( '/' );
			} else {
				$url = home_url( user_trailingslashit( $wp->request ) );
				parse_str( $wp->matched_query, $matched_query_vars );
				foreach ( $wp->query_vars as $key => $value ) {

					// Remove query vars that were matched in the rewrite rules for the request.
					if ( isset( $matched_query_vars[ $key ] ) ) {
						unset( $added_query_vars[ $key ] );
					}
				}
			}
		}

		if ( ! empty( $added_query_vars ) ) {
			$url = add_query_arg( $added_query_vars, $url );
		}

		return amp_remove_endpoint( $url );
	}

	/**
	 * Get the ID for the amp-state.
	 *
	 * @since 0.7
	 *
	 * @param int $post_id Post ID.
	 * @return string ID for amp-state.
	 */
	public static function get_comment_form_state_id( $post_id ) {
		return sprintf( 'commentform_post_%d', $post_id );
	}

	/**
	 * Filter comment form args to an element with [text] AMP binding wrap the title reply.
	 *
	 * @since 0.7
	 * @see comment_form()
	 *
	 * @param array $args Comment form args.
	 * @return array Filtered comment form args.
	 */
	public static function filter_comment_form_defaults( $args ) {
		$state_id = self::get_comment_form_state_id( get_the_ID() );

		$text_binding = sprintf(
			'%s.replyToName ? %s : %s',
			$state_id,
			str_replace(
				'%s',
				sprintf( '" + %s.replyToName + "', $state_id ),
				wp_json_encode( $args['title_reply_to'] )
			),
			wp_json_encode( $args['title_reply'] )
		);

		$args['title_reply_before'] .= sprintf(
			'<span [text]="%s">',
			esc_attr( $text_binding )
		);
		$args['cancel_reply_before'] = '</span>' . $args['cancel_reply_before'];
		return $args;
	}

	/**
	 * Modify the comment reply link for AMP.
	 *
	 * @since 0.7
	 * @see get_comment_reply_link()
	 *
	 * @param string     $link    The HTML markup for the comment reply link.
	 * @param array      $args    An array of arguments overriding the defaults.
	 * @param WP_Comment $comment The object of the comment being replied.
	 * @return string Comment reply link.
	 */
	public static function filter_comment_reply_link( $link, $args, $comment ) {

		// Continue to show default link to wp-login when user is not logged-in.
		if ( get_option( 'comment_registration' ) && ! is_user_logged_in() ) {
			return $args['before'] . $link . $args['after'];
		}

		$state_id  = self::get_comment_form_state_id( get_the_ID() );
		$tap_state = array(
			$state_id => array(
				'replyToName' => $comment->comment_author,
				'values'      => array(
					'comment_parent' => (string) $comment->comment_ID,
				),
			),
		);

		// @todo Figure out how to support add_below. Instead of moving the form, what about letting the form get a fixed position?
		$link = sprintf(
			'<a rel="nofollow" class="comment-reply-link" href="%s" on="%s" aria-label="%s">%s</a>',
			esc_attr( '#' . $args['respond_id'] ),
			esc_attr( sprintf( 'tap:AMP.setState( %s )', wp_json_encode( $tap_state ) ) ),
			esc_attr( sprintf( $args['reply_to_text'], $comment->comment_author ) ),
			$args['reply_text']
		);
		return $args['before'] . $link . $args['after'];
	}

	/**
	 * Filters the cancel comment reply link HTML.
	 *
	 * @since 0.7
	 * @see get_cancel_comment_reply_link()
	 *
	 * @param string $formatted_link The HTML-formatted cancel comment reply link.
	 * @param string $link           Cancel comment reply link URL.
	 * @param string $text           Cancel comment reply link text.
	 * @return string Cancel reply link.
	 */
	public static function filter_cancel_comment_reply_link( $formatted_link, $link, $text ) {
		unset( $formatted_link, $link );
		if ( empty( $text ) ) {
			$text = __( 'Click here to cancel reply.', 'default' );
		}

		$state_id  = self::get_comment_form_state_id( get_the_ID() );
		$tap_state = array(
			$state_id => array(
				'replyToName' => '',
				'values'      => array(
					'comment_parent' => '0',
				),
			),
		);

		$respond_id = 'respond'; // Hard-coded in comment_form() and default value in get_comment_reply_link().
		return sprintf(
			'<a id="cancel-comment-reply-link" href="%s" %s [hidden]="%s" on="%s">%s</a>',
			esc_url( remove_query_arg( 'replytocom' ) . '#' . $respond_id ),
			isset( $_GET['replytocom'] ) ? '' : ' hidden', // phpcs:ignore
			esc_attr( sprintf( '%s.values.comment_parent == "0"', self::get_comment_form_state_id( get_the_ID() ) ) ),
			esc_attr( sprintf( 'tap:AMP.setState( %s )', wp_json_encode( $tap_state ) ) ),
			esc_html( $text )
		);
	}

	/**
	 * Configure the admin bar for AMP.
	 *
	 * @since 1.0
	 */
	public static function init_admin_bar() {

		// Replace admin-bar.css in core with forked version which makes use of :focus-within among other change for AMP-compat.
		wp_styles()->registered['admin-bar']->src = amp_get_asset_url( 'css/admin-bar.css' );
		wp_styles()->registered['admin-bar']->ver = AMP__VERSION;

		// Remove script which is almost entirely made obsolete by :focus-inside in the forked admin-bar.css.
		wp_dequeue_script( 'admin-bar' );

		// Remove customize support script since not valid AMP.
		add_action( 'admin_bar_menu', function() {
			remove_action( 'wp_before_admin_bar_render', 'wp_customize_support_script' );
		}, 41 );

		// Emulate customize support script in PHP, to assume Customizer.
		add_filter( 'body_class', function( $body_classes ) {
			return array_merge(
				array_diff(
					$body_classes,
					array( 'no-customize-support' )
				),
				array( 'customize-support' )
			);
		} );
	}

	/**
	 * Ensure the markup exists as required by AMP and elements are in the optimal loading order.
	 *
	 * Ensure meta[charset], meta[name=viewport], and link[rel=canonical] exist, as the whitelist sanitizer
	 * may have removed an illegal meta[http-equiv] or meta[name=viewport]. For a singular post, core only outputs a
	 * canonical URL by default. Adds the preload links.
	 *
	 * @since 0.7
	 * @link https://www.ampproject.org/docs/reference/spec#required-markup
	 * @link https://docs.google.com/document/d/169XUxtSSEJb16NfkrCr9y5lqhUR7vxXEAsNxBzg07fM/edit#heading=h.2ha259c3ffos
	 * @todo All of this might be better placed inside of a sanitizer.
	 *
	 * @param DOMDocument $dom            Document.
	 * @param string[]    $script_handles AMP script handles for components identified during output buffering.
	 */
	public static function ensure_required_markup( DOMDocument $dom, $script_handles = array() ) {
		/**
		 * Elements.
		 *
		 * @var DOMElement $meta
		 * @var DOMElement $script
		 * @var DOMElement $link
		 */

		// Make sure the HEAD element is in the doc.
		$head = $dom->getElementsByTagName( 'head' )->item( 0 );
		if ( ! $head ) {
			$head = $dom->createElement( 'head' );
			$dom->documentElement->insertBefore( $head, $dom->documentElement->firstChild );
		}

		// Ensure there is a schema.org script.
		$schema_org_meta_script = null;
		foreach ( $head->getElementsByTagName( 'script' ) as $script ) {
			if ( 'application/ld+json' === $script->getAttribute( 'type' ) && false !== strpos( $script->nodeValue, 'schema.org' ) ) {
				$schema_org_meta_script = $script;
				break;
			}
		}
		if ( ! $schema_org_meta_script ) {
			$script = $dom->createElement( 'script' );
			$script->setAttribute( 'type', 'application/ld+json' );
			$script->appendChild( $dom->createTextNode( wp_json_encode( amp_get_schemaorg_metadata() ) ) );
			$head->appendChild( $script );
		}

		// Ensure rel=canonical link.
		$links         = array();
		$link_elements = $head->getElementsByTagName( 'link' );
		$rel_canonical = null;
		foreach ( $link_elements as $link ) {
			if ( $link->hasAttribute( 'rel' ) ) {
				$links[ $link->getAttribute( 'rel' ) ][] = $link;
			}
		}
		if ( empty( $links['canonical'] ) ) {
			$rel_canonical = AMP_DOM_Utils::create_node( $dom, 'link', array(
				'rel'  => 'canonical',
				'href' => self::get_current_canonical_url(),
			) );
			$head->appendChild( $rel_canonical );
		}

		/*
		 * Ensure meta charset and meta viewport are present.
		 *
		 * "AMP is already quite restrictive about which markup is allowed in the <head> section. However,
		 * there are a few basic optimizations that you can apply. The key is to structure the <head> section
		 * in a way so that all render-blocking scripts and custom fonts load as fast as possible."
		 *
		 * "The first tag should be the meta charset tag, followed by any remaining meta tags."
		 *
		 * {@link https://docs.google.com/document/d/169XUxtSSEJb16NfkrCr9y5lqhUR7vxXEAsNxBzg07fM/edit#heading=h.2ha259c3ffos Optimize the AMP Runtime loading}
		 */
		$meta_charset  = null;
		$meta_viewport = null;
		$meta_elements = array();
		foreach ( $head->getElementsByTagName( 'meta' ) as $meta ) {
			if ( $meta->hasAttribute( 'charset' ) ) { // There will not be a meta[http-equiv] because the sanitizer removed it.
				$meta_charset = $meta;
			} elseif ( 'viewport' === $meta->getAttribute( 'name' ) ) {
				$meta_viewport = $meta;
			} else {
				$meta_elements[] = $meta;
			}
		}
		if ( ! $meta_charset ) {
			// Warning: This probably means the character encoding needs to be converted.
			$meta_charset = AMP_DOM_Utils::create_node( $dom, 'meta', array(
				'charset' => 'utf-8',
			) );
		} else {
			$head->removeChild( $meta_charset ); // So we can move it.
		}
		$head->insertBefore( $meta_charset, $head->firstChild );

		if ( ! $meta_viewport ) {
			$meta_viewport = AMP_DOM_Utils::create_node( $dom, 'meta', array(
				'name'    => 'viewport',
				'content' => 'width=device-width,minimum-scale=1',
			) );
		} else {
			$head->removeChild( $meta_viewport ); // So we can move it.
		}
		$head->insertBefore( $meta_viewport, $meta_charset->nextSibling );

		$previous_node = $meta_viewport;
		foreach ( $meta_elements as $meta_element ) {
			$meta_element->parentNode->removeChild( $meta_element );
			$head->insertBefore( $meta_element, $previous_node->nextSibling );
			$previous_node = $meta_element;
		}

		$title = $head->getElementsByTagName( 'title' )->item( 0 );
		if ( $title ) {
			$title->parentNode->removeChild( $title ); // So we can move it.
			$head->insertBefore( $title, $previous_node->nextSibling );
			$previous_node = $title;
		}

		// @see https://github.com/ampproject/amphtml/blob/2fd30ca984bceac05905bd5b17f9e0010629d719/src/render-delaying-services.js#L39-L43 AMPHTML Render Delaying Services SERVICES definition.
		$render_delaying_extensions = array(
			'amp-experiment',
			'amp-dynamic-css-classes',
			'amp-story',
		);

		// Obtain the existing AMP scripts.
		$amp_scripts     = array();
		$ordered_scripts = array();
		$head_scripts    = array();
		$runtime_src     = wp_scripts()->registered['amp-runtime']->src;
		foreach ( $head->getElementsByTagName( 'script' ) as $script ) { // Note that prepare_response() already moved body scripts to head.
			$head_scripts[] = $script;
		}
		foreach ( $head_scripts as $script ) {
			$src = $script->getAttribute( 'src' );
			if ( ! $src || 'https://cdn.ampproject.org/' !== substr( $src, 0, 27 ) ) {
				continue;
			}
			if ( $runtime_src === $src ) {
				$amp_scripts['amp-runtime'] = $script;
			} elseif ( $script->hasAttribute( 'custom-element' ) ) {
				$amp_scripts[ $script->getAttribute( 'custom-element' ) ] = $script;
			} elseif ( $script->hasAttribute( 'custom-template' ) ) {
				$amp_scripts[ $script->getAttribute( 'custom-template' ) ] = $script;
			} else {
				continue;
			}
			$script->parentNode->removeChild( $script ); // So we can move it.
		}

		// Create scripts for any components discovered from output buffering.
		foreach ( array_diff( $script_handles, array_keys( $amp_scripts ) ) as $missing_script_handle ) {
			if ( ! wp_script_is( $missing_script_handle, 'registered' ) ) {
				continue;
			}
			$attrs = array(
				'src'   => wp_scripts()->registered[ $missing_script_handle ]->src,
				'async' => '',
			);
			if ( 'amp-mustache' === $missing_script_handle ) {
				$attrs['custom-template'] = $missing_script_handle;
			} else {
				$attrs['custom-element'] = $missing_script_handle;
			}

			$amp_scripts[ $missing_script_handle ] = AMP_DOM_Utils::create_node( $dom, 'script', $attrs );
		}

		/* phpcs:ignore Squiz.PHP.CommentedOutCode.Found
		 *
		 * "Next, preload the AMP runtime v0.js <script> tag with <link as=script href=https://cdn.ampproject.org/v0.js rel=preload>.
		 * The AMP runtime should start downloading as soon as possible because the AMP boilerplate hides the document via body { visibility:hidden }
		 * until the AMP runtime has loaded. Preloading the AMP runtime tells the browser to download the script with a higher priority."
		 * {@link https://docs.google.com/document/d/169XUxtSSEJb16NfkrCr9y5lqhUR7vxXEAsNxBzg07fM/edit#heading=h.2ha259c3ffos Optimize the AMP Runtime loading}
		 */
		$prioritized_preloads = array();
		if ( ! isset( $links['preload'] ) ) {
			$links['preload'] = array();
		}

		$prioritized_preloads[] = AMP_DOM_Utils::create_node( $dom, 'link', array(
			'rel'  => 'preload',
			'as'   => 'script',
			'href' => $runtime_src,
		) );

		$amp_script_handles = array_keys( $amp_scripts );
		foreach ( array_intersect( $render_delaying_extensions, $amp_script_handles ) as $script_handle ) {
			if ( ! in_array( $script_handle, $render_delaying_extensions, true ) ) {
				continue;
			}
			$prioritized_preloads[] = AMP_DOM_Utils::create_node( $dom, 'link', array(
				'rel'  => 'preload',
				'as'   => 'script',
				'href' => $amp_scripts[ $script_handle ]->getAttribute( 'src' ),
			) );
		}
		$links['preload'] = array_merge( $prioritized_preloads, $links['preload'] );

		$link_relations = array( 'preconnect', 'dns-prefetch', 'preload', 'prerender', 'prefetch' );
		foreach ( $link_relations as $rel ) {
			if ( ! isset( $links[ $rel ] ) ) {
				continue;
			}
			foreach ( $links[ $rel ] as $link ) {
				if ( $link->parentNode ) {
					$link->parentNode->removeChild( $link ); // So we can move it.
				}
				$head->insertBefore( $link, $previous_node->nextSibling );
				$previous_node = $link;
			}
		}

		/*
		 * "Specify the <script> tags for render-delaying extensions (e.g., amp-experiment, amp-dynamic-css-classes, and amp-story)."
		 * "Specify the <script> tags for remaining extensions (e.g., amp-bind, ...). These extensions are not render-delaying and therefore
		 * should not be preloaded because they might take away important bandwidth for the initial render."
		 * {@link https://docs.google.com/document/d/169XUxtSSEJb16NfkrCr9y5lqhUR7vxXEAsNxBzg07fM/edit AMP Hosting Guide}
		 */
		if ( isset( $amp_scripts['amp-runtime'] ) ) {
			$ordered_scripts['amp-runtime'] = $amp_scripts['amp-runtime'];
		}
		foreach ( $render_delaying_extensions as $extension ) {
			if ( isset( $amp_scripts[ $extension ] ) ) {
				$ordered_scripts[ $extension ] = $amp_scripts[ $extension ];
				unset( $amp_scripts[ $extension ] );
			}
		}

		$ordered_scripts = array_merge( $ordered_scripts, $amp_scripts );
		foreach ( $ordered_scripts as $ordered_script ) {
			$head->insertBefore( $ordered_script, $previous_node->nextSibling );
			$previous_node = $ordered_script;
		}

		/*
		 * "Specify the <link> tag for your favicon."
		 * {@link https://docs.google.com/document/d/169XUxtSSEJb16NfkrCr9y5lqhUR7vxXEAsNxBzg07fM/edit AMP Hosting Guide}
		 */
		if ( isset( $links['icon'] ) ) {
			foreach ( $links['icon'] as $link ) {
				$link->parentNode->removeChild( $link ); // So we can move it.
				$head->insertBefore( $link, $previous_node->nextSibling );
				$previous_node = $link;
			}
		}

		// Note the style[amp-custom] and style[amp-boilerplate] are output in the add_hooks() method.
		unset( $previous_node );
	}

	/**
	 * Dequeue Customizer assets which are not necessary outside the preview iframe.
	 *
	 * Prevent enqueueing customize-preview styles if not in customizer preview iframe.
	 * These are only needed for when there is live editing of content, such as selective refresh.
	 *
	 * @since 0.7
	 */
	public static function dequeue_customize_preview_scripts() {

		// Dequeue styles unnecessary unless in customizer preview iframe when editing (such as for edit shortcuts).
		if ( ! self::is_customize_preview_iframe() ) {
			wp_dequeue_style( 'customize-preview' );
			foreach ( wp_styles()->registered as $handle => $dependency ) {
				if ( in_array( 'customize-preview', $dependency->deps, true ) ) {
					wp_dequeue_style( $handle );
				}
			}
		}
	}

	/**
	 * Start output buffering.
	 *
	 * @since 0.7
	 * @see AMP_Theme_Support::finish_output_buffering()
	 */
	public static function start_output_buffering() {
		/*
		 * Disable the New Relic Browser agent on AMP responses.
		 * This prevents the New Relic from causing invalid AMP responses due the NREUM script it injects after the meta charset:
		 * https://docs.newrelic.com/docs/browser/new-relic-browser/troubleshooting/google-amp-validator-fails-due-3rd-party-script
		 * Sites with New Relic will need to specially configure New Relic for AMP:
		 * https://docs.newrelic.com/docs/browser/new-relic-browser/installation/monitor-amp-pages-new-relic-browser
		 */
		if ( function_exists( 'newrelic_disable_autorum' ) ) {
			newrelic_disable_autorum();
		}

		ob_start( array( __CLASS__, 'finish_output_buffering' ) );
		self::$is_output_buffering = true;
	}

	/**
	 * Determine whether output buffering has started.
	 *
	 * @since 0.7
	 * @see AMP_Theme_Support::start_output_buffering()
	 * @see AMP_Theme_Support::finish_output_buffering()
	 *
	 * @return bool Whether output buffering has started.
	 */
	public static function is_output_buffering() {
		return self::$is_output_buffering;
	}

	/**
	 * Finish output buffering.
	 *
	 * @since 0.7
	 * @see AMP_Theme_Support::start_output_buffering()
	 *
	 * @param string $response Buffered Response.
	 * @return string Processed Response.
	 */
	public static function finish_output_buffering( $response ) {
		self::$is_output_buffering = false;
		return self::prepare_response( $response );
	}

	/**
	 * Filter rendered partial to convert to AMP.
	 *
	 * @see WP_Customize_Partial::render()
	 *
	 * @param string|mixed $partial Rendered partial.
	 * @return string|mixed Filtered partial.
	 * @global int $content_width
	 */
	public static function filter_customize_partial_render( $partial ) {
		global $content_width;
		if ( is_string( $partial ) && preg_match( '/<\w/', $partial ) ) {
			$dom  = AMP_DOM_Utils::get_dom_from_content( $partial );
			$args = array(
				'content_max_width'    => ! empty( $content_width ) ? $content_width : AMP_Post_Template::CONTENT_MAX_WIDTH, // Back-compat.
				'use_document_element' => false,
				'allow_dirty_styles'   => true,
				'allow_dirty_scripts'  => false,
			);
			AMP_Content_Sanitizer::sanitize_document( $dom, self::$sanitizer_classes, $args ); // @todo Include script assets in response?
			$partial = AMP_DOM_Utils::get_content_from_dom( $dom );
		}
		return $partial;
	}

	/**
	 * Process response to ensure AMP validity.
	 *
	 * @since 0.7
	 *
	 * @param string $response HTML document response. By default it expects a complete document.
	 * @param array  $args     Args to send to the preprocessor/sanitizer.
	 * @return string AMP document response.
	 * @global int $content_width
	 */
	public static function prepare_response( $response, $args = array() ) {
		global $content_width;
		$prepare_response_start = microtime( true );

		if ( isset( $args['validation_error_callback'] ) ) {
			_doing_it_wrong( __METHOD__, 'Do not supply validation_error_callback arg.', '1.0' );
			unset( $args['validation_error_callback'] );
		}

		/*
		 * Check if the response starts with HTML markup.
		 * Without this check, JSON responses will be erroneously corrupted,
		 * being wrapped in HTML documents.
		 */
		if ( '<' !== substr( ltrim( $response ), 0, 1 ) ) {
			return $response;
		}

		$args = array_merge(
			array(
				'content_max_width'       => ! empty( $content_width ) ? $content_width : AMP_Post_Template::CONTENT_MAX_WIDTH, // Back-compat.
				'use_document_element'    => true,
				'allow_dirty_styles'      => self::is_customize_preview_iframe(), // Dirty styles only needed when editing (e.g. for edit shortcodes).
				'allow_dirty_scripts'     => is_customize_preview(), // Scripts are always needed to inject changeset UUID.
				'enable_response_caching' => (
					! ( defined( 'WP_DEBUG' ) && WP_DEBUG )
					&&
					! AMP_Validation_Manager::should_validate_response()
					&&
					! is_customize_preview()
				),
				'user_can_validate'       => AMP_Validation_Manager::has_cap(),
			),
			$args
		);

		$current_url = amp_get_current_url();
		$ampless_url = amp_remove_endpoint( $current_url );

		// When response caching is enabled, determine if it should be turned off for cache misses.
		$caches_for_url = null;
		if ( true === $args['enable_response_caching'] ) {
			list( $disable_response_caching, $caches_for_url ) = self::check_for_cache_misses();
			$args['enable_response_caching']                   = ! $disable_response_caching;
		}

		/*
		 * Set response cache hash, the data values dictates whether a new hash key should be generated or not.
		 * This is also used as the ETag.
		 */
		$response_cache_key = md5( wp_json_encode( array(
			$args,
			$response,
			self::$sanitizer_classes,
			self::$embed_handlers,
			AMP__VERSION,
		) ) );

		/*
		 * Per rfc7232:
		 * "The server generating a 304 response MUST generate any of the
		 * following header fields that would have been sent in a 200 (OK)
		 * response to the same request: Cache-Control, Content-Location, Date,
		 * ETag, Expires, and Vary." The only one of these headers which would
		 * not have been set yet during the WordPress template generation is
		 * the ETag. The AMP plugin sends a Vary header at amp_init.
		 */
		AMP_HTTP::send_header( 'ETag', $response_cache_key );

		// Handle responses that are cached by the browser.
		if ( isset( $_SERVER['HTTP_IF_NONE_MATCH'] ) && $_SERVER['HTTP_IF_NONE_MATCH'] === $response_cache_key ) {
			status_header( 304 );
			return '';
		}

		// Return cache if enabled and found.
		$cache_response = null;
		if ( true === $args['enable_response_caching'] ) {
			$response_cache = wp_cache_get( $response_cache_key, self::RESPONSE_CACHE_GROUP );

			// Make sure that all of the validation errors should be sanitized in the same way; if not, then the cached body should be discarded.
			$blocking_error_count = 0;
			if ( isset( $response_cache['validation_results'] ) ) {
				foreach ( $response_cache['validation_results'] as $validation_result ) {
					if ( ! $validation_result['sanitized'] ) {
						$blocking_error_count++;
					}
					$should_sanitize = AMP_Validation_Error_Taxonomy::is_validation_error_sanitized( $validation_result['error'] );
					if ( $should_sanitize !== $validation_result['sanitized'] ) {
						unset( $response_cache['body'] );
						break;
					}
				}
			}

			// Short-circuit response with cached body.
			if ( isset( $response_cache['body'] ) ) {

				// Re-send the headers that were sent before when the response was first cached.
				if ( isset( $response_cache['headers'] ) ) {
					foreach ( $response_cache['headers'] as $header ) {
						if ( in_array( $header, AMP_HTTP::$headers_sent, true ) ) {
							continue; // Skip sending headers that were already sent prior to post-processing.
						}
						AMP_HTTP::send_header( $header['name'], $header['value'], wp_array_slice_assoc( $header, array( 'replace', 'status_code' ) ) );
					}
				}

				AMP_HTTP::send_server_timing( 'amp_processor_cache_hit', -$prepare_response_start );

				// Redirect to non-AMP version.
				if ( ! amp_is_canonical() && $blocking_error_count > 0 ) {
					if ( AMP_Validation_Manager::has_cap() ) {
						$ampless_url = add_query_arg( AMP_Validation_Manager::VALIDATION_ERRORS_QUERY_VAR, $blocking_error_count, $ampless_url );
					}
					wp_safe_redirect( $ampless_url );
				}
				return $response_cache['body'];
			}

			$cache_response = function( $body, $validation_results ) use ( $response_cache_key, $caches_for_url ) {
				$caches_for_url[] = $response_cache_key;
				wp_cache_set(
					AMP_Theme_Support::POST_PROCESSOR_CACHE_EFFECTIVENESS_KEY,
					$caches_for_url,
					AMP_Theme_Support::POST_PROCESSOR_CACHE_EFFECTIVENESS_GROUP,
					600 // 10 minute cache.
				);

				return wp_cache_set(
					$response_cache_key,
					array(
						'headers'            => AMP_HTTP::$headers_sent,
						'body'               => $body,
						'validation_results' => $validation_results,
					),
					AMP_Theme_Support::RESPONSE_CACHE_GROUP,
					MONTH_IN_SECONDS
				);
			};
		}

		AMP_HTTP::send_server_timing( 'amp_output_buffer', -self::$init_start_time, 'AMP Output Buffer' );

		$dom_parse_start = microtime( true );

		/*
		 * Make sure that <meta charset> is present in output prior to parsing.
		 * Note that the meta charset is supposed to appear within the first 1024 bytes.
		 * See <https://www.w3.org/International/questions/qa-html-encoding-declarations>.
		 */
		if ( ! preg_match( '#<meta[^>]+charset=#i', substr( $response, 0, 1024 ) ) ) {
			$response = preg_replace(
				'/(<head[^>]*>)/i',
				'$1' . sprintf( '<meta charset="%s">', esc_attr( get_bloginfo( 'charset' ) ) ),
				$response,
				1
			);
		}

		$dom  = AMP_DOM_Utils::get_dom( $response );
		$head = $dom->getElementsByTagName( 'head' )->item( 0 );

		// Move anything after </html>, such as Query Monitor output added at shutdown, to be moved before </body>.
		$body = $dom->getElementsByTagName( 'body' )->item( 0 );
		if ( $body ) {
			while ( $dom->documentElement->nextSibling ) {
				// Trailing elements after </html> will get wrapped in additional <html> elements.
				if ( 'html' === $dom->documentElement->nextSibling->nodeName ) {
					while ( $dom->documentElement->nextSibling->firstChild ) {
						$body->appendChild( $dom->documentElement->nextSibling->firstChild );
					}
					$dom->removeChild( $dom->documentElement->nextSibling );
				} else {
					$body->appendChild( $dom->documentElement->nextSibling );
				}
			}
		}

		// Make sure scripts from the body get moved to the head.
		if ( isset( $head ) ) {
			$xpath = new DOMXPath( $dom );
			foreach ( $xpath->query( '//body//script[ @custom-element or @custom-template ]' ) as $script ) {
				$head->appendChild( $script->parentNode->removeChild( $script ) );
			}
		}

		// Ensure the mandatory amp attribute is present on the html element, as otherwise it will be stripped entirely.
		if ( ! $dom->documentElement->hasAttribute( 'amp' ) && ! $dom->documentElement->hasAttribute( '⚡️' ) ) {
			$dom->documentElement->setAttribute( 'amp', '' );
		}

		AMP_HTTP::send_server_timing( 'amp_dom_parse', -$dom_parse_start, 'AMP DOM Parse' );

		$assets = AMP_Content_Sanitizer::sanitize_document( $dom, self::$sanitizer_classes, $args );

		// Determine what the validation errors are.
		$blocking_error_count = 0;
		$validation_results   = array();
		foreach ( AMP_Validation_Manager::$validation_results as $validation_result ) {
			if ( ! $validation_result['sanitized'] ) {
				$blocking_error_count++;
			}
			unset( $validation_result['error']['sources'] );
			$validation_results[] = $validation_result;
		}

		$dom_serialize_start = microtime( true );

		// Gather all component scripts that are used in the document and then render any not already printed.
		$amp_scripts = $assets['scripts'];
		foreach ( self::$embed_handlers as $embed_handler ) {
			$amp_scripts = array_merge(
				$amp_scripts,
				$embed_handler->get_scripts()
			);
		}
		foreach ( $amp_scripts as $handle => $src ) {
			/*
			 * Make sure the src is up-to-date. This allows for embed handlers to override the
			 * default extension version by defining a different URL.
			 */
			if ( is_string( $src ) && wp_script_is( $handle, 'registered' ) ) {
				wp_scripts()->registered[ $handle ]->src = $src;
			}
		}

		self::ensure_required_markup( $dom, array_keys( $amp_scripts ) );

		if ( $blocking_error_count > 0 && ! AMP_Validation_Manager::should_validate_response() ) {
			/*
			 * In native AMP, strip html@amp attribute to prevent GSC from complaining about a validation error
			 * already surfaced inside of WordPress. This is intended to not serve dirty AMP, but rather a
			 * non-AMP document (intentionally not valid AMP) that contains the AMP runtime and AMP components.
			 */
			if ( amp_is_canonical() ) {
				$dom->documentElement->removeAttribute( 'amp' );
				$dom->documentElement->removeAttribute( '⚡️' );

				/*
				 * Make sure that document.write() is disabled to prevent dynamically-added content (such as added
				 * via amp-live-list) from wiping out the page by introducing any scripts that call this function.
				 */
				if ( $head ) {
					$script = $dom->createElement( 'script' );
					$script->appendChild( $dom->createTextNode( 'document.addEventListener( "DOMContentLoaded", function() { document.write = function( text ) { throw new Error( "[AMP-WP] Prevented document.write() call with: "  + text ); }; } );' ) );
					$head->appendChild( $script );
				}
			} elseif ( ! self::is_customize_preview_iframe() ) {
				$response = esc_html__( 'Redirecting to non-AMP version.', 'amp' );

				if ( $cache_response ) {
					$cache_response( $response, $validation_results );
				}

				/*
				 * Temporary redirect because AMP URL may return when blocking validation errors
				 * occur or when a non-canonical AMP theme is used.
				 */
				if ( AMP_Validation_Manager::has_cap() ) {
					$ampless_url = add_query_arg( AMP_Validation_Manager::VALIDATION_ERRORS_QUERY_VAR, $blocking_error_count, $ampless_url );
				}
				wp_safe_redirect( $ampless_url, 302 );
				return $response;
			}
		}

		// @todo If 'utf-8' is not the blog charset, then we'll need to do some character encoding conversation or "entityification".
		if ( 'utf-8' !== strtolower( get_bloginfo( 'charset' ) ) ) {
			/* translators: %s: the charset of the current site. */
			trigger_error( esc_html( sprintf( __( 'The database has the %s encoding when it needs to be utf-8 to work with AMP.', 'amp' ), get_bloginfo( 'charset' ) ) ), E_USER_WARNING ); // phpcs:ignore WordPress.PHP.DevelopmentFunctions.error_log_trigger_error
		}

		AMP_Validation_Manager::finalize_validation( $dom, array(
			'remove_source_comments' => ! isset( $_GET['amp_preserve_source_comments'] ), // WPCS: CSRF.
		) );

		$response  = "<!DOCTYPE html>\n";
		$response .= AMP_DOM_Utils::get_content_from_dom_node( $dom, $dom->documentElement );

		AMP_HTTP::send_server_timing( 'amp_dom_serialize', -$dom_serialize_start, 'AMP DOM Serialize' );

		// Cache response if enabled.
		if ( $cache_response ) {
			$cache_response( $response, $validation_results );
		}

		return $response;
	}

	/**
	 * Check for cache misses. When found, store in an option to retain the URL.
	 *
	 * @since 1.0
	 *
	 * @return array {
	 *     State.
	 *
	 *     @type bool       Flag indicating if the threshold has been exceeded.
	 *     @type string[]   Collection of URLs.
	 * }
	 */
	private static function check_for_cache_misses() {
		// If the cache miss threshold is exceeded, return true.
		if ( self::exceeded_cache_miss_threshold() ) {
			return array( true, null );
		}

		// Get the cache miss URLs.
		$cache_miss_urls = wp_cache_get( self::POST_PROCESSOR_CACHE_EFFECTIVENESS_KEY, self::POST_PROCESSOR_CACHE_EFFECTIVENESS_GROUP );
		$cache_miss_urls = is_array( $cache_miss_urls ) ? $cache_miss_urls : array();

		$exceeded_threshold = (
			! empty( $cache_miss_urls )
			&&
			count( $cache_miss_urls ) >= self::CACHE_MISS_THRESHOLD
		);

		if ( ! $exceeded_threshold ) {
			return array( $exceeded_threshold, $cache_miss_urls );
		}

		// When the threshold is exceeded, store the URL for cache miss and turn off response caching.
		update_option( self::CACHE_MISS_URL_OPTION, amp_get_current_url() );
		AMP_Options_Manager::update_option( 'enable_response_caching', false );
		return array( true, null );
	}

	/**
	 * Reset the cache miss URL option.
	 *
	 * @since 1.0
	 */
	public static function reset_cache_miss_url_option() {
		if ( get_option( self::CACHE_MISS_URL_OPTION ) ) {
			delete_option( self::CACHE_MISS_URL_OPTION );
		}
	}

	/**
	 * Checks if cache miss threshold has been exceeded.
	 *
	 * @since 1.0
	 *
	 * @return bool
	 */
	public static function exceeded_cache_miss_threshold() {
		$url = get_option( self::CACHE_MISS_URL_OPTION, false );
		return ! empty( $url );
	}

	/**
	 * Adds 'data-amp-layout' to the allowed <img> attributes for wp_kses().
	 *
	 * @since 0.7
	 *
	 * @param array $context Allowed tags and their allowed attributes.
	 * @return array $context Filtered allowed tags and attributes.
	 */
	public static function whitelist_layout_in_wp_kses_allowed_html( $context ) {
		if ( ! empty( $context['img']['width'] ) && ! empty( $context['img']['height'] ) ) {
			$context['img']['data-amp-layout'] = true;
		}

		return $context;
	}

	/**
	 * Enqueue AMP assets if this is an AMP endpoint.
	 *
	 * @since 0.7
	 *
	 * @return void
	 */
	public static function enqueue_assets() {
		wp_enqueue_script( 'amp-runtime' );

		// Enqueue default styles expected by sanitizer.
		wp_enqueue_style( 'amp-default', amp_get_asset_url( 'css/amp-default.css' ), array(), AMP__VERSION );
	}

	/**
	 * Conditionally replace the header image markup with a header video or image.
	 *
	 * This is JS-driven in Core themes like Twenty Sixteen and Twenty Seventeen.
	 * So in order for the header video to display, this replaces the markup of the header image.
	 *
	 * @since 1.0
	 * @link https://github.com/WordPress/wordpress-develop/blob/d002fde80e5e3a083e5f950313163f566561517f/src/wp-includes/js/wp-custom-header.js#L54
	 * @link https://github.com/WordPress/wordpress-develop/blob/d002fde80e5e3a083e5f950313163f566561517f/src/wp-includes/js/wp-custom-header.js#L78
	 *
	 * @param string $image_markup The image markup to filter.
	 * @return string $html Filtered markup.
	 */
	public static function amend_header_image_with_video_header( $image_markup ) {

		// If there is no video, just pass the image through.
		if ( ! has_header_video() || ! is_header_video_active() ) {
			return $image_markup;
		};

		$video_settings   = get_header_video_settings();
		$parsed_url       = wp_parse_url( $video_settings['videoUrl'] );
		$query            = isset( $parsed_url['query'] ) ? wp_parse_args( $parsed_url['query'] ) : array();
		$video_attributes = array(
			'media'    => '(min-width: ' . $video_settings['minWidth'] . 'px)',
			'width'    => $video_settings['width'],
			'height'   => $video_settings['height'],
			'layout'   => 'responsive',
			'autoplay' => '',
			'id'       => 'wp-custom-header-video',
		);

		$youtube_id = null;
		if ( isset( $parsed_url['host'] ) && preg_match( '/(^|\.)(youtube\.com|youtu\.be)$/', $parsed_url['host'] ) ) {
			if ( 'youtu.be' === $parsed_url['host'] && ! empty( $parsed_url['path'] ) ) {
				$youtube_id = trim( $parsed_url['path'], '/' );
			} elseif ( isset( $query['v'] ) ) {
				$youtube_id = $query['v'];
			}
		}

		// If the video URL is for YouTube, return an <amp-youtube> element.
		if ( ! empty( $youtube_id ) ) {
			$video_markup = AMP_HTML_Utils::build_tag(
				'amp-youtube',
				array_merge(
					$video_attributes,
					array(
						'data-videoid'        => $youtube_id,
						'data-param-rel'      => '0', // Don't show related videos.
						'data-param-showinfo' => '0', // Don't show video title at the top.
						'data-param-controls' => '0', // Don't show video controls.
					)
				)
			);
		} else {
			$video_markup = AMP_HTML_Utils::build_tag(
				'amp-video',
				array_merge(
					$video_attributes,
					array(
						'src' => $video_settings['videoUrl'],
					)
				)
			);
		}

		return $image_markup . $video_markup;
	}
}<|MERGE_RESOLUTION|>--- conflicted
+++ resolved
@@ -13,8 +13,6 @@
 class AMP_Theme_Support {
 
 	/**
-<<<<<<< HEAD
-=======
 	 * Theme support slug.
 	 *
 	 * @var string
@@ -22,14 +20,6 @@
 	const SLUG = 'amp';
 
 	/**
-	 * Replaced with the necessary scripts depending on components used in output.
-	 *
-	 * @var string
-	 */
-	const SCRIPTS_PLACEHOLDER = '<!-- AMP:SCRIPTS_PLACEHOLDER -->';
-
-	/**
->>>>>>> d80103c4
 	 * Response cache group name.
 	 *
 	 * @var string
