<?php
/**
 * Class AMP_Twitter_Embed_Handler
 *
 * @package AMP
 */

/**
 * Class AMP_Twitter_Embed_Handler
 *
 *  Much of this class is borrowed from Jetpack embeds
 */
class AMP_Twitter_Embed_Handler extends AMP_Base_Embed_Handler {

	/**
	 * URL pattern for a Tweet URL.
	 *
	 * @since 0.2
	 * @var string
	 */
	const URL_PATTERN = '#https?:\/\/twitter\.com(?:\/\#\!\/|\/)(?P<username>[a-zA-Z0-9_]{1,20})\/status(?:es)?\/(?P<tweet>\d+)#i';

	/**
	 * URL pattern for a Twitter timeline.
	 *
	 * @since 1.0
	 * @var string
	 */
	const URL_PATTERN_TIMELINE = '#https?:\/\/twitter\.com(?:\/\#\!\/|\/)(?P<username>[a-zA-Z0-9_]{1,20})(?:$|\/(?P<type>likes|lists)(\/(?P<id>[a-zA-Z0-9_-]+))?)#i';

	/**
	 * Tag.
	 *
	 * @var string embed HTML blockquote tag to identify and replace with AMP version.
	 */
	protected $sanitize_tag = 'blockquote';

	/**
	 * Tag.
	 *
	 * @var string AMP amp-facebook tag
	 */
	private $amp_tag = 'amp-twitter';

	/**
	 * Registers embed.
	 */
	public function register_embed() {
<<<<<<< HEAD
		add_filter( 'embed_oembed_html', [ $this, 'filter_embed_oembed_html' ], 10, 2 );
=======
		add_shortcode( 'tweet', [ $this, 'shortcode' ] ); // Note: This is a Jetpack shortcode.
>>>>>>> 4b391698
		wp_embed_register_handler( 'amp-twitter-timeline', self::URL_PATTERN_TIMELINE, [ $this, 'oembed_timeline' ], -1 );
	}

	/**
	 * Unregisters embed.
	 */
	public function unregister_embed() {
<<<<<<< HEAD
		remove_filter( 'embed_oembed_html', [ $this, 'filter_embed_oembed_html' ] );
=======
		remove_shortcode( 'tweet' ); // Note: This is a Jetpack shortcode.
>>>>>>> 4b391698
		wp_embed_unregister_handler( 'amp-twitter-timeline', -1 );
	}

	/**
<<<<<<< HEAD
	 * Filter oEmbed HTML for Twitter to prepare it for AMP.
	 *
	 * @param string $cache Cache for oEmbed.
	 * @param string $url   Embed URL.
	 * @return string Embed.
	 */
	public function filter_embed_oembed_html( $cache, $url ) {
		$parsed_url = wp_parse_url( $url );
		if ( false === strpos( $parsed_url['host'], 'twitter.com' ) ) {
			return $cache;
		}

		if ( ! preg_match( '#^https?://twitter.com/.+/status/(\d+)#', $url, $matches ) ) {
			return $cache;
		}
		$tweet_id = $matches[1];

		$cache = preg_replace(
			'#(<blockquote[^>]+?twitter-tweet[^>]+)(>[^\r]+)<script.*$#',
			sprintf(
				'<amp-twitter width="%d" height="%d" layout="responsive" data-tweetid="%s">$1 placeholder $2</amp-twitter>',
				esc_attr( $this->DEFAULT_WIDTH ),
				esc_attr( $this->DEFAULT_HEIGHT ),
				esc_attr( $tweet_id )
			),
			$cache
		);
		return $cache;
=======
	 * Gets AMP-compliant markup for the Twitter shortcode.
	 *
	 * Note that this shortcode is is defined in Jetpack.
	 *
	 * @param array $attr The Twitter attributes.
	 * @return string Twitter shortcode markup.
	 */
	public function shortcode( $attr ) {
		$attr = wp_parse_args(
			$attr,
			[
				'tweet' => false,
			]
		);

		if ( empty( $attr['tweet'] ) && ! empty( $attr[0] ) ) {
			$attr['tweet'] = $attr[0];
		}

		$id = false;
		if ( is_numeric( $attr['tweet'] ) ) {
			$id = $attr['tweet'];
		} else {
			preg_match( self::URL_PATTERN, $attr['tweet'], $matches );
			if ( isset( $matches['tweet'] ) && is_numeric( $matches['tweet'] ) ) {
				$id = $matches['tweet'];
			}

			if ( empty( $id ) ) {
				return '';
			}
		}

		$this->did_convert_elements = true;

		return AMP_HTML_Utils::build_tag(
			$this->amp_tag,
			[
				'data-tweetid' => $id,
				'layout'       => 'responsive',
				'width'        => $this->args['width'],
				'height'       => $this->args['height'],
			]
		);
>>>>>>> 4b391698
	}

	/**
	 * Render oEmbed.
	 *
<<<<<<< HEAD
	 * @deprecated Shortcode support has been moved to Jetpack.
=======
	 * @deprecated Since 1.1 as now the sanitize_raw_embeds() is used exclusively, allowing the
	 *             original oEmbed response to be wrapped with `amp-twitter`.
	 *
	 * @see \WP_Embed::shortcode()
>>>>>>> 4b391698
	 *
	 * @return string Rendered oEmbed.
	 */
	public function oembed() {
		_deprecated_function( __METHOD__, '1.1' );
		return '';
	}

	/**
	 * Render oEmbed for a timeline.
	 *
	 * @since 1.0
	 *
	 * @param array $matches URL pattern matches.
	 * @return string Rendered oEmbed.
	 */
	public function oembed_timeline( $matches ) {
		if ( ! isset( $matches['username'] ) ) {
			return '';
		}

		$attributes = [
			'data-timeline-source-type' => 'profile',
			'data-timeline-screen-name' => $matches['username'],
		];

		if ( isset( $matches['type'] ) ) {
			switch ( $matches['type'] ) {
				case 'likes':
					$attributes['data-timeline-source-type'] = 'likes';
					break;
				case 'lists':
					if ( ! isset( $matches['id'] ) ) {
						return '';
					}
					$attributes['data-timeline-source-type']       = 'list';
					$attributes['data-timeline-slug']              = $matches['id'];
					$attributes['data-timeline-owner-screen-name'] = $attributes['data-timeline-screen-name'];
					unset( $attributes['data-timeline-screen-name'] );
					break;
				default:
					return '';
			}
		}

		$attributes['layout'] = 'responsive';
		$attributes['width']  = $this->args['width'];
		$attributes['height'] = $this->args['height'];

		$this->did_convert_elements = true;

		return AMP_HTML_Utils::build_tag( $this->amp_tag, $attributes );
	}

	/**
	 * Sanitized <blockquote class="twitter-tweet"> tags to <amp-twitter>.
	 *
	 * @param DOMDocument $dom DOM.
	 */
	public function sanitize_raw_embeds( $dom ) {
		/**
		 * Node list.
		 *
		 * @var DOMNodeList $node
		 */
		$nodes     = $dom->getElementsByTagName( $this->sanitize_tag );
		$num_nodes = $nodes->length;

		if ( 0 === $num_nodes ) {
			return;
		}

		for ( $i = $num_nodes - 1; $i >= 0; $i-- ) {
			$node = $nodes->item( $i );
			if ( ! $node instanceof DOMElement ) {
				continue;
			}

			if ( $this->is_tweet_raw_embed( $node ) ) {
				$this->create_amp_twitter_and_replace_node( $dom, $node );
			}
		}
	}

	/**
	 * Checks whether it's a twitter blockquote or not.
	 *
	 * @param DOMElement $node The DOMNode to adjust and replace.
	 * @return bool Whether node is for raw embed.
	 */
	private function is_tweet_raw_embed( $node ) {
		// Skip processing blockquotes that have already been passed through while being wrapped with <amp-twitter>.
		if ( $node->parentNode && 'amp-twitter' === $node->parentNode->nodeName ) {
			return false;
		}

		$class_attr = $node->getAttribute( 'class' );

		return null !== $class_attr && false !== strpos( $class_attr, 'twitter-tweet' );
	}

	/**
	 * Make final modifications to DOMNode
	 *
	 * @param DOMDocument $dom The HTML Document.
	 * @param DOMElement  $node The DOMNode to adjust and replace.
	 */
	private function create_amp_twitter_and_replace_node( $dom, $node ) {
		$tweet_id = $this->get_tweet_id( $node );
		if ( ! $tweet_id ) {
			return;
		}

		$attributes = [
			'width'        => $this->DEFAULT_WIDTH,
			'height'       => $this->DEFAULT_HEIGHT,
			'layout'       => 'responsive',
			'data-tweetid' => $tweet_id,
		];

		if ( $node->hasAttributes() ) {
			foreach ( $node->attributes as $attr ) {
				$attributes[ $attr->nodeName ] = $attr->nodeValue;
			}
		}

		$new_node = AMP_DOM_Utils::create_node(
			$dom,
			$this->amp_tag,
			$attributes
		);

		$placeholder = $node->cloneNode( true );
		$placeholder->setAttribute( 'placeholder', '' );

		$new_node->appendChild( $placeholder );

		$this->sanitize_embed_script( $node );

		$node->parentNode->replaceChild( $new_node, $node );

		$this->did_convert_elements = true;
	}

	/**
	 * Extracts Tweet id.
	 *
	 * @param DOMElement $node The DOMNode to adjust and replace.
	 * @return string Tweet ID.
	 */
	private function get_tweet_id( $node ) {
		/**
		 * DOMNode
		 *
		 * @var DOMNodeList $anchors
		 */
		$anchors = $node->getElementsByTagName( 'a' );

		/**
		 * Anchor.
		 *
		 * @type DOMElement $anchor
		 */
		foreach ( $anchors as $anchor ) {
			$found = preg_match( self::URL_PATTERN, $anchor->getAttribute( 'href' ), $matches );
			if ( $found ) {
				return $matches['tweet'];
			}
		}

		return null;
	}

	/**
	 * Removes Twitter's embed <script> tag.
	 *
	 * @param DOMElement $node The DOMNode to whose sibling is the Twitter script.
	 */
	private function sanitize_embed_script( $node ) {
		$next_element_sibling = $node->nextSibling;
		while ( $next_element_sibling && ! ( $next_element_sibling instanceof DOMElement ) ) {
			$next_element_sibling = $next_element_sibling->nextSibling;
		}

		$script_src = 'platform.twitter.com/widgets.js';

		// Handle case where script is wrapped in paragraph by wpautop.
		if ( $next_element_sibling instanceof DOMElement && 'p' === $next_element_sibling->nodeName ) {
			$children = $next_element_sibling->getElementsByTagName( '*' );
			if ( 1 === $children->length && 'script' === $children->item( 0 )->nodeName && false !== strpos( $children->item( 0 )->getAttribute( 'src' ), $script_src ) ) {
				$next_element_sibling->parentNode->removeChild( $next_element_sibling );
				return;
			}
		}

		// Handle case where script is immediately following.
		$is_embed_script = (
			$next_element_sibling
			&&
			'script' === strtolower( $next_element_sibling->nodeName )
			&&
			false !== strpos( $next_element_sibling->getAttribute( 'src' ), $script_src )
		);
		if ( $is_embed_script ) {
			$next_element_sibling->parentNode->removeChild( $next_element_sibling );
		}
	}
}<|MERGE_RESOLUTION|>--- conflicted
+++ resolved
@@ -46,11 +46,6 @@
 	 * Registers embed.
 	 */
 	public function register_embed() {
-<<<<<<< HEAD
-		add_filter( 'embed_oembed_html', [ $this, 'filter_embed_oembed_html' ], 10, 2 );
-=======
-		add_shortcode( 'tweet', [ $this, 'shortcode' ] ); // Note: This is a Jetpack shortcode.
->>>>>>> 4b391698
 		wp_embed_register_handler( 'amp-twitter-timeline', self::URL_PATTERN_TIMELINE, [ $this, 'oembed_timeline' ], -1 );
 	}
 
@@ -58,16 +53,10 @@
 	 * Unregisters embed.
 	 */
 	public function unregister_embed() {
-<<<<<<< HEAD
-		remove_filter( 'embed_oembed_html', [ $this, 'filter_embed_oembed_html' ] );
-=======
-		remove_shortcode( 'tweet' ); // Note: This is a Jetpack shortcode.
->>>>>>> 4b391698
 		wp_embed_unregister_handler( 'amp-twitter-timeline', -1 );
 	}
 
 	/**
-<<<<<<< HEAD
 	 * Filter oEmbed HTML for Twitter to prepare it for AMP.
 	 *
 	 * @param string $cache Cache for oEmbed.
@@ -96,65 +85,15 @@
 			$cache
 		);
 		return $cache;
-=======
-	 * Gets AMP-compliant markup for the Twitter shortcode.
-	 *
-	 * Note that this shortcode is is defined in Jetpack.
-	 *
-	 * @param array $attr The Twitter attributes.
-	 * @return string Twitter shortcode markup.
-	 */
-	public function shortcode( $attr ) {
-		$attr = wp_parse_args(
-			$attr,
-			[
-				'tweet' => false,
-			]
-		);
-
-		if ( empty( $attr['tweet'] ) && ! empty( $attr[0] ) ) {
-			$attr['tweet'] = $attr[0];
-		}
-
-		$id = false;
-		if ( is_numeric( $attr['tweet'] ) ) {
-			$id = $attr['tweet'];
-		} else {
-			preg_match( self::URL_PATTERN, $attr['tweet'], $matches );
-			if ( isset( $matches['tweet'] ) && is_numeric( $matches['tweet'] ) ) {
-				$id = $matches['tweet'];
-			}
-
-			if ( empty( $id ) ) {
-				return '';
-			}
-		}
-
-		$this->did_convert_elements = true;
-
-		return AMP_HTML_Utils::build_tag(
-			$this->amp_tag,
-			[
-				'data-tweetid' => $id,
-				'layout'       => 'responsive',
-				'width'        => $this->args['width'],
-				'height'       => $this->args['height'],
-			]
-		);
->>>>>>> 4b391698
 	}
 
 	/**
 	 * Render oEmbed.
 	 *
-<<<<<<< HEAD
-	 * @deprecated Shortcode support has been moved to Jetpack.
-=======
 	 * @deprecated Since 1.1 as now the sanitize_raw_embeds() is used exclusively, allowing the
 	 *             original oEmbed response to be wrapped with `amp-twitter`.
 	 *
 	 * @see \WP_Embed::shortcode()
->>>>>>> 4b391698
 	 *
 	 * @return string Rendered oEmbed.
 	 */
