<?php
// phpcs:disable WordPress.Arrays.MultipleStatementAlignment.DoubleArrowNotAligned

class AMP_Tag_And_Attribute_Sanitizer_Attr_Spec_Rules_Test extends WP_UnitTestCase {

	protected $allowed_tags;
	protected $globally_allowed_attrs;
	protected $layout_allowed_attrs;

	public function setUp() {
		$this->allowed_tags           = AMP_Allowed_Tags_Generated::get_allowed_tags();
		$this->globally_allowed_attrs = AMP_Allowed_Tags_Generated::get_allowed_attributes();
		$this->layout_allowed_attrs   = AMP_Allowed_Tags_Generated::get_layout_attributes();
	}

	public function get_attr_spec_rule_data() {
		return array(
			'test_attr_spec_rule_mandatory_pass' => array(
				array(
					'rule_spec_index' => 0,
					'tag_name' => 'amp-img',
					'attribute_name' => 'src',
					'attribute_value' => '/path/to/resource',
					'include_attr' => true,
					'include_attr_value' => true,
					'func_name' => 'check_attr_spec_rule_mandatory',
				),
				'expected' => AMP_Rule_Spec::PASS,
			),
			'test_attr_spec_rule_mandatory_alternate_attr_pass' => array(
				array(
					'rule_spec_index' => 0,
					'tag_name' => 'amp-img',
					'attribute_name' => 'src',
					'use_alternate_name' => 'srcset',
					'attribute_value' => '/path/to/resource',
					'include_attr' => true,
					'include_attr_value' => true,
					'func_name' => 'check_attr_spec_rule_mandatory',
				),
				'expected' => AMP_Rule_Spec::PASS,
			),
			'test_attr_spec_rule_mandatory_fail' => array(
				array(
					'rule_spec_index' => 0,
					'tag_name' => 'amp-img',
					'attribute_name' => 'src',
					'attribute_value' => '/path/to/resource',
					'include_attr' => false,
					'include_attr_value' => false,
					'func_name' => 'check_attr_spec_rule_mandatory',
				),
				'expected' => AMP_Rule_Spec::FAIL,
			),
			'test_attr_spec_rule_mandatory_na' => array(
				array(
					'rule_spec_index' => 0,
					'tag_name' => 'amp-img',
					'attribute_name' => 'alt',
					'attribute_value' => 'alternate',
					'include_attr' => true,
					'include_attr_value' => true,
					'func_name' => 'check_attr_spec_rule_mandatory',
				),
				'expected' => AMP_Rule_Spec::NOT_APPLICABLE,
			),



			'test_attr_spec_rule_value_pass' => array(
				array(
					'rule_spec_index' => 0,
					'tag_name' => 'template',
					'attribute_name' => 'type',
					'attribute_value' => 'amp-mustache',
					'include_attr' => true,
					'include_attr_value' => true,
					'func_name' => 'check_attr_spec_rule_value',
				),
				'expected' => AMP_Rule_Spec::PASS,
			),
			'test_attr_spec_rule_value_fail' => array(
				array(
					'rule_spec_index' => 0,
					'tag_name' => 'template',
					'attribute_name' => 'type',
					'attribute_value' => 'invalid',
					'include_attr' => true,
					'include_attr_value' => true,
					'func_name' => 'check_attr_spec_rule_value',
				),
				'expected' => AMP_Rule_Spec::FAIL,
			),
			'test_attr_spec_rule_value_not_applicable' => array(
				array(
					'rule_spec_index' => 0,
					'tag_name' => 'template',
					'attribute_name' => 'type',
					'attribute_value' => 'invalid',
					'include_attr' => false,
					'include_attr_value' => false,
					'func_name' => 'check_attr_spec_rule_value',
				),
				'expected' => AMP_Rule_Spec::NOT_APPLICABLE,
			),




			'test_attr_spec_rule_value_casei_lower_pass' => array(
				array(
					'rule_spec_index' => 0,
					'tag_name' => 'a',
					'attribute_name' => 'type',
					'attribute_value' => 'text/html',
					'include_attr' => true,
					'include_attr_value' => true,
					'func_name' => 'check_attr_spec_rule_value_casei',
				),
				'expected' => AMP_Rule_Spec::PASS,
			),
			'test_attr_spec_rule_value_casei_upper_pass' => array(
				array(
					'rule_spec_index' => 0,
					'tag_name' => 'a',
					'attribute_name' => 'type',
					'attribute_value' => 'TEXT/HTML',
					'include_attr' => true,
					'include_attr_value' => true,
					'func_name' => 'check_attr_spec_rule_value_casei',
				),
				'expected' => AMP_Rule_Spec::PASS,
			),
			'test_attr_spec_rule_value_casei_fail' => array(
				array(
					'rule_spec_index' => 0,
					'tag_name' => 'a',
					'attribute_name' => 'type',
					'attribute_value' => 'invalid',
					'include_attr' => true,
					'include_attr_value' => true,
					'func_name' => 'check_attr_spec_rule_value_casei',
				),
				'expected' => AMP_Rule_Spec::FAIL,
			),
			'test_attr_spec_rule_value_casei_na' => array(
				array(
					'rule_spec_index' => 0,
					'tag_name' => 'template',
					'attribute_name' => 'type',
					'attribute_value' => 'invalid',
					'include_attr' => false,
					'include_attr_value' => false,
					'func_name' => 'check_attr_spec_rule_value_casei',
				),
				'expected' => AMP_Rule_Spec::NOT_APPLICABLE,
			),



			'test_attr_spec_rule_value_regex_pass' => array(
				array(
					'rule_spec_index' => 0,
					'tag_name' => 'a',
					'attribute_name' => 'target',
					'attribute_value' => '_blank',
					'include_attr' => true,
					'include_attr_value' => true,
					'func_name' => 'check_attr_spec_rule_value_regex',
				),
				'expected' => AMP_Rule_Spec::PASS,
			),
			'test_attr_spec_rule_value_regex_fail' => array(
				array(
					'rule_spec_index' => 0,
					'tag_name' => 'a',
					'attribute_name' => 'target',
					'attribute_value' => '_blankzzz',
					'include_attr' => true,
					'include_attr_value' => true,
					'func_name' => 'check_attr_spec_rule_value_regex',
				),
				'expected' => AMP_Rule_Spec::FAIL,
			),
			'test_attr_spec_rule_value_regex_na' => array(
				array(
					'rule_spec_index' => 0,
					'tag_name' => 'a',
					'attribute_name' => 'target',
					'attribute_value' => 'invalid',
					'include_attr' => false,
					'include_attr_value' => false,
					'func_name' => 'check_attr_spec_rule_value_regex',
				),
				'expected' => AMP_Rule_Spec::NOT_APPLICABLE,
			),



			'test_attr_spec_rule_value_regex_casei_lower_pass' => array(
				array(
					'rule_spec_index' => 0,
					'tag_name' => 'amp-playbuzz',
					'attribute_name' => 'data-comments',
					'attribute_value' => 'false',
					'include_attr' => true,
					'include_attr_value' => true,
					'func_name' => 'check_attr_spec_rule_value_regex_casei',
				),
				'expected' => AMP_Rule_Spec::PASS,
			),
			'test_attr_spec_rule_value_regex_casei_upper_pass' => array(
				array(
					'rule_spec_index' => 0,
					'tag_name' => 'amp-playbuzz',
					'attribute_name' => 'data-comments',
					'attribute_value' => 'FALSE',
					'include_attr' => true,
					'include_attr_value' => true,
					'func_name' => 'check_attr_spec_rule_value_regex_casei',
				),
				'expected' => AMP_Rule_Spec::PASS,
			),
			'test_attr_spec_rule_value_regex_casei_fail' => array(
				array(
					'rule_spec_index' => 0,
					'tag_name' => 'amp-playbuzz',
					'attribute_name' => 'data-comments',
					'attribute_value' => 'invalid',
					'include_attr' => true,
					'include_attr_value' => true,
					'func_name' => 'check_attr_spec_rule_value_regex_casei',
				),
				'expected' => AMP_Rule_Spec::FAIL,
			),
			'test_attr_spec_rule_value_regex_casei_na' => array(
				array(
					'rule_spec_index' => 0,
					'tag_name' => 'amp-playbuzz',
					'attribute_name' => 'data-comments',
					'attribute_value' => 'invalid',
					'include_attr' => false,
					'include_attr_value' => false,
					'func_name' => 'check_attr_spec_rule_value_regex_casei',
				),
				'expected' => AMP_Rule_Spec::NOT_APPLICABLE,
			),
			'test_attr_spec_rule_disallowed_relative_pass' => array(
				array(
					'rule_spec_index' => 0,
					'tag_name' => 'amp-social-share',
					'attribute_name' => 'data-share-endpoint',
					'attribute_value' => 'http://example.com',
					'include_attr' => true,
					'include_attr_value' => true,
					'func_name' => 'check_attr_spec_rule_disallowed_relative',
				),
				'expected' => AMP_Rule_Spec::PASS,
			),
			'test_attr_spec_rule_disallowed_relative_fail' => array(
				array(
					'rule_spec_index' => 0,
					'tag_name' => 'amp-social-share',
					'attribute_name' => 'data-share-endpoint',
					'attribute_value' => '//example.com',
					'include_attr' => true,
					'include_attr_value' => true,
					'func_name' => 'check_attr_spec_rule_disallowed_relative',
				),
				'expected' => AMP_Rule_Spec::FAIL,
			),
			'test_attr_spec_rule_disallowed_relative_na' => array(
				array(
					'rule_spec_index' => 0,
					'tag_name' => 'amp-social-share',
					'attribute_name' => 'data-share-endpoint',
					'attribute_value' => 'invalid',
					'include_attr' => false,
					'include_attr_value' => false,
					'func_name' => 'check_attr_spec_rule_disallowed_relative',
				),
				'expected' => AMP_Rule_Spec::NOT_APPLICABLE,
			),



			'test_attr_spec_rule_disallowed_empty_pass' => array(
				array(
					'rule_spec_index' => 0,
					'tag_name' => 'amp-user-notification',
					'attribute_name' => 'data-dismiss-href',
					'attribute_value' => 'https://example.com',
					'include_attr' => true,
					'include_attr_value' => true,
					'func_name' => 'check_attr_spec_rule_disallowed_empty',
				),
				'expected' => AMP_Rule_Spec::PASS,
			),
			'test_attr_spec_rule_disallowed_empty_fail' => array(
				array(
					'rule_spec_index' => 0,
					'tag_name' => 'amp-user-notification',
					'attribute_name' => 'data-dismiss-href',
					'attribute_value' => '',
					'include_attr' => true,
					'include_attr_value' => true,
					'func_name' => 'check_attr_spec_rule_disallowed_empty',
				),
				'expected' => AMP_Rule_Spec::FAIL,
			),
			'test_attr_spec_rule_disallowed_empty_na' => array(
				array(
					'rule_spec_index' => 0,
					'tag_name' => 'amp-user-notification',
					'attribute_name' => 'data-dismiss-href',
					'attribute_value' => 'invalid',
					'include_attr' => false,
					'include_attr_value' => false,
					'func_name' => 'check_attr_spec_rule_disallowed_empty',
				),
				'expected' => AMP_Rule_Spec::NOT_APPLICABLE,
			),
			'test_attr_spec_rule_blacklisted_value_regex_pass' => array(
				array(
					'rule_spec_index' => 0,
					'tag_name' => 'a',
					'attribute_name' => 'rel',
					'attribute_value' => 'whatever',
					'include_attr' => true,
					'include_attr_value' => true,
					'func_name' => 'check_attr_spec_rule_blacklisted_value_regex',
				),
				'expected' => AMP_Rule_Spec::PASS,
			),
			'test_attr_spec_rule_blacklisted_value_regex_fail' => array(
				array(
					'rule_spec_index' => 0,
					'tag_name' => 'a',
					'attribute_name' => 'rel',
					'attribute_value' => 'components',
					'include_attr' => true,
					'include_attr_value' => true,
					'func_name' => 'check_attr_spec_rule_blacklisted_value_regex',
				),
				'expected' => AMP_Rule_Spec::FAIL,
			),
			'test_attr_spec_rule_blacklisted_value_regex_fail_2' => array(
				array(
					'rule_spec_index' => 0,
					'tag_name' => 'a',
					'attribute_name' => 'rel',
					'attribute_value' => 'import',
					'include_attr' => true,
					'include_attr_value' => true,
					'func_name' => 'check_attr_spec_rule_blacklisted_value_regex',
				),
				'expected' => AMP_Rule_Spec::FAIL,
			),
			'test_attr_spec_rule_blacklisted_value_regex_na' => array(
				array(
					'rule_spec_index' => 0,
					'tag_name' => 'a',
					'attribute_name' => 'rel',
					'attribute_value' => 'invalid',
					'include_attr' => false,
					'include_attr_value' => false,
					'func_name' => 'check_attr_spec_rule_blacklisted_value_regex',
				),
				'expected' => AMP_Rule_Spec::NOT_APPLICABLE,
			),
		);
	}

	/**
	 * @dataProvider get_attr_spec_rule_data
	 * @group allowed-tags-private-methods
	 */
	public function test_validate_attr_spec_rules( $data, $expected ) {

		if ( isset( $data['include_attr_value'] ) && $data['include_attr_value'] ) {
			$attr_value = '="' . $data['attribute_value'] . '"';
		} else {
			$attr_value = '';
		}
		if ( isset( $data['use_alternate_name'] ) && $data['use_alternate_name'] && $data['include_attr'] ) {
			$attribute = $data['use_alternate_name'] . $attr_value;
		} elseif ( isset( $data['include_attr'] ) && $data['include_attr'] ) {
			$attribute = $data['attribute_name'] . $attr_value;
		} else {
			$attribute = '';
		}

		$source = '<' . $data['tag_name'] . ' ' . $attribute . '>Some test content</' . $data['tag_name'] . '>';

		$attr_spec_list = $this->allowed_tags[ $data['tag_name'] ][$data['rule_spec_index']]['attr_spec_list'];
		foreach( $attr_spec_list as $attr_name => $attr_val ) {
			if ( isset( $attr_spec_list[ $attr_name ][AMP_Rule_Spec::ALTERNATIVE_NAMES] ) ) {
				foreach( $attr_spec_list[ $attr_name ][AMP_Rule_Spec::ALTERNATIVE_NAMES] as $attr_alt_name ) {
					$attr_spec_list[ $attr_alt_name ] = $attr_spec_list[ $attr_name ];
				}
			}
		}

		$attr_spec_rule = $attr_spec_list[ $data['attribute_name'] ];

		$dom = AMP_DOM_Utils::get_dom_from_content( $source );
		$sanitizer = new AMP_Tag_And_Attribute_Sanitizer( $dom );
		$node = $dom->getElementsByTagName( $data['tag_name'] )->item( 0 );

		$got = $this->invoke_method( $sanitizer, $data['func_name'], array( $node, $data['attribute_name'], $attr_spec_rule ) );

<<<<<<< HEAD
		if ( $expected !== $got ) {
			printf( 'using source: %s' . PHP_EOL, $source );
			var_dump( $data );
		}

		$this->assertEquals( $expected, $got );
=======
		$this->assertEquals( $expected, $got, sprintf( "using source: %s\n%s", $source, wp_json_encode( $data ) ) );
>>>>>>> 84265941
	}

	public function get_is_allowed_attribute_data() {
		return array(
			'test_is_amp_allowed_attribute_whitelisted_regex_pass' => array(
				array(
					'rule_spec_index' => 0,
					'tag_name' => 'amp-social-share',
					'attribute_name' => 'data-whatever-else-you-want',
					'attribute_value' => 'whatever',
					'include_attr' => true,
					'include_attr_value' => true,
					'func_name' => 'is_amp_allowed_attribute',
				),
				'expected' => true,
			),
			'test_is_amp_allowed_attribute_global_attribute_pass' => array(
				array(
					'rule_spec_index' => 0,
					'tag_name' => 'amp-social-share',
					'attribute_name' => 'itemid',
					'attribute_value' => 'whatever',
					'include_attr' => true,
					'include_attr_value' => true,
					'func_name' => 'is_amp_allowed_attribute',
				),
				'expected' => true,
			),
			'test_is_amp_allowed_attribute_tag_spec_pass' => array(
				array(
					'rule_spec_index' => 0,
					'tag_name' => 'amp-social-share',
					'attribute_name' => 'media',
					'attribute_value' => 'whatever',
					'include_attr' => true,
					'include_attr_value' => true,
					'func_name' => 'is_amp_allowed_attribute',
				),
				'expected' => true,
			),
			'test_is_amp_allowed_attribute_disallowed_attr_fail' => array(
				array(
					'rule_spec_index' => 0,
					'tag_name' => 'amp-social-share',
					'attribute_name' => 'bad-attr',
					'attribute_value' => 'whatever',
					'include_attr' => true,
					'include_attr_value' => true,
					'func_name' => 'is_amp_allowed_attribute',
				),
				'expected' => false,
			),

			'test_is_amp_allowed_attribute_layout_height_pass' => array(
				array(
					'rule_spec_index' => 0,
					'tag_name' => 'amp-ad',
					'attribute_name' => 'height',
					'attribute_value' => 'not_tested',
					'include_attr' => true,
					'include_attr_value' => true,
					'func_name' => 'is_amp_allowed_attribute',
				),
				'expected' => true,
			),
			'test_is_amp_allowed_attribute_layout_heights_pass' => array(
				array(
					'rule_spec_index' => 0,
					'tag_name' => 'amp-ad',
					'attribute_name' => 'heights',
					'attribute_value' => 'not_tested',
					'include_attr' => true,
					'include_attr_value' => true,
					'func_name' => 'is_amp_allowed_attribute',
				),
				'expected' => true,
			),
			'test_is_amp_allowed_attribute_layout_width_pass' => array(
				array(
					'rule_spec_index' => 0,
					'tag_name' => 'amp-ad',
					'attribute_name' => 'width',
					'attribute_value' => 'not_tested',
					'include_attr' => true,
					'include_attr_value' => true,
					'func_name' => 'is_amp_allowed_attribute',
				),
				'expected' => true,
			),
			'test_is_amp_allowed_attribute_layout_sizes_pass' => array(
				array(
					'rule_spec_index' => 0,
					'tag_name' => 'amp-ad',
					'attribute_name' => 'sizes',
					'attribute_value' => 'not_tested',
					'include_attr' => true,
					'include_attr_value' => true,
					'func_name' => 'is_amp_allowed_attribute',
				),
				'expected' => true,
			),
			'test_is_amp_allowed_attribute_layout_layout_pass' => array(
				array(
					'rule_spec_index' => 0,
					'tag_name' => 'amp-ad',
					'attribute_name' => 'layout',
					'attribute_value' => 'not_tested',
					'include_attr' => true,
					'include_attr_value' => true,
					'func_name' => 'is_amp_allowed_attribute',
				),
				'expected' => true,
			),
		);
	}

	/**
	 * @dataProvider get_is_allowed_attribute_data
	 * @group allowed-tags-private-methods
	 */
	public function test_is_allowed_attribute( $data, $expected ) {

		if ( isset( $data['include_attr_value'] ) && $data['include_attr_value'] ) {
			$attr_value = '="' . $data['attribute_value'] . '"';
		} else {
			$attr_value = '';
		}
		if ( isset( $data['use_alternate_name'] ) && $data['use_alternate_name'] && $data['include_attr'] ) {
			$attribute = $data['use_alternate_name'] . $attr_value;
		} elseif ( isset( $data['include_attr'] ) && $data['include_attr'] ) {
			$attribute = $data['attribute_name'] . $attr_value;
		} else {
			$attribute = '';
		}
		$source = '<' . $data['tag_name'] . ' ' . $attribute . '>Some test content</' . $data['tag_name'] . '>';

		$attr_spec_list = $this->allowed_tags[ $data['tag_name'] ][ $data['rule_spec_index'] ]['attr_spec_list'];
		if ( isset( $this->allowed_tags[ $data['tag_name'] ][ $data['rule_spec_index'] ]['tag_spec']['amp_layout'] ) ) {
			$attr_spec_list = array_merge( $attr_spec_list, $this->layout_allowed_attrs );
		}
		foreach ( $attr_spec_list as $attr_name => $attr_val ) {
			if ( isset( $attr_spec_list[ $attr_name ][ AMP_Rule_Spec::ALTERNATIVE_NAMES ] ) ) {
				foreach ( $attr_spec_list[ $attr_name ][ AMP_Rule_Spec::ALTERNATIVE_NAMES ] as $attr_alt_name ) {
					$attr_spec_list[ $attr_alt_name ] = $attr_spec_list[ $attr_name ];
				}
			}
		}

		$dom = AMP_DOM_Utils::get_dom_from_content( $source );
		$sanitizer = new AMP_Tag_And_Attribute_Sanitizer( $dom );
		$node = $dom->getElementsByTagName( $data['tag_name'] )->item( 0 );

		$got = $this->invoke_method( $sanitizer, $data['func_name'], array( $data['attribute_name'], $attr_spec_list ) );

<<<<<<< HEAD
		if ( $expected !== $got ) {
			printf( 'using source: %s' . PHP_EOL, $source );
			var_dump( $data );
		}

		$this->assertEquals( $expected, $got );
=======
		$this->assertEquals( $expected, $got, sprintf( "using source: %s\n%s", $source, wp_json_encode( $data ) ) );
>>>>>>> 84265941
	}

	public function get_remove_node_data() {
		return array(
			'remove_single_bad_tag' => array(
				array(
					'source' => '<bad-tag></bad-tag>',
					'tag_name' => 'bad-tag',
				),
				'',
			),
			'remove_bad_tag_with_single_empty_parent' => array(
				array(
					'source' => '<div><bad-tag></bad-tag></div>',
					'tag_name' => 'bad-tag',
				),
				'',
			),
			'remove_bad_tag_with_multiple_empty_parents' => array(
				array(
					'source' => '<div><p><bad-tag></bad-tag></p></div>',
					'tag_name' => 'bad-tag',
				),
				'',
			),
			'remove_bad_tag_leave_siblings' => array(
				array(
					'source' => '<bad-tag></bad-tag><p>Good Data</p>',
					'tag_name' => 'bad-tag',
				),
				'<p>Good Data</p>',
			),
			'remove_bad_tag_and_empty_parent_leave_parent_siblings' => array(
				array(
					'source' => '<div><bad-tag></bad-tag></div><p>Good Data</p>',
					'tag_name' => 'bad-tag',
				),
				'<p>Good Data</p>',
			),
			'remove_bad_tag_and_multiple_empty_parent_leave_parent_siblings' => array(
				array(
					'source' => '<div><div><bad-tag></bad-tag></div></div><p>Good Data</p>',
					'tag_name' => 'bad-tag',
				),
				'<p>Good Data</p>',
			),
			'remove_bad_tag_leave_empty_siblings_and_parent' => array(
				array(
					'source'   => '<div><br><bad-tag></bad-tag></div>',
					'tag_name' => 'bad-tag',
				),
				'<div><br></div>',
			),
			'remove_single_bad_tag_with_non-empty_parent' => array(
				array(
					'source' => '<div><bad-tag></bad-tag><p>Good Data</p></div>',
					'tag_name' => 'bad-tag',
				),
				'<div><p>Good Data</p></div>',
			),
			'remove_bad_tag_and_empty_parent_leave_non-empty_grandparent' => array(
				array(
					'source' => '<div><div><bad-tag></bad-tag></div><p>Good Data</p></div>',
					'tag_name' => 'bad-tag',
				),
				'<div><p>Good Data</p></div>',
			),
			'remove_bad_tag_and_empty_grandparent_leave_non-empty_greatgrandparent' => array(
				array(
					'source' => '<div><div><div><bad-tag></bad-tag></div></div><p>Good Data</p></div>',
					'tag_name' => 'bad-tag',
				),
				'<div><p>Good Data</p></div>',
			),
		);
	}

	/**
	 * @dataProvider get_remove_node_data
	 * @group allowed-tags-private-methods
	 */
	public function test_remove_node( $data, $expected ) {
		$dom = AMP_DOM_Utils::get_dom_from_content( $data['source'] );
		$sanitizer = new AMP_Tag_And_Attribute_Sanitizer( $dom );
		$node = $dom->getElementsByTagName( $data['tag_name'] )->item( 0 );

		$this->invoke_method( $sanitizer, 'remove_node', array( $node ) );

		$got = AMP_DOM_Utils::get_content_from_dom( $dom );

<<<<<<< HEAD
		if ( $expected !== $got ) {
			printf( 'using source: %s' . PHP_EOL, $data['source'] );
			var_dump( $data );
			printf( 'got = %s' .PHP_EOL, $got );
		}

		$this->assertEquals( $expected, $got );
=======
		$this->assertEquals( $expected, $got, sprintf( "using source: %s\n%s", $data['source'], wp_json_encode( $data ) ) );
>>>>>>> 84265941
	}


	public function get_replace_node_with_children_data() {
		return array(
			'text_child' => array(
				array(
					'source' => '<bad-tag>Good Data</bad-tag>',
					'tag_name' => 'bad-tag',
				),
				'Good Data',
			),
			'comment_child' => array(
				array(
					'source' => '<bad-tag><!-- Good Data --></bad-tag>',
					'tag_name' => 'bad-tag',
				),
				'<!-- Good Data -->',
			),
			'single_child' => array(
				array(
					'source' => '<bad-tag><p>Good Data</p></bad-tag>',
					'tag_name' => 'bad-tag',
				),
				'<p>Good Data</p>',
			),
			'multiple_children' => array(
				array(
					'source' => '<bad-tag><p>Good Data</p><p>More Good Data</p></bad-tag>',
					'tag_name' => 'bad-tag',
				),
				'<p>Good Data</p><p>More Good Data</p>',
			),
			'no_children' => array(
				array(
					'source' => '<bad-tag></bad-tag>',
					'tag_name' => 'bad-tag',
				),
				'',
			),
			'children_with_empty_parent' => array(
				array(
					'source' => '<div><bad-tag>Good Data</bad-tag></div>',
					'tag_name' => 'bad-tag',
				),
				'<div>Good Data</div>',
			),
			'no_children_empty_parent' => array(
				array(
					'source' => '<div><bad-tag></bad-tag></div>',
					'tag_name' => 'bad-tag',
				),
				'',
			),
			'children_multiple_empty_parents' => array(
				array(
					'source' => '<div><p><bad-tag>Good Data</bad-tag></p></div>',
					'tag_name' => 'bad-tag',
				),
				'<div><p>Good Data</p></div>',
			),
			'no_children_multiple_empty_parents' => array(
				array(
					'source' => '<div><p><bad-tag></bad-tag></p></div>',
					'tag_name' => 'bad-tag',
				),
				'',
			),
			'no_children_leave_siblings' => array(
				array(
					'source' => '<bad-tag></bad-tag><p>Good Data</p>',
					'tag_name' => 'bad-tag',
				),
				'<p>Good Data</p>',
			),
			'no_children_and_empty_parent_leave_parent_siblings' => array(
				array(
					'source' => '<div><bad-tag></bad-tag></div><p>Good Data</p>',
					'tag_name' => 'bad-tag',
				),
				'<p>Good Data</p>',
			),
			'no_children_and_multiple_empty_parent_leave_parent_siblings' => array(
				array(
					'source' => '<div><div><bad-tag></bad-tag></div></div><p>Good Data</p>',
					'tag_name' => 'bad-tag',
				),
				'<p>Good Data</p>',
			),
			'no_children_leave_empty_siblings_and_parent' => array(
				array(
					'source'   => '<div><br><bad-tag></bad-tag></div>',
					'tag_name' => 'bad-tag',
				),
				'<div><br></div>',
			),
			'no_childreng_with_non-empty_parent' => array(
				array(
					'source' => '<div><bad-tag></bad-tag><p>Good Data</p></div>',
					'tag_name' => 'bad-tag',
				),
				'<div><p>Good Data</p></div>',
			),
			'no_children_and_empty_parent_leave_non-empty_grandparent' => array(
				array(
					'source' => '<div><div><bad-tag></bad-tag></div><p>Good Data</p></div>',
					'tag_name' => 'bad-tag',
				),
				'<div><p>Good Data</p></div>',
			),
			'no_children_and_empty_grandparent_leave_non-empty_greatgrandparent' => array(
				array(
					'source'   => '<div><div><div><bad-tag></bad-tag></div></div><p>Good Data</p></div>',
					'tag_name' => 'bad-tag',
				),
				'<div><p>Good Data</p></div>',
			),
		);
	}

	/**
	 * @dataProvider get_replace_node_with_children_data
	 * @group allowed-tags-private-methods
	 */
	public function test_replace_node_with_children( $data, $expected ) {
		$dom = AMP_DOM_Utils::get_dom_from_content( $data['source'] );
		$sanitizer = new AMP_Tag_And_Attribute_Sanitizer( $dom );
		$node = $dom->getElementsByTagName( $data['tag_name'] )->item( 0 );

		$this->invoke_method( $sanitizer, 'replace_node_with_children', array( $node ) );

		$got = AMP_DOM_Utils::get_content_from_dom( $dom );
		$got = preg_replace( '/(?<=>)\s+(?=<)/', '', $got );

<<<<<<< HEAD
		if ( $expected !== $got ) {
			printf( 'using source: %s' . PHP_EOL, $data['source'] );
			var_dump( $data );
			printf( 'got = %s' .PHP_EOL, $got );
		}

		$this->assertEquals( $expected, $got );
=======
		$this->assertEquals( $expected, $got, sprintf( "using source: %s\n%s", $data['source'], wp_json_encode( $data ) ) );
>>>>>>> 84265941
	}

	public function get_ancestor_with_tag_name_data() {
		return array(
			'empty' => array(
				array(
					'source' => '',
					'node_tag_name' => 'p',
					'ancestor_tag_name' => 'article',
				),
				null
			),
			'ancestor_is_immediate_parent' => array(
				array(
					'source' => '<article><p>Good Data</p><article>',
					'node_tag_name' => 'p',
					'ancestor_tag_name' => 'article',
				),
				'article'
			),
			'ancestor_is_distant_parent' => array(
				array(
					'source' => '<article><div><div><div><p>Good Data</p></div></div></div><article>',
					'node_tag_name' => 'p',
					'ancestor_tag_name' => 'article',
				),
				'article'
			),
			'ancestor_does_not_exist' => array(
				array(
					'source' => '<div><div><div><p>Good Data</p></div></div></div>',
					'node_tag_name' => 'p',
					'ancestor_tag_name' => 'article',
				),
				null
			),
		);
	}

	/**
	 * @dataProvider get_ancestor_with_tag_name_data
	 * @group allowed-tags-private-methods
	 */
	public function test_get_ancestor_with_tag_name( $data, $expected ) {
		$dom = AMP_DOM_Utils::get_dom_from_content( $data['source'] );
		$sanitizer = new AMP_Tag_And_Attribute_Sanitizer( $dom );
		$node = $dom->getElementsByTagName( $data['node_tag_name'] )->item( 0 );
		if ( $expected ) {
			$ancestor_node = $dom->getElementsByTagName( $expected )->item( 0 );
		} else {
			$ancestor_node = null;
		}

		$got = $this->invoke_method( $sanitizer, 'get_ancestor_with_tag_name', array( $node, $data['ancestor_tag_name'] ) );

<<<<<<< HEAD
		if ( $ancestor_node !== $got ) {
			printf( 'using source: %s' . PHP_EOL, $data['source'] );
			var_dump( $data );
		}

		$this->assertEquals( $ancestor_node, $got );
=======
		$this->assertEquals( $ancestor_node, $got, sprintf( "using source: %s\n%s", $data['source'], wp_json_encode( $data ) ) );
>>>>>>> 84265941
	}

	public function get_validate_attr_spec_list_for_node_data() {
		return array(
			'no_attributes' => array(
				array(
					'source' => '<div></div>',
					'node_tag_name' => 'div',
					'attr_spec_list' => array(),
				),
				0.5, // Because there are no mandatory attributes.
			),
			'attributes_no_spec' => array(
				array(
					'source' => '<div attribute1 attribute2 attribute3></div>',
					'node_tag_name' => 'div',
					'attr_spec_list' => array(),
				),
				0.5, // Because there are no mandatory attributes.
			),
			'attributes_alternative_names' => array(
				array(
					'source' => '<div attribute1 attribute2 attribute3></div>',
					'node_tag_name' => 'div',
					'attr_spec_list' => array(
						'attribute1' => array(
							'alternative_names' => array(
								'attribute1_alternative1',
								'attribute1_alternative2',
								'attribute1_alternative3',
							),
						),
					),
				),
				0.5, // Because there are no mandatory attributes.
			),
			'attributes_mandatory' => array(
				array(
					'source' => '<div attribute1 attribute2 attribute3></div>',
					'node_tag_name' => 'div',
					'attr_spec_list' => array(
						'attribute1' => array(
							'mandatory' => true,
						),
					),
				),
				1,
			),
			'attributes_mandatory_alternative_name' => array(
				array(
					'source' => '<div attribute1_alternative1 attribute2 attribute3></div>',
					'node_tag_name' => 'div',
					'attr_spec_list' => array(
						'attribute1' => array(
							'mandatory' => true,
							'alternative_names' => array(
								'attribute1_alternative1',
								'attribute1_alternative2',
								'attribute1_alternative3',
							),
						),
					),
				),
				1,
			),
			'attributes_value' => array(
				array(
					'source' => '<div attribute1="required_value"></div>',
					'node_tag_name' => 'div',
					'attr_spec_list' => array(
						'attribute1' => array(
							'value' => 'required_value',
						),
					),
				),
				1,
			),
			'attributes_value_regex' => array(
				array(
					'source' => '<div attribute1="this"></div>',
					'node_tag_name' => 'div',
					'attr_spec_list' => array(
						'attribute1' => array(
							'value_regex' => '(this|that)',
						),
					),
				),
				1,
			),
			'attributes_value_casei' => array(
				array(
					'source' => '<div attribute1="VALUE"></div>',
					'node_tag_name' => 'div',
					'attr_spec_list' => array(
						'attribute1' => array(
							'value_casei' => 'value',
						),
					),
				),
				1,
			),
			'attributes_value_regex_casei' => array(
				array(
					'source' => '<div attribute1="THIS"></div>',
					'node_tag_name' => 'div',
					'attr_spec_list' => array(
						'attribute1' => array(
							'value_regex_casei' => '(this|that)',
						),
					),
				),
				1,
			),
			'attributes_allow_relative_false_pass' => array(
				array(
					'source' => '<div attribute1="http://example.com/relative/path/to/resource"></div>',
					'node_tag_name' => 'div',
					'attr_spec_list' => array(
						'attribute1' => array(
							'value_url' => array(
								'allow_relative' => false,
							),
						),
					),
				),
				2,
			),
			'attributes_allow_relative_false_fail' => array(
				array(
					'source' => '<div attribute1="/relative/path/to/resource"></div>',
					'node_tag_name' => 'div',
					'attr_spec_list' => array(
						'attribute1' => array(
							'value_url' => array(
								'allow_relative' => false,
							),
						),
					),
				),
				0,
			),
			'attributes_allow_empty_false_pass' => array(
				array(
					'source' => '<div attribute1="http://example.com/relative/path/to/resource"></div>',
					'node_tag_name' => 'div',
					'attr_spec_list' => array(
						'attribute1' => array(
							'value_url' => array(
								'allow_empty' => false,
							),
						),
					),
				),
				2,
			),
			'attributes_allow_empty_false_fail' => array(
				array(
					'source' => '<div attribute1></div>',
					'node_tag_name' => 'div',
					'attr_spec_list' => array(
						'attribute1' => array(
							'value_url' => array(
								'allow_empty' => false,
							),
						),
					),
				),
				0,
			),
			'attributes_blacklisted_regex' => array(
				array(
					'source' => '<div attribute1="blacklisted_value"></div>',
					'node_tag_name' => 'div',
					'attr_spec_list' => array(
						'attribute1' => array(
							'blacklisted_value_regex' => 'blacklisted_value',
							'alternative_names' => array(
								'attribute1_alternative1',
								'attribute1_alternative2',
								'attribute1_alternative3',
							),
						),
					),
				),
				0,
			),
		);
	}

	/**
	 * @dataProvider get_validate_attr_spec_list_for_node_data
	 * @group allowed-tags-private-methods
	 */
	public function test_validate_attr_spec_list_for_node( $data, $expected ) {
		$dom = AMP_DOM_Utils::get_dom_from_content( $data['source'] );
		$sanitizer = new AMP_Tag_And_Attribute_Sanitizer( $dom );
		$node = $dom->getElementsByTagName( $data['node_tag_name'] )->item( 0 );

		$got = $this->invoke_method( $sanitizer, 'validate_attr_spec_list_for_node', array( $node, $data['attr_spec_list'] ) );

<<<<<<< HEAD
		if ( $expected !== $got ) {
			printf( 'using source: %s' . PHP_EOL, $data['source'] );
			var_dump( $data );
		}

		$this->assertEquals( $expected, $got );
=======
		$this->assertEquals( $expected, $got, sprintf( "using source: %s\n%s", $data['source'], wp_json_encode( $data ) ) );
>>>>>>> 84265941
	}

	public function get_check_attr_spec_rule_value_data() {
		return array(
			'no_attributes' => array(
				array(
					'source' => '<div></div>',
					'node_tag_name' => 'div',
					'attr_name' => 'attribute1',
					'attr_spec_rule' => array(),
				),
				AMP_Rule_Spec::NOT_APPLICABLE,
			),
			'value_pass' => array(
				array(
					'source' => '<div attribute1="value1"></div>',
					'node_tag_name' => 'div',
					'attr_name' => 'attribute1',
					'attr_spec_rule' => array(
						'value' => 'value1',
					),
				),
				AMP_Rule_Spec::PASS,
			),
			'value_fail' => array(
				array(
					'source' => '<div attribute1="value1"></div>',
					'node_tag_name' => 'div',
					'attr_name' => 'attribute1',
					'attr_spec_rule' => array(
						'value' => 'valuex',
					),
				),
				AMP_Rule_Spec::FAIL,
			),
			'value_no_attr' => array(
				array(
					'source' => '<div></div>',
					'node_tag_name' => 'div',
					'attr_name' => 'attribute1',
					'attr_spec_rule' => array(
						'value' => 'value1',
					),
				),
				AMP_Rule_Spec::NOT_APPLICABLE,
			),
			'value_empty_pass1' => array(
				array(
					'source' => '<div attribute1=""></div>',
					'node_tag_name' => 'div',
					'attr_name' => 'attribute1',
					'attr_spec_rule' => array(
						'value' => '',
					),
				),
				AMP_Rule_Spec::PASS,
			),
			'value_empty_pass2' => array(
				array(
					'source' => '<div attribute1></div>',
					'node_tag_name' => 'div',
					'attr_name' => 'attribute1',
					'attr_spec_rule' => array(
						'value' => '',
					),
				),
				AMP_Rule_Spec::PASS,
			),
			'value_empty_fail' => array(
				array(
					'source' => '<div attribute1="value1"></div>',
					'node_tag_name' => 'div',
					'attr_name' => 'attribute1',
					'attr_spec_rule' => array(
						'value' => '',
					),
				),
				AMP_Rule_Spec::FAIL,
			),
			'value_alternative_attr_name_pass' => array(
				array(
					'source' => '<div attribute1_alternative1="value1"></div>',
					'node_tag_name' => 'div',
					'attr_name' => 'attribute1',
					'attr_spec_rule' => array(
						'value' => 'value1',
						'alternative_names' => array(
							'attribute1_alternative1',
						),
					),
				),
				AMP_Rule_Spec::PASS,
			),
			'value_alternative_attr_name_fail' => array(
				array(
					'source' => '<div attribute1_alternative1="value2"></div>',
					'node_tag_name' => 'div',
					'attr_name' => 'attribute1',
					'attr_spec_rule' => array(
						'value' => 'value1',
						'alternative_names' => array(
							'attribute1_alternative1',
						),
					),
				),
				AMP_Rule_Spec::FAIL,
			),
		);
	}

	/**
	 * @dataProvider get_check_attr_spec_rule_value_data
	 * @group allowed-tags-private-methods
	 */
	public function test_check_attr_spec_rule_value( $data, $expected ) {
		$dom = AMP_DOM_Utils::get_dom_from_content( $data['source'] );
		$node = $dom->getElementsByTagName( $data['node_tag_name'] )->item( 0 );
		$sanitizer = new AMP_Tag_And_Attribute_Sanitizer( $dom );

		$got = $this->invoke_method( $sanitizer, 'check_attr_spec_rule_value', array( $node, $data['attr_name'], $data['attr_spec_rule'] ) );

<<<<<<< HEAD
		if ( $expected !== $got ) {
			printf( 'using source: %s' . PHP_EOL, $data['source'] );
			var_dump( $data );
		}

		$this->assertEquals( $expected, $got );
=======
		$this->assertEquals( $expected, $got, sprintf( "using source: %s\n%s", $data['source'], wp_json_encode( $data ) ) );
>>>>>>> 84265941
	}

	public function get_check_attr_spec_rule_value_casei_data() {
		return array(
			'no_attributes' => array(
				array(
					'source' => '<div></div>',
					'node_tag_name' => 'div',
					'attr_name' => 'attribute1',
					'attr_spec_rule' => array(),
				),
				AMP_Rule_Spec::NOT_APPLICABLE,
			),
			'value_pass' => array(
				array(
					'source' => '<div attribute1="value1"></div>',
					'node_tag_name' => 'div',
					'attr_name' => 'attribute1',
					'attr_spec_rule' => array(
						'value_casei' => 'value1',
					),
				),
				AMP_Rule_Spec::PASS,
			),
			'value_upper_pass' => array(
				array(
					'source' => '<div attribute1="VALUE1"></div>',
					'node_tag_name' => 'div',
					'attr_name' => 'attribute1',
					'attr_spec_rule' => array(
						'value_casei' => 'value1',
					),
				),
				AMP_Rule_Spec::PASS,
			),
			'value_fail' => array(
				array(
					'source' => '<div attribute1="value1"></div>',
					'node_tag_name' => 'div',
					'attr_name' => 'attribute1',
					'attr_spec_rule' => array(
						'value_casei' => 'valuex',
					),
				),
				AMP_Rule_Spec::FAIL,
			),
			'value_no_attr' => array(
				array(
					'source' => '<div></div>',
					'node_tag_name' => 'div',
					'attr_name' => 'attribute1',
					'attr_spec_rule' => array(
						'value_casei' => 'value1',
					),
				),
				AMP_Rule_Spec::NOT_APPLICABLE,
			),
			'value_empty_pass1' => array(
				array(
					'source' => '<div attribute1=""></div>',
					'node_tag_name' => 'div',
					'attr_name' => 'attribute1',
					'attr_spec_rule' => array(
						'value_casei' => '',
					),
				),
				AMP_Rule_Spec::PASS,
			),
			'value_empty_pass2' => array(
				array(
					'source' => '<div attribute1></div>',
					'node_tag_name' => 'div',
					'attr_name' => 'attribute1',
					'attr_spec_rule' => array(
						'value_casei' => '',
					),
				),
				AMP_Rule_Spec::PASS,
			),
			'value_empty_fail' => array(
				array(
					'source' => '<div attribute1="value1"></div>',
					'node_tag_name' => 'div',
					'attr_name' => 'attribute1',
					'attr_spec_rule' => array(
						'value_casei' => '',
					),
				),
				AMP_Rule_Spec::FAIL,
			),
			'value_alternative_attr_name_pass' => array(
				array(
					'source' => '<div attribute1_alternative1="value1"></div>',
					'node_tag_name' => 'div',
					'attr_name' => 'attribute1',
					'attr_spec_rule' => array(
						'value_casei' => 'value1',
						'alternative_names' => array(
							'attribute1_alternative1',
						),
					),
				),
				AMP_Rule_Spec::PASS,
			),
			'value_alternative_attr_name__upper_pass' => array(
				array(
					'source' => '<div attribute1_alternative1="VALUE1"></div>',
					'node_tag_name' => 'div',
					'attr_name' => 'attribute1',
					'attr_spec_rule' => array(
						'value_casei' => 'value1',
						'alternative_names' => array(
							'attribute1_alternative1',
						),
					),
				),
				AMP_Rule_Spec::PASS,
			),
			'value_alternative_attr_name_fail' => array(
				array(
					'source' => '<div attribute1_alternative1="value2"></div>',
					'node_tag_name' => 'div',
					'attr_name' => 'attribute1',
					'attr_spec_rule' => array(
						'value_casei' => 'value1',
						'alternative_names' => array(
							'attribute1_alternative1',
						),
					),
				),
				AMP_Rule_Spec::FAIL,
			),
		);
	}

	/**
	 * @dataProvider get_check_attr_spec_rule_value_casei_data
	 * @group allowed-tags-private-methods
	 */
	public function test_check_attr_spec_rule_value_casei( $data, $expected ) {
		$dom = AMP_DOM_Utils::get_dom_from_content( $data['source'] );
		$node = $dom->getElementsByTagName( $data['node_tag_name'] )->item( 0 );
		$sanitizer = new AMP_Tag_And_Attribute_Sanitizer( $dom );

		$got = $this->invoke_method( $sanitizer, 'check_attr_spec_rule_value_casei', array( $node, $data['attr_name'], $data['attr_spec_rule'] ) );

<<<<<<< HEAD
		if ( $expected !== $got ) {
			printf( 'using source: %s' . PHP_EOL, $data['source'] );
			var_dump( $data );
		}

		$this->assertEquals( $expected, $got );
=======
		$this->assertEquals( $expected, $got, sprintf( "using source: %s\n%s", $data['source'], wp_json_encode( $data ) ) );
>>>>>>> 84265941
	}

	public function get_check_attr_spec_rule_blacklisted_value_regex() {
		return array(
			'no_attributes' => array(
				array(
					'source' => '<div></div>',
					'node_tag_name' => 'div',
					'attr_name' => 'attribute1',
					'attr_spec_rule' => array(),
				),
				AMP_Rule_Spec::NOT_APPLICABLE,
			),
			'value_pass' => array(
				array(
					'source' => '<div attribute1="value1"></div>',
					'node_tag_name' => 'div',
					'attr_name' => 'attribute1',
					'attr_spec_rule' => array(
						'blacklisted_value_regex' => '(not_this|or_this)',
					),
				),
				AMP_Rule_Spec::PASS,
			),
			'value_fail' => array(
				array(
					'source' => '<div attribute1="not_this"></div>',
					'node_tag_name' => 'div',
					'attr_name' => 'attribute1',
					'attr_spec_rule' => array(
						'blacklisted_value_regex' => '(not_this|or_this)',
					),
				),
				AMP_Rule_Spec::FAIL,
			),
			'value_no_attr' => array(
				array(
					'source' => '<div></div>',
					'node_tag_name' => 'div',
					'attr_name' => 'attribute1',
					'attr_spec_rule' => array(
						'blacklisted_value_regex' => '(not_this|or_this)',
					),
				),
				AMP_Rule_Spec::NOT_APPLICABLE,
			),
			'value_alternative_attr_name_pass' => array(
				array(
					'source' => '<div attribute1_alternative1="value1"></div>',
					'node_tag_name' => 'div',
					'attr_name' => 'attribute1',
					'attr_spec_rule' => array(
						'blacklisted_value_regex' => '(not_this|or_this)',
						'alternative_names' => array(
							'attribute1_alternative1',
						),
					),
				),
				AMP_Rule_Spec::PASS,
			),
			'value_alternative_attr_name_fail' => array(
				array(
					'source' => '<div attribute1_alternative1="not_this"></div>',
					'node_tag_name' => 'div',
					'attr_name' => 'attribute1',
					'attr_spec_rule' => array(
						'blacklisted_value_regex' => '(not_this|or_this)',
						'alternative_names' => array(
							'attribute1_alternative1',
						),
					),
				),
				AMP_Rule_Spec::FAIL,
			),
		);
	}

	/**
	 * @dataProvider get_check_attr_spec_rule_blacklisted_value_regex
	 * @group allowed-tags-private-methods
	 */
	public function test_check_attr_spec_rule_blacklisted_value_regex( $data, $expected ) {
		$dom = AMP_DOM_Utils::get_dom_from_content( $data['source'] );
		$node = $dom->getElementsByTagName( $data['node_tag_name'] )->item( 0 );
		$sanitizer = new AMP_Tag_And_Attribute_Sanitizer( $dom );

		$got = $this->invoke_method( $sanitizer, 'check_attr_spec_rule_blacklisted_value_regex', array( $node, $data['attr_name'], $data['attr_spec_rule'] ) );

<<<<<<< HEAD
		if ( $expected !== $got ) {
			printf( 'using source: %s' . PHP_EOL, $data['source'] );
			var_dump( $data );
		}

		$this->assertEquals( $expected, $got );
=======
		$this->assertEquals( $expected, $got, sprintf( "using source: %s\n%s", $data['source'], wp_json_encode( $data ) ) );
>>>>>>> 84265941
	}

	public function get_check_attr_spec_rule_allowed_protocol() {
		return array(
			'no_attributes'             => array(
				array(
					'source'         => '<div></div>',
					'node_tag_name'  => 'div',
					'attr_name'      => 'attribute1',
					'attr_spec_rule' => array(),
				),
				AMP_Rule_Spec::NOT_APPLICABLE,
			),
			'protocol_pass'             => array(
				array(
					'source'         => '<div attribute1="http://example.com"></div>',
					'node_tag_name'  => 'div',
					'attr_name'      => 'attribute1',
					'attr_spec_rule' => array(
						'value_url' => array(
							'allowed_protocol' => array(
								'http',
								'https',
							),
						),
					),
				),
				AMP_Rule_Spec::PASS,
			),
			'protocol_multiple_pass'    => array(
				array(
					'source'         => '<div attribute1="http://example.com, https://domain.com"></div>',
					'node_tag_name'  => 'div',
					'attr_name'      => 'attribute1',
					'attr_spec_rule' => array(
						'value_url' => array(
							'allowed_protocol' => array(
								'http',
								'https',
							),
						),
					),
				),
				AMP_Rule_Spec::PASS,
			),
			'protocol_fail'             => array(
				array(
					'source'         => '<div attribute1="data://example.com"></div>',
					'node_tag_name'  => 'div',
					'attr_name'      => 'attribute1',
					'attr_spec_rule' => array(
						'value_url' => array(
							'allowed_protocol' => array(
								'http',
								'https',
							),
						),
					),
				),
				AMP_Rule_Spec::FAIL,
			),
			'protocol_multiple_fail'    => array(
				array(
					'source'         => '<div attribute1="http://example.com, data://domain.com"></div>',
					'node_tag_name'  => 'div',
					'attr_name'      => 'attribute1',
					'attr_spec_rule' => array(
						'value_url' => array(
							'allowed_protocol' => array(
								'http',
								'https',
							),
						),
					),
				),
				AMP_Rule_Spec::FAIL,
			),
			'protocol_alternative_pass' => array(
				array(
					'source'         => '<div attribute1_alternative1="http://example.com"></div>',
					'node_tag_name'  => 'div',
					'attr_name'      => 'attribute1',
					'attr_spec_rule' => array(
						'alternative_names' => array(
							'attribute1_alternative1',
						),
						'value_url'         => array(
							'allowed_protocol' => array(
								'http',
								'https',
							),
						),
					),
				),
				AMP_Rule_Spec::PASS,
			),
			'protocol_alternative_fail' => array(
				array(
					'source'         => '<div attribute1_alternative1="data://example.com"></div>',
					'node_tag_name'  => 'div',
					'attr_name'      => 'attribute1',
					'attr_spec_rule' => array(
						'alternative_names' => array(
							'attribute1_alternative1',
						),
						'value_url'         => array(
							'allowed_protocol' => array(
								'http',
								'https',
							),
						),
					),
				),
				AMP_Rule_Spec::FAIL,
			),
		);
	}

	/**
	 * @dataProvider get_check_attr_spec_rule_allowed_protocol
	 * @group allowed-tags-private-methods
	 */
	public function test_check_attr_spec_rule_allowed_protocol( $data, $expected ) {
		$dom = AMP_DOM_Utils::get_dom_from_content( $data['source'] );
		$node = $dom->getElementsByTagName( $data['node_tag_name'] )->item( 0 );
		$sanitizer = new AMP_Tag_And_Attribute_Sanitizer( $dom );

		$got = $this->invoke_method( $sanitizer, 'check_attr_spec_rule_allowed_protocol', array( $node, $data['attr_name'], $data['attr_spec_rule'] ) );

<<<<<<< HEAD
		if ( $expected !== $got ) {
			printf( 'using source: %s' . PHP_EOL, $data['source'] );
			var_dump( $data );
		}

		$this->assertEquals( $expected, $got );
=======
		$this->assertEquals( $expected, $got, sprintf( "using source: %s\n%s", $data['source'], wp_json_encode( $data ) ) );
>>>>>>> 84265941
	}

	public function get_check_attr_spec_rule_disallowed_relative() {
		return array(
			'no_attributes'                                 => array(
				array(
					'source'         => '<div></div>',
					'node_tag_name'  => 'div',
					'attr_name'      => 'attribute1',
					'attr_spec_rule' => array(),
				),
				AMP_Rule_Spec::NOT_APPLICABLE,
			),
			'disallowed_relative_pass'                      => array(
				array(
					'source'         => '<div attribute1="http://example.com"></div>',
					'node_tag_name'  => 'div',
					'attr_name'      => 'attribute1',
					'attr_spec_rule' => array(
						'value_url' => array(
							'allow_relative' => false,
						),
					),
				),
				AMP_Rule_Spec::PASS,
			),
			'disallowed_relative_multiple_pass'             => array(
				array(
					'source'         => '<div attribute1="http://example.com, http://domain.com/path/to/resource"></div>',
					'node_tag_name'  => 'div',
					'attr_name'      => 'attribute1',
					'attr_spec_rule' => array(
						'value_url' => array(
							'allow_relative' => false,
						),
					),
				),
				AMP_Rule_Spec::PASS,
			),
			'disallowed_relative_alternative_pass'          => array(
				array(
					'source'         => '<div attribute1_alternative1="http://example.com"></div>',
					'node_tag_name'  => 'div',
					'attr_name'      => 'attribute1',
					'attr_spec_rule' => array(
						'value_url'         => array(
							'allow_relative' => false,
						),
						'alternative_names' => array(
							'attribute1_alternative1'
						),
					),
				),
				AMP_Rule_Spec::PASS,
			),
			'disallowed_relative_alternative_multiple_pass' => array(
				array(
					'source'         => '<div attribute1_alternative1="http://example.com, http://domain.com"></div>',
					'node_tag_name'  => 'div',
					'attr_name'      => 'attribute1',
					'attr_spec_rule' => array(
						'value_url'         => array(
							'allow_relative' => false,
						),
						'alternative_names' => array(
							'attribute1_alternative1'
						),
					),
				),
				AMP_Rule_Spec::PASS,
			),
			'disallowed_relative_fail'                      => array(
				array(
					'source'         => '<div attribute1="/relative/path/to/resource"></div>',
					'node_tag_name'  => 'div',
					'attr_name'      => 'attribute1',
					'attr_spec_rule' => array(
						'value_url' => array(
							'allow_relative' => false,
						),
					),
				),
				AMP_Rule_Spec::FAIL,
			),
			'disallowed_relative_multiple_fail'             => array(
				array(
					'source'         => '<div attribute1="//domain.com, /relative/path/to/resource"></div>',
					'node_tag_name'  => 'div',
					'attr_name'      => 'attribute1',
					'attr_spec_rule' => array(
						'value_url' => array(
							'allow_relative' => false,
						),
					),
				),
				AMP_Rule_Spec::FAIL,
			),
			'disallowed_relative_alternative_fail'          => array(
				array(
					'source'         => '<div attribute1_alternative1="/relative/path/to/resource"></div>',
					'node_tag_name'  => 'div',
					'attr_name'      => 'attribute1',
					'attr_spec_rule' => array(
						'value_url'         => array(
							'allow_relative' => false,
						),
						'alternative_names' => array(
							'attribute1_alternative1'
						),
					),
				),
				AMP_Rule_Spec::FAIL,
			),
			'disallowed_relative_alternative_multiple_fail' => array(
				array(
					'source'         => '<div attribute1_alternative1="http://domain.com,  /relative/path/to/resource"></div>',
					'node_tag_name'  => 'div',
					'attr_name'      => 'attribute1',
					'attr_spec_rule' => array(
						'value_url'         => array(
							'allow_relative' => false,
						),
						'alternative_names' => array(
							'attribute1_alternative1'
						),
					),
				),
				AMP_Rule_Spec::FAIL,
			),
		);
	}

	/**
	 * @dataProvider get_check_attr_spec_rule_disallowed_relative
	 * @group allowed-tags-private-methods
	 */
	public function test_check_attr_spec_rule_disallowed_relative( $data, $expected ) {
		$dom = AMP_DOM_Utils::get_dom_from_content( $data['source'] );
		$node = $dom->getElementsByTagName( $data['node_tag_name'] )->item( 0 );
		$sanitizer = new AMP_Tag_And_Attribute_Sanitizer( $dom );

		$got = $this->invoke_method( $sanitizer, 'check_attr_spec_rule_disallowed_relative', array( $node, $data['attr_name'], $data['attr_spec_rule'] ) );

<<<<<<< HEAD
		if ( $expected !== $got ) {
			printf( 'using source: %s' . PHP_EOL, $data['source'] );
			var_dump( $data );
		}

		$this->assertEquals( $expected, $got );
=======
		$this->assertEquals( $expected, $got, sprintf( "using source: %s\n%s", $data['source'], wp_json_encode( $data ) ) );
>>>>>>> 84265941
	}

	/**
	 * Use this to call private methods.
	 *
	 * @param object $object      Object.
	 * @param string $method_name Method name.
	 * @param array  $parameters  Parameters.
	 * @return mixed Result.
	 */
	public function invoke_method( &$object, $method_name, array $parameters = array() ) {
		$reflection = new ReflectionClass( get_class( $object ) );

		$method = $reflection->getMethod( $method_name );
		$method->setAccessible( true );

		return $method->invokeArgs( $object, $parameters );
	}

}<|MERGE_RESOLUTION|>--- conflicted
+++ resolved
@@ -409,16 +409,7 @@
 
 		$got = $this->invoke_method( $sanitizer, $data['func_name'], array( $node, $data['attribute_name'], $attr_spec_rule ) );
 
-<<<<<<< HEAD
-		if ( $expected !== $got ) {
-			printf( 'using source: %s' . PHP_EOL, $source );
-			var_dump( $data );
-		}
-
-		$this->assertEquals( $expected, $got );
-=======
 		$this->assertEquals( $expected, $got, sprintf( "using source: %s\n%s", $source, wp_json_encode( $data ) ) );
->>>>>>> 84265941
 	}
 
 	public function get_is_allowed_attribute_data() {
@@ -573,16 +564,7 @@
 
 		$got = $this->invoke_method( $sanitizer, $data['func_name'], array( $data['attribute_name'], $attr_spec_list ) );
 
-<<<<<<< HEAD
-		if ( $expected !== $got ) {
-			printf( 'using source: %s' . PHP_EOL, $source );
-			var_dump( $data );
-		}
-
-		$this->assertEquals( $expected, $got );
-=======
 		$this->assertEquals( $expected, $got, sprintf( "using source: %s\n%s", $source, wp_json_encode( $data ) ) );
->>>>>>> 84265941
 	}
 
 	public function get_remove_node_data() {
@@ -673,17 +655,7 @@
 
 		$got = AMP_DOM_Utils::get_content_from_dom( $dom );
 
-<<<<<<< HEAD
-		if ( $expected !== $got ) {
-			printf( 'using source: %s' . PHP_EOL, $data['source'] );
-			var_dump( $data );
-			printf( 'got = %s' .PHP_EOL, $got );
-		}
-
-		$this->assertEquals( $expected, $got );
-=======
 		$this->assertEquals( $expected, $got, sprintf( "using source: %s\n%s", $data['source'], wp_json_encode( $data ) ) );
->>>>>>> 84265941
 	}
 
 
@@ -818,17 +790,7 @@
 		$got = AMP_DOM_Utils::get_content_from_dom( $dom );
 		$got = preg_replace( '/(?<=>)\s+(?=<)/', '', $got );
 
-<<<<<<< HEAD
-		if ( $expected !== $got ) {
-			printf( 'using source: %s' . PHP_EOL, $data['source'] );
-			var_dump( $data );
-			printf( 'got = %s' .PHP_EOL, $got );
-		}
-
-		$this->assertEquals( $expected, $got );
-=======
 		$this->assertEquals( $expected, $got, sprintf( "using source: %s\n%s", $data['source'], wp_json_encode( $data ) ) );
->>>>>>> 84265941
 	}
 
 	public function get_ancestor_with_tag_name_data() {
@@ -884,16 +846,7 @@
 
 		$got = $this->invoke_method( $sanitizer, 'get_ancestor_with_tag_name', array( $node, $data['ancestor_tag_name'] ) );
 
-<<<<<<< HEAD
-		if ( $ancestor_node !== $got ) {
-			printf( 'using source: %s' . PHP_EOL, $data['source'] );
-			var_dump( $data );
-		}
-
-		$this->assertEquals( $ancestor_node, $got );
-=======
 		$this->assertEquals( $ancestor_node, $got, sprintf( "using source: %s\n%s", $data['source'], wp_json_encode( $data ) ) );
->>>>>>> 84265941
 	}
 
 	public function get_validate_attr_spec_list_for_node_data() {
@@ -1094,16 +1047,7 @@
 
 		$got = $this->invoke_method( $sanitizer, 'validate_attr_spec_list_for_node', array( $node, $data['attr_spec_list'] ) );
 
-<<<<<<< HEAD
-		if ( $expected !== $got ) {
-			printf( 'using source: %s' . PHP_EOL, $data['source'] );
-			var_dump( $data );
-		}
-
-		$this->assertEquals( $expected, $got );
-=======
 		$this->assertEquals( $expected, $got, sprintf( "using source: %s\n%s", $data['source'], wp_json_encode( $data ) ) );
->>>>>>> 84265941
 	}
 
 	public function get_check_attr_spec_rule_value_data() {
@@ -1225,16 +1169,7 @@
 
 		$got = $this->invoke_method( $sanitizer, 'check_attr_spec_rule_value', array( $node, $data['attr_name'], $data['attr_spec_rule'] ) );
 
-<<<<<<< HEAD
-		if ( $expected !== $got ) {
-			printf( 'using source: %s' . PHP_EOL, $data['source'] );
-			var_dump( $data );
-		}
-
-		$this->assertEquals( $expected, $got );
-=======
 		$this->assertEquals( $expected, $got, sprintf( "using source: %s\n%s", $data['source'], wp_json_encode( $data ) ) );
->>>>>>> 84265941
 	}
 
 	public function get_check_attr_spec_rule_value_casei_data() {
@@ -1381,16 +1316,7 @@
 
 		$got = $this->invoke_method( $sanitizer, 'check_attr_spec_rule_value_casei', array( $node, $data['attr_name'], $data['attr_spec_rule'] ) );
 
-<<<<<<< HEAD
-		if ( $expected !== $got ) {
-			printf( 'using source: %s' . PHP_EOL, $data['source'] );
-			var_dump( $data );
-		}
-
-		$this->assertEquals( $expected, $got );
-=======
 		$this->assertEquals( $expected, $got, sprintf( "using source: %s\n%s", $data['source'], wp_json_encode( $data ) ) );
->>>>>>> 84265941
 	}
 
 	public function get_check_attr_spec_rule_blacklisted_value_regex() {
@@ -1479,16 +1405,7 @@
 
 		$got = $this->invoke_method( $sanitizer, 'check_attr_spec_rule_blacklisted_value_regex', array( $node, $data['attr_name'], $data['attr_spec_rule'] ) );
 
-<<<<<<< HEAD
-		if ( $expected !== $got ) {
-			printf( 'using source: %s' . PHP_EOL, $data['source'] );
-			var_dump( $data );
-		}
-
-		$this->assertEquals( $expected, $got );
-=======
 		$this->assertEquals( $expected, $got, sprintf( "using source: %s\n%s", $data['source'], wp_json_encode( $data ) ) );
->>>>>>> 84265941
 	}
 
 	public function get_check_attr_spec_rule_allowed_protocol() {
@@ -1618,16 +1535,7 @@
 
 		$got = $this->invoke_method( $sanitizer, 'check_attr_spec_rule_allowed_protocol', array( $node, $data['attr_name'], $data['attr_spec_rule'] ) );
 
-<<<<<<< HEAD
-		if ( $expected !== $got ) {
-			printf( 'using source: %s' . PHP_EOL, $data['source'] );
-			var_dump( $data );
-		}
-
-		$this->assertEquals( $expected, $got );
-=======
 		$this->assertEquals( $expected, $got, sprintf( "using source: %s\n%s", $data['source'], wp_json_encode( $data ) ) );
->>>>>>> 84265941
 	}
 
 	public function get_check_attr_spec_rule_disallowed_relative() {
@@ -1771,16 +1679,7 @@
 
 		$got = $this->invoke_method( $sanitizer, 'check_attr_spec_rule_disallowed_relative', array( $node, $data['attr_name'], $data['attr_spec_rule'] ) );
 
-<<<<<<< HEAD
-		if ( $expected !== $got ) {
-			printf( 'using source: %s' . PHP_EOL, $data['source'] );
-			var_dump( $data );
-		}
-
-		$this->assertEquals( $expected, $got );
-=======
 		$this->assertEquals( $expected, $got, sprintf( "using source: %s\n%s", $data['source'], wp_json_encode( $data ) ) );
->>>>>>> 84265941
 	}
 
 	/**
