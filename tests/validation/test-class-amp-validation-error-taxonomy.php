<?php
/**
 * Tests for AMP_Validation_Error_Taxonomy class.
 *
 * @package AMP
 */

/**
 * Tests for AMP_Validation_Error_Taxonomy class.
 *
 * @covers AMP_Validation_Error_Taxonomy
 */
class Test_AMP_Validation_Error_Taxonomy extends \WP_UnitTestCase {

	/**
	 * The tested class.
	 *
	 * @var string
	 */
	const TESTED_CLASS = 'AMP_Validation_Error_Taxonomy';

	/**
	 * A mock acceptable error code.
	 *
	 * @var string
	 */
	const MOCK_ACCEPTABLE_ERROR = 'illegal_css_at_rule';

	/**
	 * Resets the state after each test method.
	 */
	public function tearDown() {
		remove_theme_support( 'amp' );
		remove_filter( 'amp_validation_error_sanitized', '__return_true' );
		remove_all_filters( 'amp_validation_error_sanitized' );
		remove_all_filters( 'terms_clauses' );
		parent::tearDown();
	}

	/**
	 * Test register.
	 *
	 * @covers \AMP_Validation_Error_Taxonomy::register()
	 */
	public function test_register() {
		global $wp_taxonomies;
		add_theme_support( 'amp' );

		AMP_Validation_Error_Taxonomy::register();
		$taxonomy_object = $wp_taxonomies[ AMP_Validation_Error_Taxonomy::TAXONOMY_SLUG ];

		$this->assertFalse( $taxonomy_object->public );
		$this->assertTrue( $taxonomy_object->show_ui );
		$this->assertFalse( $taxonomy_object->show_tagcloud );
		$this->assertFalse( $taxonomy_object->show_in_quick_edit );
		$this->assertFalse( $taxonomy_object->hierarchical );
		$this->assertTrue( $taxonomy_object->show_in_menu );
		$this->assertFalse( $taxonomy_object->meta_box_cb );
		$this->assertEquals( 'Errors by Type', $taxonomy_object->label );
		$this->assertEquals( 'do_not_allow', $taxonomy_object->cap->assign_terms );
		$this->assertEquals( array( AMP_Invalid_URL_Post_Type::POST_TYPE_SLUG ), $taxonomy_object->object_type );

		$labels = $taxonomy_object->labels;
		$this->assertEquals( 'Errors by Type', $labels->name );
		$this->assertEquals( 'AMP Validation Error', $labels->singular_name );
		$this->assertEquals( 'Search AMP Validation Errors', $labels->search_items );
		$this->assertEquals( 'All AMP Validation Errors', $labels->all_items );
		$this->assertEquals( 'Edit AMP Validation Error', $labels->edit_item );
		$this->assertEquals( 'Update AMP Validation Error', $labels->update_item );
		$this->assertEquals( 'Errors by Type', $labels->menu_name );
		$this->assertEquals( 'Back to AMP Validation Errors', $labels->back_to_items );
		$this->assertEquals( 'Frequent Validation Errors', $labels->popular_items );
		$this->assertEquals( 'View Validation Error', $labels->view_item );
		$this->assertEquals( 'Add New Validation Error', $labels->add_new_item );
		$this->assertEquals( 'New Validation Error Hash', $labels->new_item_name );
		$this->assertEquals( 'No validation errors found.', $labels->not_found );
		$this->assertEquals( 'Validation Error', $labels->no_terms );
		$this->assertEquals( 'Validation errors navigation', $labels->items_list_navigation );
		$this->assertEquals( 'Validation errors list', $labels->items_list );
		$this->assertEquals( 'Most Used Validation Errors', $labels->most_used );
	}

	/**
	 * Test should_show_in_menu.
	 *
	 * @covers AMP_Validation_Error_Taxonomy::should_show_in_menu()
	 */
	public function test_should_show_in_menu() {
		global $pagenow;
		add_theme_support( 'amp' );
		$this->assertTrue( AMP_Validation_Error_Taxonomy::should_show_in_menu() );

		remove_theme_support( 'amp' );
		$this->assertFalse( AMP_Validation_Error_Taxonomy::should_show_in_menu() );

		$pagenow          = 'edit-tags.php'; // WPCS: override ok.
		$_GET['taxonomy'] = 'post_tag';
		$this->assertFalse( AMP_Validation_Error_Taxonomy::should_show_in_menu() );

		$_GET['taxonomy'] = AMP_Validation_Error_Taxonomy::TAXONOMY_SLUG;
		$this->assertTrue( AMP_Validation_Error_Taxonomy::should_show_in_menu() );
	}

	/**
	 * Test prepare_validation_error_taxonomy_term.
	 *
	 * @covers \AMP_Validation_Error_Taxonomy::prepare_validation_error_taxonomy_term()
	 */
	public function test_prepare_validation_error_taxonomy_term() {
		$error              = $this->get_mock_error();
		$sources            = array(
			array(
				'type' => 'plugin',
				'name' => 'baz',
			),
		);
		$error_with_sources = array_merge( $error, compact( 'sources' ) );
		ksort( $error );

		$description = wp_json_encode( $error );
		$term_slug   = md5( $description );
		$this->assertEquals(
			AMP_Validation_Error_Taxonomy::prepare_validation_error_taxonomy_term( $error_with_sources ),
			array(
				'slug'        => $term_slug,
				'name'        => $term_slug,
				'description' => $description,
			)
		);
	}

	/**
	 * Test is_validation_error_sanitized.
	 *
	 * @covers \AMP_Validation_Error_Taxonomy::is_validation_error_sanitized()
	 */
	public function test_is_validation_error_sanitized() {
		$this->assertFalse( AMP_Validation_Error_Taxonomy::is_validation_error_sanitized( $this->get_mock_error() ) );

		// Trigger Native AMP, which makes all errors accepted.
		add_theme_support( 'amp' );
		$this->assertTrue( AMP_Validation_Error_Taxonomy::is_validation_error_sanitized( $this->get_mock_error() ) );
	}

	/**
	 * Test get_validation_error_sanitization.
	 *
	 * @covers \AMP_Validation_Error_Taxonomy::get_validation_error_sanitization()
	 */
	public function test_get_validation_error_sanitization() {
		$this->assertEquals(
			array(
				'forced'      => false,
				'status'      => 0,
				'term_status' => 0,
			),
			AMP_Validation_Error_Taxonomy::get_validation_error_sanitization( $this->get_mock_error() )
		);

		// Trigger Native AMP, which should result in 'forced' => 'with_option'.
		add_theme_support( 'amp' );
		$this->assertEquals(
			array(
				'forced'      => 'with_option',
				'status'      => 1,
				'term_status' => 0,
			),
			AMP_Validation_Error_Taxonomy::get_validation_error_sanitization( $this->get_mock_error() )
		);

		add_filter( 'amp_validation_error_sanitized', '__return_true' );
		$this->assertEquals(
			array(
				'forced'      => 'with_filter',
				'status'      => 1,
				'term_status' => 0,
			),
			AMP_Validation_Error_Taxonomy::get_validation_error_sanitization( $this->get_mock_error() )
		);
	}

	/**
	 * Test accept_validation_errors.
	 *
	 * @covers \AMP_Validation_Error_Taxonomy::accept_validation_errors()
	 */
	public function test_accept_validation_errors() {
		$error = $this->get_mock_error();
		AMP_Validation_Error_Taxonomy::accept_validation_errors( array() );
		$this->assertNull( apply_filters( 'amp_validation_error_sanitized', null, $error ) );
		remove_all_filters( 'amp_validation_error_sanitized' );

		AMP_Validation_Error_Taxonomy::accept_validation_errors( array( self::MOCK_ACCEPTABLE_ERROR => true ) );
		$this->assertTrue( apply_filters( 'amp_validation_error_sanitized', null, $error ) );
		remove_all_filters( 'amp_validation_error_sanitized' );

		AMP_Validation_Error_Taxonomy::accept_validation_errors( true );
		$this->assertTrue( apply_filters( 'amp_validation_error_sanitized', null, $error ) );
		remove_all_filters( 'amp_validation_error_sanitized' );
	}

	/**
	 * Test is_array_subset.
	 *
	 * @covers \AMP_Validation_Error_Taxonomy::is_array_subset()
	 */
	public function test_is_array_subset() {
		$error = $this->get_mock_error();
		$this->assertTrue( AMP_Validation_Error_Taxonomy::is_array_subset( $error, $error ) );

		// The superset argument now has an extra key and value, but the superset still has all of the values of the subset.
		$this->assertTrue( AMP_Validation_Error_Taxonomy::is_array_subset( array_merge( $error, array( 'foo' => 'bar' ) ), $error ) );

		// The subset has a key and value that the superset doesn't have, so this should be false.
		$this->assertFalse( AMP_Validation_Error_Taxonomy::is_array_subset( $error, array_merge( $error, array( 'foo' => 'bar' ) ) ) );

		$sources = array(
			array(
				'type' => 'plugin',
				'name' => 'foo',
			),
			array(
				'type' => 'theme',
				'name' => 'baz',
			),
		);

		/**
		 * Add only the plugin sources to the superset, but all of the sources to the subset.
		 * This should make is_array_subset() false, as the superset does not have all of the values of the subset.
		 */
		$superset = array_merge( $error, array( 'sources' => array( $sources[0] ) ) );
		$subset   = array_merge( $error, compact( 'sources' ) );
		$this->assertFalse( AMP_Validation_Error_Taxonomy::is_array_subset( $superset, $subset ) );
	}

	/**
	 * Test get_validation_error_count.
	 *
	 * @covers \AMP_Validation_Error_Taxonomy::get_validation_error_count()
	 */
	public function test_get_validation_error_count() {
		AMP_Validation_Error_Taxonomy::register();
		$this->assertEquals( 0, AMP_Validation_Error_Taxonomy::get_validation_error_count() );

		$this->factory()->term->create( array(
			'taxonomy' => AMP_Validation_Error_Taxonomy::TAXONOMY_SLUG,
		) );
		$this->assertEquals( 1, AMP_Validation_Error_Taxonomy::get_validation_error_count() );

		$terms_to_add = 11;
		for ( $i = 0; $i < $terms_to_add; $i++ ) {
			$this->factory()->term->create( array(
				'taxonomy' => AMP_Validation_Error_Taxonomy::TAXONOMY_SLUG,
			) );
		}
		$this->assertEquals( 1 + $terms_to_add, AMP_Validation_Error_Taxonomy::get_validation_error_count() );
	}

	/**
	 * Test filter_posts_where_for_validation_error_status.
	 *
	 * @covers \AMP_Validation_Error_Taxonomy::filter_posts_where_for_validation_error_status()
	 */
	public function test_filter_posts_where_for_validation_error_status() {
		global $wpdb;

		$initial_where = 'WHERE foo-condition';
		$wp_query      = new WP_Query();

		// The conditional isn't met, so this shouldn't filter the WHERE clause.
		$this->assertEquals( $initial_where, AMP_Validation_Error_Taxonomy::filter_posts_where_for_validation_error_status( $initial_where, $wp_query ) );

		// Only the first part of the conditional is met, so this still shouldn't filter the WHERE clause.
		$wp_query->set( 'post_type', array( AMP_Invalid_URL_Post_Type::POST_TYPE_SLUG ) );
		$this->assertEquals( $initial_where, AMP_Validation_Error_Taxonomy::filter_posts_where_for_validation_error_status( $initial_where, $wp_query ) );

		// The entire conditional should now be true, so this should filter the WHERE clause.
		$error_status = 1;
		$wp_query->set( AMP_Validation_Error_Taxonomy::VALIDATION_ERROR_STATUS_QUERY_VAR, $error_status );
		$filtered_where = AMP_Validation_Error_Taxonomy::filter_posts_where_for_validation_error_status( $initial_where, $wp_query );
		$this->assertContains( 'SELECT 1', $filtered_where );
		$this->assertContains( 'INNER JOIN', $filtered_where );
		$this->assertContains( $wpdb->term_relationships, $filtered_where );
		$this->assertContains( $wpdb->term_taxonomy, $filtered_where );
		$this->assertContains( strval( $error_status ), $filtered_where );

		// Now that there is a query var for error type, that should also appear in the filtered WHERE clause.
		$error_type         = 'js_error';
		$escaped_error_type = 'js\\\\_error';
		$wp_query->set( AMP_Validation_Error_Taxonomy::VALIDATION_ERROR_TYPE_QUERY_VAR, $error_type );
		$filtered_where = AMP_Validation_Error_Taxonomy::filter_posts_where_for_validation_error_status( $initial_where, $wp_query );
		$this->assertContains( 'SELECT 1', $filtered_where );
		$this->assertContains( strval( $error_status ), $filtered_where );
		$this->assertContains( $escaped_error_type, $filtered_where );
	}

	/**
	 * Test summarize_validation_errors.
	 *
	 * @covers AMP_Validation_Manager::summarize_validation_errors()
	 */
	public function test_summarize_validation_errors() {
		$attribute_node_name = 'button';
		$element_node_name   = 'nonexistent-element';
		$validation_errors   = array(
			array(
				'code'      => 'invalid_attribute',
				'node_name' => $attribute_node_name,
				'sources'   => array(
					array(
						'type' => 'plugin',
						'name' => 'foo',
					),
				),
			),
			array(
				'code'      => 'invalid_element',
				'node_name' => $element_node_name,
				'sources'   => array(
					array(
						'type' => 'theme',
						'name' => 'bar',
					),
				),
			),
		);

		$results          = AMP_Validation_Error_Taxonomy::summarize_validation_errors( $validation_errors );
		$expected_results = array(
			AMP_Validation_Error_Taxonomy::REMOVED_ATTRIBUTES => array(
				$attribute_node_name => 1,
			),
			AMP_Validation_Error_Taxonomy::REMOVED_ELEMENTS => array(
				$element_node_name => 1,
			),
			'sources_with_invalid_output' => array(
				'plugin' => array( 'foo' ),
				'theme'  => array( 'bar' ),
			),
		);
		$this->assertEquals( $expected_results, $results );
	}

	/**
	 * Test add_admin_hooks.
	 *
	 * @covers \AMP_Validation_Error_Taxonomy::add_admin_hooks()
	 */
	public function test_add_admin_hooks() {
		add_theme_support( 'amp' );
		AMP_Validation_Error_Taxonomy::register();

		// add_group_terms_clauses_filter() needs the screen to be set.
		set_current_screen( 'front' );
		AMP_Validation_Error_Taxonomy::add_admin_hooks();
		do_action( 'load-edit-tags.php' ); // phpcs:ignore WordPress.NamingConventions.ValidHookName.UseUnderscores

		$this->assertEquals( 10, has_action( 'redirect_term_location', array( self::TESTED_CLASS, 'add_term_filter_query_var' ) ) );
		$this->assertEquals( 10, has_action( 'load-edit-tags.php', array( self::TESTED_CLASS, 'add_group_terms_clauses_filter' ) ) );
		$this->assertEquals( 10, has_action( 'load-edit-tags.php', array( self::TESTED_CLASS, 'add_error_type_clauses_filter' ) ) );
		$this->assertEquals( 10, has_action( sprintf( 'after-%s-table', AMP_Validation_Error_Taxonomy::TAXONOMY_SLUG, array( self::TESTED_CLASS, 'render_taxonomy_filters' ) ) ) );
		$this->assertEquals( 10, has_action( sprintf( 'after-%s-table', AMP_Validation_Error_Taxonomy::TAXONOMY_SLUG, array( self::TESTED_CLASS, 'render_link_to_errors_by_url' ) ) ) );
		$this->assertEquals( 10, has_filter( 'user_has_cap', array( self::TESTED_CLASS, 'filter_user_has_cap_for_hiding_term_list_table_checkbox' ) ) );
		$this->assertEquals( 10, has_filter( 'terms_clauses', array( self::TESTED_CLASS, 'filter_terms_clauses_for_description_search' ) ) );
		$this->assertEquals( 10, has_action( 'admin_notices', array( self::TESTED_CLASS, 'add_admin_notices' ) ) );
		$this->assertEquals( 10, has_filter( 'tag_row_actions', array( self::TESTED_CLASS, 'filter_tag_row_actions' ) ) );
		$this->assertEquals( 10, has_action( 'admin_menu', array( self::TESTED_CLASS, 'add_admin_menu_validation_error_item' ) ) );
		$this->assertEquals( 10, has_filter( 'manage_' . AMP_Validation_Error_Taxonomy::TAXONOMY_SLUG . '_custom_column', array( self::TESTED_CLASS, 'filter_manage_custom_columns' ) ) );
		$this->assertEquals( 10, has_filter( 'posts_where', array( self::TESTED_CLASS, 'filter_posts_where_for_validation_error_status' ) ) );
		$this->assertEquals( 10, has_filter( 'handle_bulk_actions-edit-' . AMP_Validation_Error_Taxonomy::TAXONOMY_SLUG, array( self::TESTED_CLASS, 'handle_validation_error_update' ) ) );
		$this->assertEquals( 10, has_action( 'load-edit-tags.php', array( self::TESTED_CLASS, 'handle_inline_edit_request' ) ) );

<<<<<<< HEAD
		$cb              = '<input type="checkbox" />';
		$initial_columns = array( 'cb' => $cb );
		$this->assertEquals(
			array(
				'cb'               => $cb,
				'error'            => 'Error Inventory',
				'status'           => 'Status',
				'details'          => 'Details',
				'created_date_gmt' => 'Last Seen',
				'posts'            => 'Found URLs',
			),
			apply_filters( 'manage_edit-' . AMP_Validation_Error_Taxonomy::TAXONOMY_SLUG . '_columns', $initial_columns ) // phpcs:ignore WordPress.NamingConventions.ValidHookName.UseUnderscores
		);
=======
		// Assert that the 'query_vars' callback adds these query vars.
		$this->assertEmpty( array_diff(
			array( AMP_Validation_Error_Taxonomy::VALIDATION_ERROR_STATUS_QUERY_VAR, AMP_Validation_Error_Taxonomy::VALIDATION_ERROR_TYPE_QUERY_VAR ),
			apply_filters( 'query_vars', array() )
		) );
>>>>>>> db604426
	}

	/**
	 * Test add_group_terms_clauses_filter.
	 *
	 * @covers \AMP_Validation_Error_Taxonomy::add_group_terms_clauses_filter()
	 */
	public function test_add_group_terms_clauses_filter() {
		global $current_screen;

		set_current_screen( 'front' );
		$tested_filter = 'terms_clauses';
		remove_all_filters( $tested_filter );
		AMP_Validation_Error_Taxonomy::add_group_terms_clauses_filter();
		$this->assertFalse( has_filter( $tested_filter ) );

		// Only the first part of the conditional will be true, so this shouldn't add the filter.
		$current_screen->taxonomy = AMP_Validation_Error_Taxonomy::TAXONOMY_SLUG;
		AMP_Validation_Error_Taxonomy::add_group_terms_clauses_filter();
		$this->assertFalse( has_filter( $tested_filter ) );

		// The entire conditional should be true, and this should add the filter.
		$_GET[ AMP_Validation_Error_Taxonomy::VALIDATION_ERROR_STATUS_QUERY_VAR ] = 1;
		AMP_Validation_Error_Taxonomy::add_group_terms_clauses_filter();
		$this->assertTrue( has_filter( $tested_filter ) );
	}

	/**
	 * Test add_term_filter_query_var.
	 *
	 * @covers \AMP_Validation_Error_Taxonomy::add_term_filter_query_var()
	 */
	public function test_add_term_filter_query_var() {
		$initial_url      = admin_url( 'edit-tags.php' );
		$correct_taxonomy = new WP_Taxonomy( AMP_Validation_Error_Taxonomy::TAXONOMY_SLUG, AMP_Invalid_URL_Post_Type::POST_TYPE_SLUG );
		$wrong_taxonomy   = new WP_Taxonomy( 'category', 'post' );

		// Because the VALIDATION_ERROR_TYPE_QUERY_VAR isn't present in the POST request, this should return the $initial_url unchanged, without adding the query var.
		$this->assertEquals( $initial_url, AMP_Validation_Error_Taxonomy::add_term_filter_query_var( $initial_url, $wrong_taxonomy ) );

		// The $_POST does not have a value for VALIDATION_ERROR_TYPE_QUERY_VAR, so this should again return $initial_url unchanged.
		$wrong_query_var           = 'amp_incorrect_var';
		$_POST[ $wrong_query_var ] = '1';
		$this->assertEquals( $initial_url, AMP_Validation_Error_Taxonomy::add_term_filter_query_var( $initial_url, $wrong_taxonomy ) );

		// The $_POST has the VALIDATION_ERROR_TYPE_QUERY_VAR, but does not have a $taxonomy of AMP_Validation_Error_Taxonomy::TAXONOMY_SLUG.
		$type_query_var_value = AMP_Validation_Error_Taxonomy::CSS_ERROR_TYPE;
		$_POST[ AMP_Validation_Error_Taxonomy::VALIDATION_ERROR_TYPE_QUERY_VAR ] = $type_query_var_value;
		$this->assertEquals( $initial_url, AMP_Validation_Error_Taxonomy::add_term_filter_query_var( $initial_url, $wrong_taxonomy ) );

		// The $_POST has the taxonomy, but does not have the right 'post_type'.
		$_POST['taxonomy']  = AMP_Validation_Error_Taxonomy::TAXONOMY_SLUG;
		$_POST['post_type'] = 'post';
		$this->assertEquals( $initial_url, AMP_Validation_Error_Taxonomy::add_term_filter_query_var( $initial_url, $correct_taxonomy ) );

		// The $_POST has correct 'post_type', so this should add the VALIDATION_ERROR_TYPE_QUERY_VAR to the $initial_url.
		$_POST['post_type'] = AMP_Invalid_URL_Post_Type::POST_TYPE_SLUG;
		$expected_url       = add_query_arg(
			AMP_Validation_Error_Taxonomy::VALIDATION_ERROR_TYPE_QUERY_VAR,
			$type_query_var_value,
			$initial_url
		);
		$this->assertEquals( $expected_url, AMP_Validation_Error_Taxonomy::add_term_filter_query_var( $initial_url, $correct_taxonomy ) );

		// The $_POST has a value for the accepted status, so this method should pass that to the redirect URL as a query var.
		$status_query_var_value = AMP_Validation_Error_Taxonomy::VALIDATION_ERROR_ACCEPTED_STATUS;
		$_POST[ AMP_Validation_Error_Taxonomy::VALIDATION_ERROR_STATUS_QUERY_VAR ] = $status_query_var_value;
		$_POST[ AMP_Validation_Error_Taxonomy::VALIDATION_ERROR_TYPE_QUERY_VAR ]   = null;
		$expected_url = add_query_arg(
			AMP_Validation_Error_Taxonomy::VALIDATION_ERROR_STATUS_QUERY_VAR,
			$status_query_var_value,
			$initial_url
		);
		$this->assertEquals( $expected_url, AMP_Validation_Error_Taxonomy::add_term_filter_query_var( $initial_url, $correct_taxonomy ) );
	}

	/**
	 * Test add_error_type_clauses_filter.
	 *
	 * @covers \AMP_Validation_Error_Taxonomy::add_error_type_clauses_filter()
	 */
	public function test_add_error_type_clauses_filter() {
		global $current_screen;

		$initial_where   = 'foo';
		$initial_clauses = array( 'where' => $initial_where );
		$type            = AMP_Validation_Error_Taxonomy::CSS_ERROR_TYPE;
		$taxonomies      = array( AMP_Validation_Error_Taxonomy::TAXONOMY_SLUG );

		set_current_screen( 'front' );
		$tested_filter = 'terms_clauses';
		remove_all_filters( $tested_filter );
		AMP_Validation_Error_Taxonomy::add_error_type_clauses_filter();
		$this->assertFalse( has_filter( $tested_filter ) );

		// The VALIDATION_ERROR_TYPE_QUERY_VAR isn't present, so this should not add the filter.
		$current_screen->taxonomy = AMP_Validation_Error_Taxonomy::TAXONOMY_SLUG;
		AMP_Validation_Error_Taxonomy::add_error_type_clauses_filter();
		$this->assertFalse( has_filter( $tested_filter ) );

		// Both parts of the conditional should be true, and this should add the filter.
		$_GET[ AMP_Validation_Error_Taxonomy::VALIDATION_ERROR_TYPE_QUERY_VAR ] = $type;
		AMP_Validation_Error_Taxonomy::add_error_type_clauses_filter();
		$this->assertTrue( has_filter( $tested_filter ) );

		// Assert that the filter works as expected.
		$filtered_clauses = apply_filters( $tested_filter, $initial_clauses, $taxonomies );
		$this->assertContains( $initial_where, $filtered_clauses['where'] );
		$this->assertContains( 'AND tt.description LIKE', $filtered_clauses['where'] );

		// If $taxonomies does not have the AMP_Validation_Error_Taxonomy::TAXONOMY_SLUG, the filter should return the clauses unchanged.
		$taxonomies = array( 'post_tag' );
		$this->assertEquals( $initial_clauses, apply_filters( $tested_filter, $initial_clauses, $taxonomies ) );
	}

	/**
	 * Test render_taxonomy_filters.
	 *
	 * @covers \AMP_Validation_Error_Taxonomy::render_taxonomy_filters()
	 */
	public function test_render_taxonomy_filters() {
		AMP_Validation_Error_Taxonomy::register();
		set_current_screen( 'edit-tags.php' );
		// Create one new error.
		$this->factory()->term->create( array(
			'taxonomy'    => AMP_Validation_Error_Taxonomy::TAXONOMY_SLUG,
			'description' => wp_json_encode( $this->get_mock_error() ),
			'term_group'  => AMP_Validation_Error_Taxonomy::VALIDATION_ERROR_NEW_STATUS,
		) );

		// When passing the wrong $taxonomy_name to the method, it should not output anything.
		ob_start();
		AMP_Validation_Error_Taxonomy::render_taxonomy_filters( 'category' );
		$this->assertEmpty( ob_get_clean() );

		// When there are two new errors, the <option> text should be plural, and have a count of (2).
		$this->factory()->term->create( array(
			'taxonomy'    => AMP_Validation_Error_Taxonomy::TAXONOMY_SLUG,
			'description' => wp_json_encode( $this->get_mock_error() ),
			'term_group'  => AMP_Validation_Error_Taxonomy::VALIDATION_ERROR_NEW_STATUS,
		) );
		ob_start();
		AMP_Validation_Error_Taxonomy::render_taxonomy_filters( AMP_Validation_Error_Taxonomy::TAXONOMY_SLUG );
		$this->assertContains( 'New Errors <span class="count">(2)</span>', ob_get_clean() );
	}

	/**
	 * Test render_link_to_errors_by_url.
	 *
	 * @covers \AMP_Validation_Error_Taxonomy::render_link_to_errors_by_url()
	 */
	public function test_render_link_to_errors_by_url() {
		// When passing the wrong $taxomomy argument, this should not render anything.
		ob_start();
		AMP_Validation_Error_Taxonomy::render_link_to_errors_by_url( 'category' );
		$this->assertEmpty( ob_get_clean() );

		// When passing the correct taxonomy, this should render the link.
		ob_start();
		AMP_Validation_Error_Taxonomy::render_link_to_errors_by_url( AMP_Validation_Error_Taxonomy::TAXONOMY_SLUG );
		$output = ob_get_clean();
		$this->assertContains( 'View errors by URL', $output );
		$this->assertContains(
			add_query_arg(
				'post_type',
				AMP_Invalid_URL_Post_Type::POST_TYPE_SLUG,
				admin_url( 'edit.php' )
			),
			$output
		);
	}

	/**
	 * Test render_error_status_filter.
	 *
	 * @covers \AMP_Validation_Error_Taxonomy::render_error_status_filter()
	 */
	public function test_render_error_status_filter() {
		AMP_Validation_Error_Taxonomy::register();
		set_current_screen( 'post.php' );

		// When this is not on the correct screen, this should not render anything.
		ob_start();
		AMP_Validation_Error_Taxonomy::render_error_status_filter();
		$this->assertEmpty( ob_get_clean() );

		set_current_screen( 'edit.php' );
		$number_of_errors = 10;
		for ( $i = 0; $i < $number_of_errors; $i++ ) {
			$invalid_url_post      = $this->factory()->post->create( array( 'post_type' => AMP_Invalid_URL_Post_Type::POST_TYPE_SLUG ) );
			$validation_error_term = $this->factory()->term->create( array(
				'taxonomy'    => AMP_Validation_Error_Taxonomy::TAXONOMY_SLUG,
				'description' => wp_json_encode( $this->get_mock_error() ),
				'term_group'  => AMP_Validation_Error_Taxonomy::VALIDATION_ERROR_NEW_STATUS,
			) );

			// Associate the validation error term with a URL so that it appears in a query.
			wp_set_post_terms(
				$invalid_url_post,
				$validation_error_term,
				AMP_Validation_Error_Taxonomy::TAXONOMY_SLUG
			);
		}

		/*
		 * This is on another accepted screen, so this should again render markup.
		 * When there are 10 accepted errors, the <option> element for it should end with (10).
		 */
		set_current_screen( 'edit-tags.php' );
		ob_start();
		AMP_Validation_Error_Taxonomy::render_error_status_filter();
		$this->assertContains(
			sprintf(
				'New Errors <span class="count">(%d)</span>',
				$number_of_errors
			),
			ob_get_clean()
		);
	}

	/**
	 * Test get_error_types.
	 *
	 * @covers \AMP_Validation_Error_Taxonomy::get_error_types()
	 */
	public function test_get_error_types() {
		$this->assertEquals(
			array( 'html_element_error', 'html_attribute_error', 'js_error', 'css_error' ),
			AMP_Validation_Error_Taxonomy::get_error_types()
		);
	}

	/**
	 * Test render_error_type_filter.
	 *
	 * @covers \AMP_Validation_Error_Taxonomy::render_error_type_filter()
	 */
	public function test_render_error_type_filter() {
		set_current_screen( 'edit-tags.php' );
		$number_of_errors = 10;
		for ( $i = 0; $i < $number_of_errors; $i++ ) {
			$this->factory()->term->create( array(
				'taxonomy'    => AMP_Validation_Error_Taxonomy::TAXONOMY_SLUG,
				'description' => wp_json_encode( $this->get_mock_error() ),
				'term_group'  => AMP_Validation_Error_Taxonomy::VALIDATION_ERROR_NEW_STATUS,
			) );
		}

		// The strings below should be present.
		ob_start();
		AMP_Validation_Error_Taxonomy::render_taxonomy_filters( AMP_Validation_Error_Taxonomy::TAXONOMY_SLUG );
		$markup = ob_get_clean();

		$expected_to_contain = array(
			AMP_Validation_Error_Taxonomy::VALIDATION_ERROR_TYPE_QUERY_VAR,
			AMP_Validation_Error_Taxonomy::HTML_ELEMENT_ERROR_TYPE,
			AMP_Validation_Error_Taxonomy::HTML_ATTRIBUTE_ERROR_TYPE,
			AMP_Validation_Error_Taxonomy::JS_ERROR_TYPE,
			AMP_Validation_Error_Taxonomy::CSS_ERROR_TYPE,
			'<script>',
		);

		foreach ( $expected_to_contain as $expected ) {
			$this->assertContains( $expected, $markup );
		}

		// When there are 10 errors with this status, its <option> element should have (10).
		$this->assertContains(
			sprintf(
				'New Errors <span class="count">(%d)</span>',
				$number_of_errors
			),
			$markup
		);

		// On the edit-tags.php page, the <option> text should not have 'With', like 'With JS Errors'.
		$this->assertNotContains( 'With', $markup );

		// On the edit.php page (Errors by URL), the <option> text should have 'With', like 'With JS Errors'.
		set_current_screen( 'edit.php' );
		ob_start();
		AMP_Validation_Error_Taxonomy::render_taxonomy_filters( AMP_Validation_Error_Taxonomy::TAXONOMY_SLUG );
		$this->assertContains( 'With', ob_get_clean() );
	}

	/**
	 * Test filter_user_has_cap_for_hiding_term_list_table_checkbox.
	 *
	 * @covers \AMP_Validation_Error_Taxonomy::filter_user_has_cap_for_hiding_term_list_table_checkbox()
	 */
	public function test_filter_user_has_cap_for_hiding_term_list_table_checkbox() {
		$initial_caps = array( 'manage_options' );
		$this->assertEquals( $initial_caps, AMP_Validation_Error_Taxonomy::filter_user_has_cap_for_hiding_term_list_table_checkbox( $initial_caps, array(), array() ) );

		$term_id_with_description = $this->factory()->term->create( array(
			'description' => wp_json_encode( array( 'foo' => 'bar' ) ),
		) );
		$args                     = array( 'delete_term', null, $term_id_with_description );
		$this->assertEquals( $initial_caps, AMP_Validation_Error_Taxonomy::filter_user_has_cap_for_hiding_term_list_table_checkbox( $initial_caps, array(), $args ) );

		$term_id_no_description = $this->factory()->term->create( array(
			'description' => wp_json_encode( array( 'foo' => 'bar' ) ),
		) );
		$args                   = array( 'delete_term', null, $term_id_no_description );
		$this->assertEquals( $initial_caps, AMP_Validation_Error_Taxonomy::filter_user_has_cap_for_hiding_term_list_table_checkbox( $initial_caps, array(), $args ) );
	}

	/**
	 * Test filter_terms_clauses_for_description_search.
	 *
	 * @covers \AMP_Validation_Error_Taxonomy::filter_terms_clauses_for_description_search()
	 */
	public function test_filter_terms_clauses_for_description_search() {
		global $wpdb;

		$initial_where = '((t.name LIKE \'foo\'))';
		$clauses       = array( 'where' => $initial_where );
		$args          = array( 'search' => 'baz' );

		// The conditional shouldn't be true, so it shouldn't alter the 'where' clause.
		$this->assertEquals( $clauses, AMP_Validation_Error_Taxonomy::filter_terms_clauses_for_description_search( $clauses, array(), $args ) );

		// The conditional should be true, so test the preg_replace() call for $clauses['where'].
		$clauses = AMP_Validation_Error_Taxonomy::filter_terms_clauses_for_description_search( $clauses, array( AMP_Validation_Error_Taxonomy::TAXONOMY_SLUG ), $args );
		$this->assertContains( '(tt.description LIKE ', $clauses['where'] );
		$this->assertContains( $wpdb->esc_like( $args['search'] ), $clauses['where'] );
	}

	/**
	 * Test add_admin_notices.
	 *
	 * @covers \AMP_Validation_Error_Taxonomy::add_admin_notices()
	 */
	public function test_add_admin_notices() {
		global $current_screen;
		set_current_screen( 'edit.php' );

		// Test that the method exits when the first conditional isn't true.
		ob_start();
		AMP_Validation_Error_Taxonomy::add_admin_notices();
		$this->assertEmpty( ob_get_clean() );

		// Test the first conditional, where the error is accepted.
		$_GET['amp_actioned']       = AMP_Validation_Error_Taxonomy::VALIDATION_ERROR_ACCEPT_ACTION;
		$count                      = 5;
		$_GET['amp_actioned_count'] = $count;
		$current_screen->taxonomy   = AMP_Validation_Error_Taxonomy::TAXONOMY_SLUG;
		ob_start();
		AMP_Validation_Error_Taxonomy::add_admin_notices();
		$message = ob_get_clean();
		$this->assertEquals(
			sprintf( '<div class="notice notice-success is-dismissible"><p>Accepted %s errors. They will no longer block related URLs from being served as AMP.</p></div>', $count ),
			$message
		);

		// Test the second conditional, where the error is rejected.
		$_GET['amp_actioned'] = AMP_Validation_Error_Taxonomy::VALIDATION_ERROR_REJECT_ACTION;
		ob_start();
		AMP_Validation_Error_Taxonomy::add_admin_notices();
		$message = ob_get_clean();
		$this->assertEquals(
			sprintf( '<div class="notice notice-success is-dismissible"><p>Rejected %s errors. They will continue to block related URLs from being served as AMP.</p></div>', $count ),
			$message
		);
	}

	/**
	 * Test filter_tag_row_actions.
	 *
	 * @covers \AMP_Validation_Error_Taxonomy::filter_tag_row_actions()
	 */
	public function test_filter_tag_row_actions() {

		// Prevent an error in add_query_arg().
		$_SERVER['REQUEST_URI'] = 'https://example.com';
		AMP_Validation_Error_Taxonomy::register();
		$initial_actions = array(
			'delete' => '<a href="#">Delete</a>',
		);

		// When the term isn't for the invalid post type taxonomy, the actions shouldn't be altered.
		$term_other_taxonomy = $this->factory()->term->create_and_get();
		$this->assertEquals( $initial_actions, AMP_Validation_Error_Taxonomy::filter_tag_row_actions( $initial_actions, $term_other_taxonomy ) );

		// The term is for this taxonomy, so this should filter the actions.
		$term_this_taxonomy = $this->factory()->term->create_and_get( array(
			'taxonomy'    => AMP_Validation_Error_Taxonomy::TAXONOMY_SLUG,
			'description' => wp_json_encode( $this->get_mock_error() ),
		) );
		$filtered_actions   = AMP_Validation_Error_Taxonomy::filter_tag_row_actions( $initial_actions, $term_this_taxonomy );
		$accept_action      = $filtered_actions[ AMP_Validation_Error_Taxonomy::VALIDATION_ERROR_ACCEPT_ACTION ];
		$reject_action      = $filtered_actions[ AMP_Validation_Error_Taxonomy::VALIDATION_ERROR_REJECT_ACTION ];
		$this->assertContains( strval( $term_this_taxonomy->term_id ), $accept_action );
		$this->assertContains( 'Accepting an error means it will get sanitized and not block a URL from being served as AMP.', $accept_action );
		$this->assertContains( 'Rejecting an error acknowledges that it should block a URL from being served as AMP.', $reject_action );

	}

	/**
	 * Test add_admin_menu_validation_error_item.
	 *
	 * @covers \AMP_Validation_Error_Taxonomy::add_admin_menu_validation_error_item()
	 */
	public function test_add_admin_menu_validation_error_item() {
		global $submenu;

		$submenu = array(); // WPCS: global override OK.
		AMP_Validation_Error_Taxonomy::register();
		wp_set_current_user( $this->factory()->user->create( array( 'role' => 'administrator' ) ) );
		AMP_Validation_Error_Taxonomy::add_admin_menu_validation_error_item();
		$expected_submenu = array(
			'Errors by Type',
			'manage_categories',
			'edit-tags.php?taxonomy=amp_validation_error&amp;post_type=amp_invalid_url',
			'Errors by Type',
		);
		$amp_options      = $submenu[ AMP_Options_Manager::OPTION_NAME ];
		$this->assertEquals( $expected_submenu, end( $amp_options ) );
	}

	/**
	 * Test filter_manage_custom_columns.
	 *
	 * @covers \AMP_Validation_Error_Taxonomy::filter_manage_custom_columns()
	 */
	public function test_filter_manage_custom_columns() {
		AMP_Validation_Error_Taxonomy::register();
		$validation_error = $this->get_mock_error();
		$initial_content  = 'example initial content';
		$term_id          = $this->factory()->term->create( array(
			'taxonomy'    => AMP_Validation_Error_Taxonomy::TAXONOMY_SLUG,
			'description' => wp_json_encode( $validation_error ),
		) );

		// Test the 'error' block in the switch.
		$filtered_content = AMP_Validation_Error_Taxonomy::filter_manage_custom_columns( $initial_content, 'error', $term_id );
		$this->assertEquals( $initial_content . '<p><code>illegal_css_at_rule</code></p>', $filtered_content );

		// Test the 'status' block in the switch.
		$filtered_content = AMP_Validation_Error_Taxonomy::filter_manage_custom_columns( $initial_content, 'status', $term_id );
		$this->assertEquals( '&#x2753; New', $filtered_content );

		// Test the 'created_date_gmt' block in the switch.
		$date = current_time( 'mysql', true );
		update_term_meta( $term_id, 'created_date_gmt', $date );
		$filtered_content = AMP_Validation_Error_Taxonomy::filter_manage_custom_columns( $initial_content, 'created_date_gmt', $term_id );
		$this->assertContains( '<time datetime=', $filtered_content );
		$this->assertContains( '<abbr title=', $filtered_content );

		// Test the 'details' block in the switch.
		$filtered_content = AMP_Validation_Error_Taxonomy::filter_manage_custom_columns( $initial_content, 'details', $term_id );
		$this->assertContains( $validation_error['node_attributes']['id'], $filtered_content );
		$this->assertContains( $validation_error['node_name'], $filtered_content );
	}

	/**
	 * Test handle_validation_error_update.
	 *
	 * @covers \AMP_Validation_Error_Taxonomy::handle_validation_error_update()
	 */
	public function test_handle_validation_error_update() {
		$initial_redirect_to = 'https://example.com';

		// The action argument isn't either an accepted or rejected status, so the redirect shouldn't change.
		$this->assertEquals( $initial_redirect_to, AMP_Validation_Error_Taxonomy::handle_validation_error_update( $initial_redirect_to, 'unexpected-action', array() ) );

		$action = AMP_Validation_Error_Taxonomy::VALIDATION_ERROR_ACCEPT_ACTION;
		$this->assertEquals(
			add_query_arg(
				array(
					'amp_actioned'       => $action,
					'amp_actioned_count' => 0,
				),
				$initial_redirect_to
			),
			AMP_Validation_Error_Taxonomy::handle_validation_error_update( $initial_redirect_to, $action, array() )
		);
		$this->assertNotFalse( has_filter( 'pre_term_description', 'wp_filter_kses' ) );
	}

	/**
	 * Gets a mock validation error for testing.
	 *
	 * @return array $error Mock validation error.
	 */
	public function get_mock_error() {
		return array(
			'at_rule'         => '-ms-viewport',
			'code'            => self::MOCK_ACCEPTABLE_ERROR,
			'node_attributes' => array(
				'href'  => 'https://example.com',
				'id'    => 'twentysixteen-style-css',
				'media' => 'all',
				'rel'   => 'stylesheet',
				'type'  => 'text/css',
			),
			'node_name'       => 'link',
			'parent_name'     => 'head',
		);
	}
}<|MERGE_RESOLUTION|>--- conflicted
+++ resolved
@@ -371,7 +371,6 @@
 		$this->assertEquals( 10, has_filter( 'handle_bulk_actions-edit-' . AMP_Validation_Error_Taxonomy::TAXONOMY_SLUG, array( self::TESTED_CLASS, 'handle_validation_error_update' ) ) );
 		$this->assertEquals( 10, has_action( 'load-edit-tags.php', array( self::TESTED_CLASS, 'handle_inline_edit_request' ) ) );
 
-<<<<<<< HEAD
 		$cb              = '<input type="checkbox" />';
 		$initial_columns = array( 'cb' => $cb );
 		$this->assertEquals(
@@ -385,13 +384,12 @@
 			),
 			apply_filters( 'manage_edit-' . AMP_Validation_Error_Taxonomy::TAXONOMY_SLUG . '_columns', $initial_columns ) // phpcs:ignore WordPress.NamingConventions.ValidHookName.UseUnderscores
 		);
-=======
+
 		// Assert that the 'query_vars' callback adds these query vars.
 		$this->assertEmpty( array_diff(
 			array( AMP_Validation_Error_Taxonomy::VALIDATION_ERROR_STATUS_QUERY_VAR, AMP_Validation_Error_Taxonomy::VALIDATION_ERROR_TYPE_QUERY_VAR ),
 			apply_filters( 'query_vars', array() )
 		) );
->>>>>>> db604426
 	}
 
 	/**
