--- conflicted
+++ resolved
@@ -729,13 +729,8 @@
 	 */
 	public function test_handle_bulk_action() {
 		AMP_Options_Manager::update_option( 'auto_accept_sanitization', false );
-<<<<<<< HEAD
 		wp_set_current_user( self::factory()->user->create( array( 'role' => 'administrator' ) ) );
-		add_theme_support( AMP_Theme_Support::SLUG, array( 'paired' => true ) );
-=======
-		wp_set_current_user( $this->factory()->user->create( array( 'role' => 'administrator' ) ) );
 		add_theme_support( AMP_Theme_Support::SLUG, array( AMP_Theme_Support::PAIRED_FLAG => true ) );
->>>>>>> 9342ddab
 		AMP_Validation_Manager::init();
 
 		$invalid_post_id = AMP_Validated_URL_Post_Type::store_validation_errors(
@@ -859,13 +854,8 @@
 	 */
 	public function test_handle_validate_request() {
 		AMP_Options_Manager::update_option( 'auto_accept_sanitization', false );
-<<<<<<< HEAD
-		add_theme_support( AMP_Theme_Support::SLUG, array( 'paired' => true ) );
+		add_theme_support( AMP_Theme_Support::SLUG, array( AMP_Theme_Support::PAIRED_FLAG => true ) );
 		wp_set_current_user( self::factory()->user->create( array( 'role' => 'administrator' ) ) );
-=======
-		add_theme_support( AMP_Theme_Support::SLUG, array( AMP_Theme_Support::PAIRED_FLAG => true ) );
-		wp_set_current_user( $this->factory()->user->create( array( 'role' => 'administrator' ) ) );
->>>>>>> 9342ddab
 		AMP_Validation_Manager::init();
 
 		$post_id = AMP_Validated_URL_Post_Type::store_validation_errors(
