--- conflicted
+++ resolved
@@ -420,45 +420,9 @@
 
 		$this->assertContains( 'notice notice-warning', $output );
 		$this->assertContains( '<code>script</code>', $output );
-<<<<<<< HEAD
-		AMP_Validation_Utils::reset_validation_results();
-
-		$youtube            = 'https://www.youtube.com/watch?v=GGS-tKTXw4Y';
-		$post->post_content = $youtube;
-		ob_start();
-		AMP_Validation_Utils::print_edit_form_validation_status( $post );
-		$output = ob_get_clean();
-
-		// The YouTube embed handler should convert the URL into a valid AMP element.
-		$this->assertNotContains( 'notice notice-warning', $output );
-		AMP_Validation_Utils::reset_validation_results();
-	}
-
-	/**
-=======
-	}
-
-	/**
-	 * Test get_existing_validation_errors.
-	 *
-	 * @covers AMP_Validation_Utils::get_existing_validation_errors()
-	 */
-	public function test_get_existing_validation_errors() {
-		add_theme_support( 'amp' );
-		AMP_Validation_Utils::register_post_type();
-		$post = $this->factory()->post->create_and_get();
-		$this->assertEquals( null, AMP_Validation_Utils::get_existing_validation_errors( $post ) );
-
-		// Create an error custom post for the $post_id, so the function will return existing errors.
-		$this->create_custom_post( array(), amp_get_permalink( $post->ID ) );
-		$this->assertEquals(
-			$this->get_mock_errors(),
-			AMP_Validation_Utils::get_existing_validation_errors( $post )
-		);
-	}
-
-	/**
->>>>>>> 6006afe9
+	}
+
+	/**
 	 * Test source comments.
 	 *
 	 * @covers AMP_Validation_Utils::locate_sources()
@@ -1612,20 +1576,10 @@
 		if ( ! $errors ) {
 			$errors = $this->get_mock_errors();
 		}
-		$content        = wp_json_encode( $errors );
-		$encoded_errors = md5( $content );
-		$post_args      = array(
-			'post_type'    => AMP_Validation_Utils::POST_TYPE_SLUG,
-			'post_name'    => $encoded_errors,
-			'post_content' => $content,
-			'post_status'  => 'publish',
-		);
-		$error_post     = wp_insert_post( wp_slash( $post_args ) );
 		if ( ! $url ) {
 			$url = home_url( '/' );
 		}
-		update_post_meta( $error_post, AMP_Validation_Utils::AMP_URL_META, $url );
-		return $error_post;
+		return AMP_Validation_Utils::store_validation_errors( $errors, $url );
 	}
 
 	/**
