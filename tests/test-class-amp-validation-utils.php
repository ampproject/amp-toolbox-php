--- conflicted
+++ resolved
@@ -94,11 +94,8 @@
 	 */
 	public function tearDown() {
 		$GLOBALS['wp_registered_widgets'] = $this->original_wp_registered_widgets; // WPCS: override ok.
-<<<<<<< HEAD
 		remove_theme_support( 'amp' );
-=======
 		unset( $GLOBALS['current_screen'] );
->>>>>>> 40d19457
 		parent::tearDown();
 	}
 
@@ -1431,7 +1428,7 @@
 		$this->assertTrue( in_array( $slug, wp_scripts()->queue, true ) );
 		$this->assertContains( 'ampBlockValidation.boot', $inline_script );
 		$this->assertContains( AMP_Validation_Utils::REST_FIELD_NAME, $inline_script );
-		$this->assertContains( 'This %s block has invalid AMP:', $inline_script );
+		$this->assertContains( 'This %s block has invalid AMP', $inline_script );
 		$this->assertContains( 'More details', $inline_script );
 		$this->assertContains( 'Summary', $inline_script );
 	}
