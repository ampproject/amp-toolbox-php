<?php
/**
 * Class AMP_Base_Sanitizer_Test
 *
 * @package AMP
 */

/**
 * Test AMP_Base_Sanitizer_Test
 *
 * @covers AMP_Base_Sanitizer
 */
class AMP_Base_Sanitizer_Test extends WP_UnitTestCase {

	/**
	 * Gets data for test_set_layout().
	 *
	 * @return array
	 */
	public function get_data() {
		return array(
			'both_dimensions_included' => array(
				array(
					'width'  => 100,
					'height' => 100,
					'layout' => 'responsive',
				),
				array(
					'width'  => 100,
					'height' => 100,
					'layout' => 'responsive',
				),
			),

			'both_dimensions_missing'  => array(
				array(),
				array(
					'height' => 400,
					'layout' => 'fixed-height',
				),
			),

			'both_dimensions_empty'    => array(
				array(
					'width'  => '',
					'height' => '',
				),
				array(
					'height' => 400,
					'layout' => 'fixed-height',
				),
			),

			'no_width'                 => array(
				array(
					'height' => 100,
				),
				array(
					'height' => 100,
					'layout' => 'fixed-height',
				),
			),

			'no_height'                => array(
				array(
					'width' => 200,
				),
				array(
					'height' => 400,
					'layout' => 'fixed-height',
				),
			),

			'no_layout_specified'      => array(
				array(
					'width'  => 100,
					'height' => 100,
				),
				array(
					'width'  => 100,
					'height' => 100,
				),
			),
		);
	}

	/**
	 * Test AMP_Base_Sanitizer::set_layout().
	 *
	 * @dataProvider get_data
	 * @param array $source_attributes   Source Attrs.
	 * @param array $expected_attributes Expected Attrs.
	 * @param array $args                Args.
	 * @covers AMP_Base_Sanitizer::enforce_fixed_height()
	 */
	public function test_set_layout( $source_attributes, $expected_attributes, $args = array() ) {
		$sanitizer           = new AMP_Test_Stub_Sanitizer( new DOMDocument(), $args );
		$returned_attributes = $sanitizer->set_layout( $source_attributes );
		$this->assertEquals( $expected_attributes, $returned_attributes );
	}

	/**
	 * Get sanitize_dimension data.
	 *
	 * @return array Data.
	 */
	public function get_sanitize_dimension_data() {
		return array(
			'empty'                => array(
				array( '', 'width' ),
				'',
			),

			'empty_space'          => array(
				array( ' ', 'width' ),
				'',
			),

			'int'                  => array(
				array( 123, 'width' ),
				123,
			),

			'int_as_string'        => array(
				array( '123', 'width' ),
				123,
			),

			'with_px'              => array(
				array( '567px', 'width' ),
				567,
			),

			'100%_width__with_max' => array(
				array( '100%', 'width' ),
				600,
				array( 'content_max_width' => 600 ),
			),

			'100%_width__no_max'   => array(
				array( '100%', 'width' ),
				'',
			),

			'50%_width__with_max'  => array(
				array( '50%', 'width' ),
				300,
				array( 'content_max_width' => 600 ),
			),

			'%_height'             => array(
				array( '100%', 'height' ),
				'',
			),

			'non_int'              => array(
				array( 'abcd', 'width' ),
				'',
			),
		);
	}

	/**
	 * Test AMP_Base_Sanitizer::sanitize_dimension().
	 *
	 * @param array $source_params  Source Attrs.
	 * @param array $expected_value Expected Attrs.
	 * @param array $args           Args.
	 * @dataProvider get_sanitize_dimension_data
	 * @covers AMP_Base_Sanitizer::sanitize_dimension()
	 */
	public function test_sanitize_dimension( $source_params, $expected_value, $args = array() ) {
		$sanitizer                 = new AMP_Test_Stub_Sanitizer( new DOMDocument(), $args );
		list( $value, $dimension ) = $source_params;

		$actual_value = $sanitizer->sanitize_dimension( $value, $dimension );

		$this->assertEquals( $expected_value, $actual_value );
	}

	/**
	 * Tests remove_child.
	 *
	 * @covers AMP_Base_Sanitizer::remove_invalid_child()
	 */
	public function test_remove_child() {
		AMP_Validation_Utils::reset_validation_results();
		$parent_tag_name = 'div';
		$dom_document    = new DOMDocument( '1.0', 'utf-8' );
		$parent          = $dom_document->createElement( $parent_tag_name );
		$child           = $dom_document->createElement( 'h1' );
		$parent->appendChild( $child );

		$this->assertEquals( $child, $parent->firstChild );
		$sanitizer = new AMP_Iframe_Sanitizer(
			$dom_document, array(
				'validation_error_callback' => 'AMP_Validation_Utils::add_validation_error',
			)
		);
		$sanitizer->remove_invalid_child( $child );
		$this->assertEquals( null, $parent->firstChild );
		$this->assertCount( 1, AMP_Validation_Utils::$validation_errors );
		$this->assertEquals( $child->nodeName, AMP_Validation_Utils::$validation_errors[0]['node_name'] );

		$parent->appendChild( $child );
		$this->assertEquals( $child, $parent->firstChild );
		$sanitizer->remove_invalid_child( $child );

		$this->assertEquals( null, $parent->firstChild );
		$this->assertEquals( null, $child->parentNode );
		AMP_Validation_Utils::$validation_errors = null;
	}

	/**
	 * Tests remove_child.
	 *
	 * @covers AMP_Base_Sanitizer::remove_invalid_child()
	 */
	public function test_remove_attribute() {
		AMP_Validation_Utils::reset_validation_results();
		$video_name   = 'amp-video';
		$attribute    = 'onload';
		$dom_document = new DOMDocument( '1.0', 'utf-8' );
		$video        = $dom_document->createElement( $video_name );
		$video->setAttribute( $attribute, 'someFunction()' );
		$attr_node = $video->getAttributeNode( $attribute );
		$args      = array(
			'validation_error_callback' => 'AMP_Validation_Utils::add_validation_error',
		);
		$sanitizer = new AMP_Video_Sanitizer( $dom_document, $args );
		$sanitizer->remove_invalid_attribute( $video, $attribute );
		$this->assertEquals( null, $video->getAttribute( $attribute ) );
		$this->assertEquals(
			array(
				'code'               => AMP_Validation_Utils::INVALID_ATTRIBUTE_CODE,
				'node_name'          => $attr_node->nodeName,
				'parent_name'        => $video->nodeName,
				'sources'            => array(),
				'element_attributes' => array(
					'onload' => 'someFunction()',
				),
			),
			AMP_Validation_Utils::$validation_errors[0]
		);
		AMP_Validation_Utils::reset_validation_results();
	}

	/**
	 * Tests get_data_amp_attributes.
	 *
	 * @covers AMP_Base_Sanitizer::get_data_amp_attributes()
	 */
	public function test_get_data_amp_attributes() {
		$tag          = 'figure';
		$dom_document = new DOMDocument( '1.0', 'utf-8' );
		$figure       = $dom_document->createElement( $tag );
		$amp_img      = $dom_document->createElement( 'amp-img' );
		$figure->appendChild( $amp_img );
<<<<<<< HEAD
		$figure->setAttribute( 'class', 'amp-noloading amp-layout-fixed' );
=======
		$figure->setAttribute( 'data-amp-noloading', 'true' );
		$figure->setAttribute( 'data-amp-layout', 'fixed' );
>>>>>>> 589bf18d

		$sanitizer = new AMP_Test_Stub_Sanitizer( new DOMDocument(), array() );
		$amp_args  = $sanitizer->get_data_amp_attributes( $amp_img );

		$expected_args = array(
			'layout'    => 'fixed',
<<<<<<< HEAD
			'noloading' => true,
=======
			'noloading' => 'true',
>>>>>>> 589bf18d
		);

		$this->assertEquals( $expected_args, $amp_args );
	}

	/**
	 * Tests set_data_amp_attributes.
	 *
	 * @covers AMP_Base_Sanitizer::set_data_amp_attributes()
	 */
	public function test_set_data_amp_attributes() {
		$amp_data   = array(
			'noloading' => true,
			'invalid'   => 123,
		);
		$attributes = array(
			'width' => 100,
		);
		$sanitizer  = new AMP_Test_Stub_Sanitizer( new DOMDocument(), array() );
		$attributes = $sanitizer->set_data_amp_attributes( $attributes, $amp_data );

		$expected = array(
			'width'              => 100,
			'data-amp-noloading' => '',
		);
		$this->assertEquals( $expected, $attributes );
	}

	/**
	 * Tests set_attachment_layout_attributes.
	 *
	 * @covers AMP_Base_Sanitizer::set_attachment_layout_attributes()
	 */
	public function test_set_attachment_layout_attributes() {
		$sanitizer    = new AMP_Test_Stub_Sanitizer( new DOMDocument(), array() );
		$tag          = 'figure';
		$dom_document = new DOMDocument( '1.0', 'utf-8' );
		$figure       = $dom_document->createElement( $tag );
		$amp_img      = $dom_document->createElement( 'amp-img' );
		$layout       = 'fixed-height';
		$figure->appendChild( $amp_img );
		$attributes = array(
			'src' => '',
		);

		$attributes    = $sanitizer->set_attachment_layout_attributes( $amp_img, $attributes, $layout );
		$expected_atts = array(
			'src'    => '',
			'height' => 400,
			'width'  => 'auto',
		);
		$this->assertEquals( $expected_atts, $attributes );

		$parent_style   = $figure->getAttribute( 'style' );
		$expected_style = 'height: 400px; width: auto;';
		$this->assertEquals( $expected_style, $parent_style );
	}
}<|MERGE_RESOLUTION|>--- conflicted
+++ resolved
@@ -256,23 +256,15 @@
 		$figure       = $dom_document->createElement( $tag );
 		$amp_img      = $dom_document->createElement( 'amp-img' );
 		$figure->appendChild( $amp_img );
-<<<<<<< HEAD
-		$figure->setAttribute( 'class', 'amp-noloading amp-layout-fixed' );
-=======
 		$figure->setAttribute( 'data-amp-noloading', 'true' );
 		$figure->setAttribute( 'data-amp-layout', 'fixed' );
->>>>>>> 589bf18d
 
 		$sanitizer = new AMP_Test_Stub_Sanitizer( new DOMDocument(), array() );
 		$amp_args  = $sanitizer->get_data_amp_attributes( $amp_img );
 
 		$expected_args = array(
 			'layout'    => 'fixed',
-<<<<<<< HEAD
-			'noloading' => true,
-=======
 			'noloading' => 'true',
->>>>>>> 589bf18d
 		);
 
 		$this->assertEquals( $expected_args, $amp_args );
