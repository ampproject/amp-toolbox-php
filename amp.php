--- conflicted
+++ resolved
@@ -5,11 +5,7 @@
  * Plugin URI: https://github.com/automattic/amp-wp
  * Author: WordPress.com VIP, XWP, Google, and contributors
  * Author URI: https://github.com/Automattic/amp-wp/graphs/contributors
-<<<<<<< HEAD
- * Version: 1.0-RC2
-=======
  * Version: 1.1-alpha
->>>>>>> 6862373f
  * Text Domain: amp
  * Domain Path: /languages/
  * License: GPLv2 or later
@@ -70,11 +66,7 @@
 
 define( 'AMP__FILE__', __FILE__ );
 define( 'AMP__DIR__', dirname( __FILE__ ) );
-<<<<<<< HEAD
-define( 'AMP__VERSION', '1.0-RC2' );
-=======
 define( 'AMP__VERSION', '1.1-alpha' );
->>>>>>> 6862373f
 
 require_once AMP__DIR__ . '/includes/class-amp-autoloader.php';
 AMP_Autoloader::register();
