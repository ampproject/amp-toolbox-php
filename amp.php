--- conflicted
+++ resolved
@@ -5,11 +5,7 @@
  * Plugin URI: https://github.com/automattic/amp-wp
  * Author: WordPress.com VIP, XWP, Google, and contributors
  * Author URI: https://github.com/Automattic/amp-wp/graphs/contributors
-<<<<<<< HEAD
  * Version: 1.0-alpha
-=======
- * Version: 0.7.1
->>>>>>> cfee8393
  * Text Domain: amp
  * Domain Path: /languages/
  * License: GPLv2 or later
@@ -53,11 +49,7 @@
 
 define( 'AMP__FILE__', __FILE__ );
 define( 'AMP__DIR__', dirname( __FILE__ ) );
-<<<<<<< HEAD
-define( 'AMP__VERSION', '1.0-alpha' );
-=======
 define( 'AMP__VERSION', '0.7.1' );
->>>>>>> cfee8393
 
 require_once AMP__DIR__ . '/includes/class-amp-autoloader.php';
 AMP_Autoloader::register();
