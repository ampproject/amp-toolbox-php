--- conflicted
+++ resolved
@@ -4,11 +4,7 @@
         "Read more about it at https://getcomposer.org/doc/01-basic-usage.md#installing-dependencies",
         "This file is @generated automatically"
     ],
-<<<<<<< HEAD
-    "content-hash": "f0494ad2a594d21f26c773f9634ce6e5",
-=======
     "content-hash": "b22834d46aa1098525044baa739aafb7",
->>>>>>> 381dd41d
     "packages": [
         {
             "name": "cweagans/composer-patches",
@@ -127,6 +123,11 @@
                 "phpunit/phpunit": "~4.8"
             },
             "type": "library",
+            "extra": {
+                "patches_applied": {
+                    "PHP-CSS-Parser: Fix parsing CSS selectors which contain commas <https://github.com/sabberworm/PHP-CSS-Parser/pull/138>": "patches/php-css-parser-mods.diff"
+                }
+            },
             "autoload": {
                 "psr-0": {
                     "Sabberworm\\CSS": "lib/"
