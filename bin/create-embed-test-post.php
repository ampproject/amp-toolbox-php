<?php
/**
 * Create embed test post.
 *
 * @package AMP
 */

/**
 * Get test data entries.
 *
 * @throws Exception When there is not enough data in DB.
 * @return array Data entries.
 */
function amp_get_test_data_entries() {
	return array(
		array(
			'heading' => 'Media Gallery',
			'content' => sprintf( '[gallery ids="%s"]', amp_get_media_items_ids( 'image' ) ),
		),
		array(
			'heading' => 'Media Image',
			'content' => wp_get_attachment_image( amp_get_media_items_ids( 'image', 1 ) ),
		),
		array(
			'heading' => 'Media Caption',
			'content' => sprintf( '[caption width=150]%sExample image caption[/caption]', wp_get_attachment_image( amp_get_media_items_ids( 'image', 1 ) ) ),
		),
		array(
			'heading' => 'Media Video',
			'content' => '[video src=https://videos.files.wordpress.com/DK5mLrbr/video-ca6dc0ab4a_hd.mp4]',
		),
		array(
			'heading' => 'Media Audio',
			'content' => '[audio src=https://wptavern.com/wp-content/uploads/2017/11/EPISODE-296-Gutenberg-Telemetry-Calypso-and-More-With-Matt-Mullenweg.mp3]',
		),
		array(
			'heading' => 'Video Playlist',
			'content' => sprintf( '[playlist type="video" ids="%s"]', amp_get_media_items_ids( 'video' ) ),
		),
		array(
			'heading' => 'Audio Playlist',
			'content' => sprintf( '[playlist ids="%s"]', amp_get_media_items_ids( 'audio' ) ),
		),
		array(
			'heading' => 'WordPress Post Embed',
			'content' => 'https://make.wordpress.org/core/2017/12/11/whats-new-in-gutenberg-11th-december/',
		),
		array(
			'heading' => 'Amazon Com Smile Embed',
			'content' => 'https://smile.amazon.com/dp/B00DPM7TIG',
		),
		array(
			'heading' => 'Amazon Co Smile Embed',
			'content' => 'https://smile.amazon.co.uk/dp/B00DPM7TIG',
		),
		array(
			'heading' => 'Amazon Read CN Embed',
			'content' => 'https://read.amazon.cn/kp/embed?asin=B00DPM7TIG',
		),
		array(
			'heading' => 'Animoto Embed',
			'content' => 'https://animoto.com/play/TDfViXkPqIwYj5EjamYjnw',
		),
		array(
			'heading' => 'CloudUp Image Embed',
			'content' => 'https://cloudup.com/iWn3EIpgjev',
		),
		array(
			'heading' => 'CloudUp Video Embed',
			'content' => 'https://cloudup.com/ioyW8a_Tjme',
		),
		array(
			'heading' => 'CloudUp Gallery Embed',
			'content' => 'https://cloudup.com/cQNdYtQLO5U',
		),
		array(
			'heading' => 'CollegeHumor Embed',
			'content' => 'http://www.collegehumor.com/video/40002823/how-to-actually-finish-something-for-once',
		),
		array(
			'heading' => 'DailyMotion Embed',
			'content' => 'http://www.dailymotion.com/video/x6bacgf',
		),
		array(
			'heading' => 'Facebook Post Embed',
			'content' => 'https://www.facebook.com/WordPress/posts/10155651799877911',
		),
		array(
			'heading' => 'Facebook Video Embed',
			'content' => 'https://www.facebook.com/WordPress/videos/10154702401472911/',
		),
		array(
			'heading' => 'Flickr Image Embed',
			'content' => 'https://www.flickr.com/photos/sylvainmessier/38089894895/in/explore-2017-12-11/',
		),
		array(
			'heading' => 'Flickr Video Embed',
			'content' => 'https://flic.kr/p/5TPDWa',
		),
		array(
			'heading' => 'Funny Or Die Video Embed',
			'content' => 'http://www.funnyordie.com/videos/2977012a20/i-still-haven-t-found-the-droids-i-m-looking-for',
		),
		array(
			'heading' => 'Hulu Embed',
			'content' => 'https://www.hulu.com/watch/807443',
		),
		array(
			'heading' => 'Imgur Embed',
			'content' => '<blockquote class="imgur-embed-pub" lang="en" data-id="HNQ2WRt"><a href="//imgur.com/HNQ2WRt">Takeoff</a></blockquote>',
		),
		array(
			'heading' => 'Instagram Embed',
			'content' => 'https://www.instagram.com/p/bNd86MSFv6/',
		),
		array(
			'heading' => 'Issuu Embed',
			'content' => 'https://issuu.com/ajcwfu/docs/seatatthetablefinal',
		),
		array(
			'heading' => 'Kickstarter Embed',
			'content' => 'https://www.kickstarter.com/projects/iananderson/save-froots-magazine',
		),
		array(
			'heading' => 'Meetup Embed',
			'content' => 'https://www.meetup.com/WordPress-Mexico',
		),
		array(
			'heading' => 'Mixcloud Embed',
			'content' => 'https://www.mixcloud.com/TheWireMagazine/adventures-in-sound-and-music-hosted-by-derek-walmsley-7-december-2017/',
		),
		array(
			'heading' => 'Photobucket Embed',
			'content' => 'http://s1284.photobucket.com/user/adonchin/media/20171116_181841_zpsrjuop6u7.jpg.html',
		),
		array(
			'heading' => 'Polldaddy Poll oEmbed',
			'content' => 'https://polldaddy.com/poll/7012505/',
		),
		array(
			'heading' => 'Polldaddy Survey oEmbed',
			'content' => 'https://polldaddy.com/s/689f136963604d4f',
		),
		array(
			'heading' => 'Polldaddy Poll Shortcode',
			'content' => '[polldaddy poll=7012505 title="Custom poll title"]',
		),
		array(
			'heading' => 'Polldaddy Survey Shortcode',
			'content' => '[polldaddy survey=689f136963604d4f title="Custom survey title"]',
		),
		array(
			'heading' => 'Reddit Embed',
			'content' => 'https://www.reddit.com/r/Android/comments/7jbkub/google_maps_will_soon_tell_you_when_its_time_to/?ref=share&ref_source=link',
		),
		array(
			'heading' => 'Reverb Nation Embed',
			'content' => 'https://www.reverbnation.com/fernandotorresleiva/song/28755694-breve-amor-new-version',
		),
		array(
			'heading' => 'Scribd Embed',
			'content' => 'http://www.scribd.com/doc/110799637/Synthesis-of-Knowledge-Effects-of-Fire-and-Thinning-Treatments-on-Understory-Vegetation-in-Dry-U-S-Forests',
		),
		array(
			'heading' => 'SlideShare Embed',
			'content' => 'https://www.slideshare.net/slideshow/embed_code/key/u6WNbsR5worSzC',
		),
		array(
			'heading' => 'SmugMug Embed',
			'content' => 'https://stuckincustoms.smugmug.com/Portfolio/i-GnwtS8R/A',
		),
		array(
			'heading' => 'SoundCloud Embed',
			'content' => 'https://soundcloud.com/jack-villano-villano/mozart-requiem-in-d-minor',
		),
		array(
			'heading' => 'SoundCloud Shortcode',
			'content' => '[soundcloud url="https://api.soundcloud.com/tracks/89299804"]',
		),
		array(
			'heading' => 'Speaker Deck Embed',
			'content' => 'https://speakerdeck.com/wallat/why-backbone',
		),
		array(
			'heading' => 'Spotify Embed',
			'content' => 'https://open.spotify.com/track/2XULDEvijLgHttFgLzzpM5',
		),
		array(
			'heading' => 'Ted Embed',
			'content' => 'https://www.ted.com/talks/derek_sivers_how_to_start_a_movement',
		),
		array(
			'heading' => 'Tumblr Post Embed',
			'content' => 'https://embed.tumblr.com/embed/post/CHB7nLkCLl-ODZ7tdPU9SQ/168290317795',
		),
		array(
			'heading' => 'Twitter Embed',
			'content' => 'https://twitter.com/WordPress/status/936550699336437760',
		),
		array(
			'heading' => 'VideoPress Embed',
			'content' => 'https://videopress.com/v/kUJmAcSf',
		),
		array(
			'heading' => 'Vimeo Embed',
			'content' => 'https://vimeo.com/59172123',
		),
		array(
			'heading' => 'Vine Embed',
			'content' => '[vine url="https://vine.co/v/bEIHZpD2JWz"]',
		),
		array(
			'heading' => 'WordPress Plugin Directory Embed',
			'content' => 'https://wordpress.org/plugins/amp/',
		),
		array(
			'heading' => 'WordPress TV Embed',
			'content' => 'https://videopress.com/v/DK5mLrbr',
		),
		array(
			'heading' => 'YouTube Embed',
			'content' => 'https://www.youtube.com/watch?v=XOY3ZUO6P0k',
		),
	);
}

<<<<<<< HEAD
$data_entries = array(
	array(
		'heading' => 'Media Gallery',
		'content' => sprintf( '[gallery ids="%s"]', amp_get_media_items_ids( 'image' ) ),
	),
	array(
		'heading' => 'Media Image',
		'content' => wp_get_attachment_image( amp_get_media_items_ids( 'image', 1 ) ),
	),
	array(
		'heading' => 'Media Caption',
		'content' => sprintf( '[caption width=150]%sExample image caption[/caption]', wp_get_attachment_image( amp_get_media_items_ids( 'image', 1 ) ) ),
	),
	array(
		'heading' => 'Media Video',
		'content' => '[video src=https://videos.files.wordpress.com/DK5mLrbr/video-ca6dc0ab4a_hd.mp4]',
	),
	array(
		'heading' => 'Media Audio',
		'content' => '[audio src=https://wptavern.com/wp-content/uploads/2017/11/EPISODE-296-Gutenberg-Telemetry-Calypso-and-More-With-Matt-Mullenweg.mp3]',
	),
	array(
		'heading' => 'Video Playlist',
		'content' => sprintf( '[playlist type="video" ids="%s"]', amp_get_media_items_ids( 'video' ) ),
	),
	array(
		'heading' => 'Audio Playlist',
		'content' => sprintf( '[playlist ids="%s"]', amp_get_media_items_ids( 'audio' ) ),
	),
	array(
		'heading' => 'WordPress Post Embed',
		'content' => 'https://make.wordpress.org/core/2017/12/11/whats-new-in-gutenberg-11th-december/',
	),
	array(
		'heading' => 'Amazon Com Smile Embed',
		'content' => 'https://smile.amazon.com/dp/B00DPM7TIG',
	),
	array(
		'heading' => 'Amazon Co Smile Embed',
		'content' => 'https://smile.amazon.co.uk/dp/B00DPM7TIG',
	),
	array(
		'heading' => 'Amazon Read CN Embed',
		'content' => 'https://read.amazon.cn/kp/embed?asin=B00DPM7TIG',
	),
	array(
		'heading' => 'Animoto Embed',
		'content' => 'https://animoto.com/play/TDfViXkPqIwYj5EjamYjnw',
	),
	array(
		'heading' => 'CloudUp Image Embed',
		'content' => 'https://cloudup.com/iWn3EIpgjev',
	),
	array(
		'heading' => 'CloudUp Video Embed',
		'content' => 'https://cloudup.com/ioyW8a_Tjme',
	),
	array(
		'heading' => 'CloudUp Gallery Embed',
		'content' => 'https://cloudup.com/cQNdYtQLO5U',
	),
	array(
		'heading' => 'CollegeHumor Embed',
		'content' => 'http://www.collegehumor.com/video/40002823/how-to-actually-finish-something-for-once',
	),
	array(
		'heading' => 'DailyMotion Embed',
		'content' => 'http://www.dailymotion.com/video/x6bacgf',
	),
	array(
		'heading' => 'Facebook Post Embed',
		'content' => 'https://www.facebook.com/WordPress/posts/10155651799877911',
	),
	array(
		'heading' => 'Facebook Video Embed',
		'content' => 'https://www.facebook.com/WordPress/videos/10154702401472911/',
	),
	array(
		'heading' => 'Flickr Image Embed',
		'content' => 'https://www.flickr.com/photos/sylvainmessier/38089894895/in/explore-2017-12-11/',
	),
	array(
		'heading' => 'Flickr Video Embed',
		'content' => 'https://flic.kr/p/5TPDWa',
	),
	array(
		'heading' => 'Funny Or Die Video Embed',
		'content' => 'http://www.funnyordie.com/videos/2977012a20/i-still-haven-t-found-the-droids-i-m-looking-for',
	),
	array(
		'heading' => 'Hulu Embed',
		'content' => 'https://www.hulu.com/watch/807443',
	),
	array(
		'heading' => 'Imgur Embed',
		'content' => '<blockquote class="imgur-embed-pub" lang="en" data-id="HNQ2WRt"><a href="//imgur.com/HNQ2WRt">Takeoff</a></blockquote>',
	),
	array(
		'heading' => 'Instagram Embed',
		'content' => 'https://www.instagram.com/p/bNd86MSFv6/',
	),
	array(
		'heading' => 'Issuu Embed',
		'content' => 'https://issuu.com/ajcwfu/docs/seatatthetablefinal',
	),
	array(
		'heading' => 'Kickstarter Embed',
		'content' => 'https://www.kickstarter.com/projects/iananderson/save-froots-magazine',
	),
	array(
		'heading' => 'Meetup Embed',
		'content' => 'https://www.meetup.com/WordPress-Mexico',
	),
	array(
		'heading' => 'Mixcloud Embed',
		'content' => 'https://www.mixcloud.com/TheWireMagazine/adventures-in-sound-and-music-hosted-by-derek-walmsley-7-december-2017/',
	),
	array(
		'heading' => 'Photobucket Embed',
		'content' => 'http://i69.photobucket.com/albums/i70/apheli0n/quick%20uploads/addsiteerror.jpg',
	),
	array(
		'heading' => 'Polldaddy Poll oEmbed',
		'content' => 'https://polldaddy.com/poll/7012505/',
	),
	array(
		'heading' => 'Polldaddy Survey oEmbed',
		'content' => 'https://polldaddy.com/s/689f136963604d4f',
	),
	array(
		'heading' => 'Polldaddy Poll Shortcode',
		'content' => '[polldaddy poll=7012505 title="Custom poll title"]',
	),
	array(
		'heading' => 'Polldaddy Survey Shortcode',
		'content' => '[polldaddy survey=689f136963604d4f title="Custom survey title"]',
	),
	array(
		'heading' => 'Reddit Embed',
		'content' => 'https://www.reddit.com/r/Android/comments/7jbkub/google_maps_will_soon_tell_you_when_its_time_to/?ref=share&ref_source=link',
	),
	array(
		'heading' => 'Reverb Nation Embed',
		'content' => 'https://www.reverbnation.com/fernandotorresleiva/song/28755694-breve-amor-new-version',
	),
	array(
		'heading' => 'Scribd Embed',
		'content' => 'http://www.scribd.com/doc/110799637/Synthesis-of-Knowledge-Effects-of-Fire-and-Thinning-Treatments-on-Understory-Vegetation-in-Dry-U-S-Forests',
	),
	array(
		'heading' => 'SlideShare Embed',
		'content' => 'https://www.slideshare.net/slideshow/embed_code/key/u6WNbsR5worSzC',
	),
	array(
		'heading' => 'SmugMug Embed',
		'content' => 'https://stuckincustoms.smugmug.com/Portfolio/i-GnwtS8R/A',
	),
	array(
		'heading' => 'SoundCloud Embed',
		'content' => 'https://soundcloud.com/jack-villano-villano/mozart-requiem-in-d-minor',
	),
	array(
		'heading' => 'SoundCloud Shortcode',
		'content' => '[soundcloud url="https://api.soundcloud.com/tracks/89299804"]',
	),
	array(
		'heading' => 'Speaker Deck Embed',
		'content' => 'https://speakerdeck.com/wallat/why-backbone',
	),
	array(
		'heading' => 'Spotify Embed',
		'content' => 'https://open.spotify.com/track/2XULDEvijLgHttFgLzzpM5',
	),
	array(
		'heading' => 'Ted Embed',
		'content' => 'https://www.ted.com/talks/derek_sivers_how_to_start_a_movement',
	),
	array(
		'heading' => 'Tumblr Post Embed',
		'content' => 'https://embed.tumblr.com/embed/post/CHB7nLkCLl-ODZ7tdPU9SQ/168290317795',
	),
	array(
		'heading' => 'Twitter Embed',
		'content' => 'https://twitter.com/WordPress/status/936550699336437760',
	),
	array(
		'heading' => 'VideoPress Embed',
		'content' => 'https://videopress.com/v/kUJmAcSf',
	),
	array(
		'heading' => 'Vimeo Embed',
		'content' => 'https://vimeo.com/59172123',
	),
	array(
		'heading' => 'Vine Embed',
		'content' => '[vine url="https://vine.co/v/bEIHZpD2JWz"]',
	),
	array(
		'heading' => 'WordPress Plugin Directory Embed',
		'content' => 'https://wordpress.org/plugins/amp/',
	),
	array(
		'heading' => 'WordPress TV Embed',
		'content' => 'https://videopress.com/v/DK5mLrbr',
	),
	array(
		'heading' => 'YouTube Embed',
		'content' => 'https://www.youtube.com/watch?v=XOY3ZUO6P0k',
	),
);

=======
>>>>>>> a91d7adb
/**
 * Get media item ids, using a \WP_Query.
 *
 * @throws Exception When there are not enough posts.
 * @param integer $type The post_mime_type of the media item.
 * @param integer $image_count The number of images for which to query.
 * @return string|WP_CLI::error The media item ids separated by comma on success; error otherwise.
 */
function amp_get_media_items_ids( $type, $image_count = 3 ) {
	$query = new \WP_Query( array(
		'post_type'      => 'attachment',
		'post_mime_type' => $type,
		'post_status'    => 'inherit',
		'posts_per_page' => $image_count,
		'fields'         => 'ids',
	) );
	if ( $query->post_count < $image_count ) {
		throw new Exception( sprintf(
			'Please make sure at least %1$s "%2$s" attachments are accessible and run this script again. There are currently only %3$s.',
			$image_count,
			$type,
			$query->found_posts
		) );
	}
	return implode( ',', $query->get_posts() );
}

/**
 * Create embed test post (page).
 *
 * @param array $data_entries Data.
 *
 * @throws Exception But when database doesn't have enough attachments or in case of error.
 * @return int Page ID.
 */
function amp_create_embed_test_post( $data_entries ) {
	$page = get_page_by_path( '/amp-test-embeds/' );
	if ( $page ) {
		$page_id = $page->ID;
	} else {
		$page_id = wp_insert_post( array(
			'post_name'  => 'amp-test-embeds',
			'post_title' => 'AMP Test Embeds',
			'post_type'  => 'page',
		) );

		if ( ! $page_id || is_wp_error( $page_id ) ) {
			throw new Exception( 'The test page could not be added, please try again.' );
		}
	}

	// Build and update content.
	$content = '';
	foreach ( $data_entries as $entry ) {
		if ( isset( $entry['heading'], $entry['content'] ) ) {
			$content .= sprintf(
				"<h1>%s</h1>\n%s\n\n",
				$entry['heading'],
				$entry['content']
			);
		}
	}

	$update = wp_update_post( wp_slash( array(
		'ID'           => $page_id,
		'post_content' => $content,
	) ) );

	if ( ! $update ) {
		throw new Exception( 'The test page could not be updated, please try again.' );
	}
	return $update;
}

// Bootstrap.
if ( defined( 'WP_CLI' ) ) {
	try {
		$post_id = amp_create_embed_test_post( amp_get_test_data_entries() );
		WP_CLI::success( sprintf( 'Please take a look at: %s', amp_get_permalink( $post_id ) ) );
	} catch ( Exception $e ) {
		WP_CLI::error( $e->getMessage() );
	}
} else {
	echo "Must be run in WP-CLI via: wp eval-file bin/create-embed-test-post.php\n";
	exit( 1 );
}<|MERGE_RESOLUTION|>--- conflicted
+++ resolved
@@ -224,220 +224,6 @@
 	);
 }
 
-<<<<<<< HEAD
-$data_entries = array(
-	array(
-		'heading' => 'Media Gallery',
-		'content' => sprintf( '[gallery ids="%s"]', amp_get_media_items_ids( 'image' ) ),
-	),
-	array(
-		'heading' => 'Media Image',
-		'content' => wp_get_attachment_image( amp_get_media_items_ids( 'image', 1 ) ),
-	),
-	array(
-		'heading' => 'Media Caption',
-		'content' => sprintf( '[caption width=150]%sExample image caption[/caption]', wp_get_attachment_image( amp_get_media_items_ids( 'image', 1 ) ) ),
-	),
-	array(
-		'heading' => 'Media Video',
-		'content' => '[video src=https://videos.files.wordpress.com/DK5mLrbr/video-ca6dc0ab4a_hd.mp4]',
-	),
-	array(
-		'heading' => 'Media Audio',
-		'content' => '[audio src=https://wptavern.com/wp-content/uploads/2017/11/EPISODE-296-Gutenberg-Telemetry-Calypso-and-More-With-Matt-Mullenweg.mp3]',
-	),
-	array(
-		'heading' => 'Video Playlist',
-		'content' => sprintf( '[playlist type="video" ids="%s"]', amp_get_media_items_ids( 'video' ) ),
-	),
-	array(
-		'heading' => 'Audio Playlist',
-		'content' => sprintf( '[playlist ids="%s"]', amp_get_media_items_ids( 'audio' ) ),
-	),
-	array(
-		'heading' => 'WordPress Post Embed',
-		'content' => 'https://make.wordpress.org/core/2017/12/11/whats-new-in-gutenberg-11th-december/',
-	),
-	array(
-		'heading' => 'Amazon Com Smile Embed',
-		'content' => 'https://smile.amazon.com/dp/B00DPM7TIG',
-	),
-	array(
-		'heading' => 'Amazon Co Smile Embed',
-		'content' => 'https://smile.amazon.co.uk/dp/B00DPM7TIG',
-	),
-	array(
-		'heading' => 'Amazon Read CN Embed',
-		'content' => 'https://read.amazon.cn/kp/embed?asin=B00DPM7TIG',
-	),
-	array(
-		'heading' => 'Animoto Embed',
-		'content' => 'https://animoto.com/play/TDfViXkPqIwYj5EjamYjnw',
-	),
-	array(
-		'heading' => 'CloudUp Image Embed',
-		'content' => 'https://cloudup.com/iWn3EIpgjev',
-	),
-	array(
-		'heading' => 'CloudUp Video Embed',
-		'content' => 'https://cloudup.com/ioyW8a_Tjme',
-	),
-	array(
-		'heading' => 'CloudUp Gallery Embed',
-		'content' => 'https://cloudup.com/cQNdYtQLO5U',
-	),
-	array(
-		'heading' => 'CollegeHumor Embed',
-		'content' => 'http://www.collegehumor.com/video/40002823/how-to-actually-finish-something-for-once',
-	),
-	array(
-		'heading' => 'DailyMotion Embed',
-		'content' => 'http://www.dailymotion.com/video/x6bacgf',
-	),
-	array(
-		'heading' => 'Facebook Post Embed',
-		'content' => 'https://www.facebook.com/WordPress/posts/10155651799877911',
-	),
-	array(
-		'heading' => 'Facebook Video Embed',
-		'content' => 'https://www.facebook.com/WordPress/videos/10154702401472911/',
-	),
-	array(
-		'heading' => 'Flickr Image Embed',
-		'content' => 'https://www.flickr.com/photos/sylvainmessier/38089894895/in/explore-2017-12-11/',
-	),
-	array(
-		'heading' => 'Flickr Video Embed',
-		'content' => 'https://flic.kr/p/5TPDWa',
-	),
-	array(
-		'heading' => 'Funny Or Die Video Embed',
-		'content' => 'http://www.funnyordie.com/videos/2977012a20/i-still-haven-t-found-the-droids-i-m-looking-for',
-	),
-	array(
-		'heading' => 'Hulu Embed',
-		'content' => 'https://www.hulu.com/watch/807443',
-	),
-	array(
-		'heading' => 'Imgur Embed',
-		'content' => '<blockquote class="imgur-embed-pub" lang="en" data-id="HNQ2WRt"><a href="//imgur.com/HNQ2WRt">Takeoff</a></blockquote>',
-	),
-	array(
-		'heading' => 'Instagram Embed',
-		'content' => 'https://www.instagram.com/p/bNd86MSFv6/',
-	),
-	array(
-		'heading' => 'Issuu Embed',
-		'content' => 'https://issuu.com/ajcwfu/docs/seatatthetablefinal',
-	),
-	array(
-		'heading' => 'Kickstarter Embed',
-		'content' => 'https://www.kickstarter.com/projects/iananderson/save-froots-magazine',
-	),
-	array(
-		'heading' => 'Meetup Embed',
-		'content' => 'https://www.meetup.com/WordPress-Mexico',
-	),
-	array(
-		'heading' => 'Mixcloud Embed',
-		'content' => 'https://www.mixcloud.com/TheWireMagazine/adventures-in-sound-and-music-hosted-by-derek-walmsley-7-december-2017/',
-	),
-	array(
-		'heading' => 'Photobucket Embed',
-		'content' => 'http://i69.photobucket.com/albums/i70/apheli0n/quick%20uploads/addsiteerror.jpg',
-	),
-	array(
-		'heading' => 'Polldaddy Poll oEmbed',
-		'content' => 'https://polldaddy.com/poll/7012505/',
-	),
-	array(
-		'heading' => 'Polldaddy Survey oEmbed',
-		'content' => 'https://polldaddy.com/s/689f136963604d4f',
-	),
-	array(
-		'heading' => 'Polldaddy Poll Shortcode',
-		'content' => '[polldaddy poll=7012505 title="Custom poll title"]',
-	),
-	array(
-		'heading' => 'Polldaddy Survey Shortcode',
-		'content' => '[polldaddy survey=689f136963604d4f title="Custom survey title"]',
-	),
-	array(
-		'heading' => 'Reddit Embed',
-		'content' => 'https://www.reddit.com/r/Android/comments/7jbkub/google_maps_will_soon_tell_you_when_its_time_to/?ref=share&ref_source=link',
-	),
-	array(
-		'heading' => 'Reverb Nation Embed',
-		'content' => 'https://www.reverbnation.com/fernandotorresleiva/song/28755694-breve-amor-new-version',
-	),
-	array(
-		'heading' => 'Scribd Embed',
-		'content' => 'http://www.scribd.com/doc/110799637/Synthesis-of-Knowledge-Effects-of-Fire-and-Thinning-Treatments-on-Understory-Vegetation-in-Dry-U-S-Forests',
-	),
-	array(
-		'heading' => 'SlideShare Embed',
-		'content' => 'https://www.slideshare.net/slideshow/embed_code/key/u6WNbsR5worSzC',
-	),
-	array(
-		'heading' => 'SmugMug Embed',
-		'content' => 'https://stuckincustoms.smugmug.com/Portfolio/i-GnwtS8R/A',
-	),
-	array(
-		'heading' => 'SoundCloud Embed',
-		'content' => 'https://soundcloud.com/jack-villano-villano/mozart-requiem-in-d-minor',
-	),
-	array(
-		'heading' => 'SoundCloud Shortcode',
-		'content' => '[soundcloud url="https://api.soundcloud.com/tracks/89299804"]',
-	),
-	array(
-		'heading' => 'Speaker Deck Embed',
-		'content' => 'https://speakerdeck.com/wallat/why-backbone',
-	),
-	array(
-		'heading' => 'Spotify Embed',
-		'content' => 'https://open.spotify.com/track/2XULDEvijLgHttFgLzzpM5',
-	),
-	array(
-		'heading' => 'Ted Embed',
-		'content' => 'https://www.ted.com/talks/derek_sivers_how_to_start_a_movement',
-	),
-	array(
-		'heading' => 'Tumblr Post Embed',
-		'content' => 'https://embed.tumblr.com/embed/post/CHB7nLkCLl-ODZ7tdPU9SQ/168290317795',
-	),
-	array(
-		'heading' => 'Twitter Embed',
-		'content' => 'https://twitter.com/WordPress/status/936550699336437760',
-	),
-	array(
-		'heading' => 'VideoPress Embed',
-		'content' => 'https://videopress.com/v/kUJmAcSf',
-	),
-	array(
-		'heading' => 'Vimeo Embed',
-		'content' => 'https://vimeo.com/59172123',
-	),
-	array(
-		'heading' => 'Vine Embed',
-		'content' => '[vine url="https://vine.co/v/bEIHZpD2JWz"]',
-	),
-	array(
-		'heading' => 'WordPress Plugin Directory Embed',
-		'content' => 'https://wordpress.org/plugins/amp/',
-	),
-	array(
-		'heading' => 'WordPress TV Embed',
-		'content' => 'https://videopress.com/v/DK5mLrbr',
-	),
-	array(
-		'heading' => 'YouTube Embed',
-		'content' => 'https://www.youtube.com/watch?v=XOY3ZUO6P0k',
-	),
-);
-
-=======
->>>>>>> a91d7adb
 /**
  * Get media item ids, using a \WP_Query.
  *
