--- conflicted
+++ resolved
@@ -21,12 +21,8 @@
     "roave/security-advisories": "dev-master",
     "sirbrillig/phpcs-variable-analysis": "2.11.1",
     "squizlabs/php_codesniffer": "^3",
-<<<<<<< HEAD
     "wp-coding-standards/wpcs": "^2.3",
-    "yoast/phpunit-polyfills": "^0.2.0"
-=======
     "yoast/phpunit-polyfills": "^0.2.0 || ^1.0.0"
->>>>>>> 62421180
   },
   "suggest": {
     "ext-json": "Provides native implementation of json_encode()/json_decode().",
