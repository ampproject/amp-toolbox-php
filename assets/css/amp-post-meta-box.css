/**
* 1.0 AMP preview.
*
* Submit box preview buttons.
*/

/* Core preview button */
#post-preview {
	border-top-right-radius: 0;
	border-bottom-right-radius: 0;
	float: none;
}

/* AMP preview button */
#amp-post-preview {
	border-top-left-radius: 0;
	border-bottom-left-radius: 0;
	text-indent: -9999px;
	width: 30px;
	background-image: url( '../images/amp-icon.svg' );
	background-position: center;
	background-repeat: no-repeat;
	background-size: 14px;
}

<<<<<<< HEAD
/* AMP status */
.misc-amp-status > i {
	float: left;
	background: transparent url( '../images/amp-icon.svg' ) no-repeat left;
	background-size: 17px;
	width: 17px;
    height: 17px;
    margin: 0 8px 0 1px;
}

#amp-status-select {
	margin-top: 4px;
}

.amp-status-actions {
	margin-top: 10px;
}

@media screen and ( max-width: 782px ) {
	#amp-status-select {
	    line-height: 280%;
	}
=======
#amp-post-preview.amp-disabled {
	box-shadow: none;
	opacity: 0.7;
>>>>>>> ce391a01
}<|MERGE_RESOLUTION|>--- conflicted
+++ resolved
@@ -23,15 +23,19 @@
 	background-size: 14px;
 }
 
-<<<<<<< HEAD
+#amp-post-preview.amp-disabled {
+	box-shadow: none;
+	opacity: 0.7;
+}
+
 /* AMP status */
 .misc-amp-status > i {
 	float: left;
 	background: transparent url( '../images/amp-icon.svg' ) no-repeat left;
 	background-size: 17px;
 	width: 17px;
-    height: 17px;
-    margin: 0 8px 0 1px;
+	height: 17px;
+	margin: 0 8px 0 1px;
 }
 
 #amp-status-select {
@@ -44,11 +48,6 @@
 
 @media screen and ( max-width: 782px ) {
 	#amp-status-select {
-	    line-height: 280%;
+		line-height: 280%;
 	}
-=======
-#amp-post-preview.amp-disabled {
-	box-shadow: none;
-	opacity: 0.7;
->>>>>>> ce391a01
 }