--- conflicted
+++ resolved
@@ -10,7 +10,6 @@
 import domReady from '@wordpress/dom-ready';
 import { select, subscribe, dispatch } from '@wordpress/data';
 import { createBlock, getDefaultBlockName, setDefaultBlockName, getBlockTypes, unregisterBlockType } from '@wordpress/blocks';
-const { moveBlockToPosition, updateBlockAttributes } = dispatch( 'core/editor' );
 
 /**
  * Internal dependencies
@@ -21,18 +20,19 @@
 	withPageNumber,
 	withWrapperProps,
 	withActivePageState,
-<<<<<<< HEAD
+	withStoryBlockDropZone,
 } from './components';
-import { ALLOWED_BLOCKS } from './constants';
+
 import {
 	maybeEnqueueFontStyle,
 	setBlockParent,
 	addAMPAttributes,
 	addAMPExtraProps,
-	disableBlockDropZone,
 	getTotalAnimationDuration,
 	renderStoryComponents,
 } from './helpers';
+import { ALLOWED_BLOCKS, ALLOWED_CHILD_BLOCKS } from './constants';
+
 import store from './stores/amp-story';
 
 const {
@@ -48,6 +48,7 @@
 const {
 	isReordering,
 	getBlockOrder: getCustomBlockOrder,
+	getCurrentPage,
 	getAnimatedBlocks,
 } = select( 'amp/story' );
 
@@ -58,35 +59,16 @@
 
 const {
 	setCurrentPage,
-	removePage,
 	addAnimation,
 	changeAnimationType,
 	changeAnimationDuration,
 	changeAnimationDelay,
 } = dispatch( 'amp/story' );
-=======
-	withStoryBlockDropZone,
-	BlockNavigation,
-	EditorCarousel,
-	StoryControls,
-	Shortcuts,
-} from './components';
-import { ALLOWED_BLOCKS, ALLOWED_CHILD_BLOCKS } from './constants';
-import { maybeEnqueueFontStyle, setBlockParent, addAMPAttributes, addAMPExtraProps } from './helpers';
-import store from './stores/amp-story';
-
-const { getBlockOrder, getBlock, getBlocksByClientId, getClientIdsWithDescendants, getBlockRootClientId } = select( 'core/editor' );
->>>>>>> 9641e6f2
 
 /**
  * Initialize editor integration.
  */
 domReady( () => {
-<<<<<<< HEAD
-=======
-	const { addAnimation, setCurrentPage } = dispatch( 'amp/story' );
-
->>>>>>> 9641e6f2
 	// Ensure that the default block is page when no block is selected.
 	setDefaultBlockName( 'amp/amp-story-page' );
 
@@ -129,77 +111,6 @@
 	// Prevent WritingFlow component from focusing on last text field when clicking below the carousel.
 	document.querySelector( '.editor-writing-flow__click-redirect' ).remove();
 } );
-
-<<<<<<< HEAD
-=======
-/**
- * Add some additional elements needed to render our custom UI controls.
- */
-function renderStoryComponents() {
-	const editorBlockList = document.querySelector( '.editor-block-list__layout' );
-	const editorBlockNavigation = document.querySelector( '.editor-block-navigation' );
-
-	if ( editorBlockList ) {
-		const ampStoryWrapper = document.createElement( 'div' );
-		ampStoryWrapper.id = 'amp-story-editor';
-
-		const blockNavigation = document.createElement( 'div' );
-		blockNavigation.id = 'amp-root-navigation';
-
-		const editorCarousel = document.createElement( 'div' );
-		editorCarousel.id = 'amp-story-editor-carousel';
-
-		const storyControls = document.createElement( 'div' );
-		storyControls.id = 'amp-story-controls';
-
-		/**
-		 * The intended layout is as follows:
-		 *
-		 * - Post title
-		 * - AMP story wrapper element (needed for overflow styling)
-		 * - - Story controls
-		 * - - Block list
-		 * - - Block navigation
-		 * - - Carousel controls
-		 */
-		editorBlockList.parentNode.replaceChild( ampStoryWrapper, editorBlockList );
-		ampStoryWrapper.appendChild( storyControls );
-		ampStoryWrapper.appendChild( editorBlockList );
-		ampStoryWrapper.appendChild( blockNavigation );
-		ampStoryWrapper.appendChild( editorCarousel );
-
-		render(
-			<StoryControls />,
-			storyControls
-		);
-
-		render(
-			<div key="blockNavigation" className="block-navigation">
-				<BlockNavigation />
-			</div>,
-			blockNavigation
-		);
-
-		render(
-			<div key="pagesCarousel" className="editor-carousel">
-				<EditorCarousel />
-			</div>,
-			editorCarousel
-		);
-	}
-
-	if ( editorBlockNavigation ) {
-		const shortcuts = document.createElement( 'div' );
-		shortcuts.id = 'amp-story-shortcuts';
-
-		editorBlockNavigation.parentNode.parentNode.insertBefore( shortcuts, editorBlockNavigation.parentNode.nextSibling );
-
-		render(
-			<Shortcuts />,
-			shortcuts
-		);
-	}
-}
 
 const positionTopLimit = 75;
 const positionTopHighest = 0;
@@ -240,17 +151,10 @@
 	}
 }
 
->>>>>>> 9641e6f2
 let blockOrder = getBlockOrder();
 let allBlocksWithChildren = getClientIdsWithDescendants();
 
 subscribe( () => {
-<<<<<<< HEAD
-=======
-	const { getSelectedBlockClientId } = select( 'core/editor' );
-	const { getCurrentPage } = select( 'amp/story' );
-	const { setCurrentPage } = dispatch( 'amp/story' );
->>>>>>> 9641e6f2
 	const defaultBlockName = getDefaultBlockName();
 	const selectedBlockClientId = getSelectedBlockClientId();
 
@@ -294,11 +198,6 @@
 	allBlocksWithChildren = getClientIdsWithDescendants();
 } );
 
-<<<<<<< HEAD
-=======
-const { isReordering, getBlockOrder: getCustomBlockOrder, getAnimationOrder } = select( 'amp/story' );
-
->>>>>>> 9641e6f2
 store.subscribe( () => {
 	const editorBlockOrder = getBlockOrder();
 	const customBlockOrder = getCustomBlockOrder();
