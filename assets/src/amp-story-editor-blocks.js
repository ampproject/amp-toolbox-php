--- conflicted
+++ resolved
@@ -47,16 +47,6 @@
 import { ALLOWED_BLOCKS } from './constants';
 
 import store from './stores/amp-story';
-<<<<<<< HEAD
-import { registerPlugin } from '@wordpress/plugins';
-
-import { name as PrePublishPanelName, render as PrePublishPanelRender } from './plugins/amp-story-pre-publish-panel';
-
-// Register plugin.
-// @todo Consider importing automatically, especially in case of more plugins.
-import './plugins/template-menu-item';
-=======
->>>>>>> 6bc74d25
 
 const {
 	getSelectedBlockClientId,
@@ -258,18 +248,12 @@
 	}
 } );
 
-<<<<<<< HEAD
-registerPlugin( PrePublishPanelName, { render: PrePublishPanelRender } );
-=======
 const plugins = require.context( './plugins', true, /.*\.js$/ );
 
 plugins.keys().forEach( ( modulePath ) => {
 	const { name, render } = plugins( modulePath );
 	registerPlugin( name, { render } );
 } );
-
-registerPlugin( 'amp-story-featured-image-pre-publish', { render: withPrePublishNotice } );
->>>>>>> 6bc74d25
 
 addFilter( 'blocks.registerBlockType', 'ampStoryEditorBlocks/setBlockParent', setBlockParent );
 addFilter( 'blocks.registerBlockType', 'ampStoryEditorBlocks/addAttributes', addAMPAttributes );
