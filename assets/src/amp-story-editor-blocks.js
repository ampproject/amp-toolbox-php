--- conflicted
+++ resolved
@@ -11,11 +11,7 @@
 /**
  * Internal dependencies
  */
-<<<<<<< HEAD
-import { withAttributes, withParentBlock, withBlockName, withHasSelectedInnerBlock, withAmpStorySettings } from './components';
-=======
-import { withAttributes, withBlockName, withHasSelectedInnerblock, withAmpStorySettings, withAnimationControls } from './components';
->>>>>>> bd28e34a
+import { withAttributes, withParentBlock, withBlockName, withHasSelectedInnerBlock, withAmpStorySettings, withAnimationControls } from './components';
 import { ALLOWED_BLOCKS, BLOCK_TAG_MAPPING } from './helpers';
 
 // Ensure that the default block is page when no block is selected.
@@ -167,12 +163,8 @@
 const wrapperWithSelect = compose(
 	withAttributes,
 	withBlockName,
-<<<<<<< HEAD
 	withHasSelectedInnerBlock,
 	withParentBlock
-=======
-	withHasSelectedInnerblock
->>>>>>> bd28e34a
 );
 
 /**
