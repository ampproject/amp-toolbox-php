--- conflicted
+++ resolved
@@ -1,14 +1,9 @@
-<<<<<<< HEAD
-/* global ampStoriesFonts, _ */
-
-=======
->>>>>>> 406ce7dc
 /**
  * External dependencies
  */
 import uuid from 'uuid/v4';
 import classnames from 'classnames';
-import { every } from 'lodash';
+import { each, every } from 'lodash';
 
 /**
  * WordPress dependencies
@@ -16,16 +11,9 @@
 import { render } from '@wordpress/element';
 import { count } from '@wordpress/wordcount';
 import { __, _x } from '@wordpress/i18n';
-<<<<<<< HEAD
-import { select } from '@wordpress/data';
 import { createBlock } from '@wordpress/blocks';
-=======
 import { dispatch, select } from '@wordpress/data';
 import { getColorClassName, getColorObjectByAttributeValues, getFontSize, RichText } from '@wordpress/block-editor';
-import {
-	createBlock,
-} from '@wordpress/blocks';
->>>>>>> 406ce7dc
 
 /**
  * Internal dependencies
@@ -220,7 +208,7 @@
 		if ( ! isImageBlock ) {
 			addedAttributes.height = {
 				type: 'number',
-				default: getDefaultMinimumBlockHeight(name),
+				default: getDefaultMinimumBlockHeight( name ),
 			};
 
 			addedAttributes.width = {
@@ -690,7 +678,6 @@
 	];
 };
 
-<<<<<<< HEAD
 /**
  * Object of block attributes to set to default when inserting a template.
  */
@@ -729,7 +716,7 @@
 	}
 
 	const attributes = {};
-	_.each( block.attributes, function( value, key ) {
+	each( block.attributes, function( value, key ) {
 		if ( undefined === emptyTemplateMapping[ block.name ][ key ] ) {
 			attributes[ key ] = value;
 		}
@@ -749,7 +736,8 @@
 		children.push( createBlock( childBlock.name, getSkeletonTemplateBlock( childBlock ) ) );
 	} );
 	return createBlock( template.name, getSkeletonTemplateBlock( template ), children );
-=======
+};
+
 export const getClassNameFromBlockAttributes = ( {
 	className,
 	ampFitText,
@@ -966,5 +954,4 @@
 	if ( block.attributes.tagName !== tagName ) {
 		updateBlockAttributes( clientId, { tagName } );
 	}
->>>>>>> 406ce7dc
 };