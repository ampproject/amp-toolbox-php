/**
 * Component that adds additional controls in the top of the editor
 * to add new pages and start/stop reordering pages.
 */

/**
 * WordPress dependencies
 */
import { __ } from '@wordpress/i18n';
import { IconButton, Button } from '@wordpress/components';
import { Fragment } from '@wordpress/element';
<<<<<<< HEAD
=======
import { Inserter } from '@wordpress/block-editor';
>>>>>>> bf6ba11a
import { withDispatch, withSelect } from '@wordpress/data';
import { compose } from '@wordpress/compose';

/**
 * Internal dependencies
 */
import { TemplateInserter } from './';
import reorderIcon from '../../images/reorder.svg';

function StoryControls( { isReordering, startReordering, saveOrder, resetOrder } ) {
	if ( isReordering ) {
		return (
			<Fragment>
				<IconButton
					className="amp-story-controls-reorder-cancel"
					onClick={ resetOrder }
					icon="no-alt"
				>
					{ __( 'Cancel', 'amp' ) }
				</IconButton>
				<Button
					className="amp-story-controls-reorder-save"
					onClick={ saveOrder }
					isLarge
					isPrimary
				>
					{ __( 'Save Changes', 'amp' ) }
				</Button>
			</Fragment>
		);
	}

	return (
		<Fragment>
			<TemplateInserter />
			<IconButton
				className="amp-story-controls-reorder"
				icon={ reorderIcon( { width: 24, height: 19 } ) }
				label={ __( 'Reorder Pages', 'amp' ) }
				onClick={ startReordering }
			/>
		</Fragment>
	);
}

export default compose(
	withSelect( ( select ) => {
		const { isReordering } = select( 'amp/story' );

		return {
			isReordering: isReordering(),
		};
	} ),
	withDispatch( ( dispatch ) => {
		const { startReordering, saveOrder, resetOrder } = dispatch( 'amp/story' );

		return {
			startReordering,
			saveOrder,
			resetOrder,
		};
	} )
)( StoryControls );<|MERGE_RESOLUTION|>--- conflicted
+++ resolved
@@ -9,10 +9,7 @@
 import { __ } from '@wordpress/i18n';
 import { IconButton, Button } from '@wordpress/components';
 import { Fragment } from '@wordpress/element';
-<<<<<<< HEAD
-=======
 import { Inserter } from '@wordpress/block-editor';
->>>>>>> bf6ba11a
 import { withDispatch, withSelect } from '@wordpress/data';
 import { compose } from '@wordpress/compose';
 
