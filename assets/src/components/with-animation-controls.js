/**
 * WordPress dependencies
 */
import { createHigherOrderComponent, compose } from '@wordpress/compose';
import { InspectorControls } from '@wordpress/editor';
import { Fragment } from '@wordpress/element';
import { PanelBody } from '@wordpress/components';
import { __ } from '@wordpress/i18n';
import { withDispatch, withSelect } from '@wordpress/data';

/**
 * Internal dependencies
 */
<<<<<<< HEAD
import { ALLOWED_BLOCKS } from '../constants';
import { AnimationControls } from './';

const applyWithSelect = withSelect( ( select, props ) => {
	const { getSelectedBlockClientId, getBlockRootClientId, getBlock, getBlocksByClientId, getBlockOrder } = select( 'core/editor' );
	const { getAnimationOrder } = select( 'amp/story' );

	const currentBlock = getSelectedBlockClientId();
	const page = getBlockRootClientId( currentBlock );

	const { ampAnimationAfter } = props.attributes;
	const predecessor = getBlocksByClientId( getBlockOrder( page ) ).find( ( b ) => b.attributes.anchor === ampAnimationAfter );

	return {
		parentBlock: getBlock( getBlockRootClientId( props.clientId ) ),
		animationAfter: predecessor ? predecessor.clientId : undefined,
		getAnimatedBlocks() {
			const { getBlockType } = select( 'core/blocks' );

			const animatedBlocks = getAnimationOrder()[ page ] || [];
			return animatedBlocks
				.filter( ( { id } ) => id !== currentBlock )
				.filter( ( { id } ) => getBlock( id ) )
				.map( ( { id } ) => {
					const block = getBlock( id );
					return {
						value: id,
						label: block.name,
						block,
						blockType: getBlockType( block.name ),
					};
				} );
		},
	};
} );

const applyWithDispatch = withDispatch( ( dispatch, props, { select } ) => {
	const {
		getSelectedBlockClientId,
		getBlockRootClientId,
	} = select( 'core/editor' );

	const item = getSelectedBlockClientId();
	const page = getBlockRootClientId( item );

	const {
		addAnimation,
		removeAnimation,
	} = dispatch( 'amp/story' );

	return {
		onAnimationTypeChange( type, predecessor ) {
			if ( ! type ) {
				removeAnimation( page, item );
			} else {
				addAnimation( page, item, predecessor );
			}
		},
		onAnimationOrderChange( predecessor ) {
			addAnimation( page, item, predecessor );
		},
	};
} );

const wrapperWithSelect = compose(
	applyWithSelect,
	applyWithDispatch,
);
=======
import { ALLOWED_CHILD_BLOCKS } from '../constants';
import { AnimationControls, withParentBlock } from './';
>>>>>>> 484b6072

export default createHigherOrderComponent(
	( BlockEdit ) => {
		return wrapperWithSelect( ( props ) => {
			const { attributes, setAttributes, name, parentBlock, onAnimationTypeChange, onAnimationOrderChange, getAnimatedBlocks, animationAfter } = props;

			const { ampAnimationType, ampAnimationDuration, ampAnimationDelay, ampAnimationAfter } = attributes;

			if ( -1 === ALLOWED_CHILD_BLOCKS.indexOf( name ) || ! parentBlock || 'amp/amp-story-page' !== parentBlock.name ) {
				return <BlockEdit { ...props } />;
			}

			return (
				<Fragment>
					<BlockEdit { ...props } />
					<InspectorControls>
						<PanelBody
							title={ __( 'Animation', 'amp' ) }
						>
							<AnimationControls
								animatedBlocks={ getAnimatedBlocks() }
								animationType={ ampAnimationType }
								animationDuration={ ampAnimationDuration ? parseInt( ampAnimationDuration ) : '' }
								animationDelay={ ampAnimationDelay ? parseInt( ampAnimationDelay ) : '' }
								animationAfter={ animationAfter }
								onAnimationTypeChange={ ( value ) => {
									onAnimationTypeChange( value, ampAnimationAfter );
									setAttributes( { ampAnimationType: value } );
								} }
								onAnimationDurationChange={ ( value ) => {
									value = value + 'ms';
									setAttributes( { ampAnimationDuration: value } );
								} }
								onAnimationDelayChange={ ( value ) => {
									value = value + 'ms';
									setAttributes( { ampAnimationDelay: value } );
								} }
								onAnimationAfterChange={ onAnimationOrderChange }
							/>
						</PanelBody>
					</InspectorControls>
				</Fragment>
			);
		} );
	},
	'withAnimationControls'
);<|MERGE_RESOLUTION|>--- conflicted
+++ resolved
@@ -11,8 +11,7 @@
 /**
  * Internal dependencies
  */
-<<<<<<< HEAD
-import { ALLOWED_BLOCKS } from '../constants';
+import { ALLOWED_CHILD_BLOCKS } from '../constants';
 import { AnimationControls } from './';
 
 const applyWithSelect = withSelect( ( select, props ) => {
@@ -80,10 +79,6 @@
 	applyWithSelect,
 	applyWithDispatch,
 );
-=======
-import { ALLOWED_CHILD_BLOCKS } from '../constants';
-import { AnimationControls, withParentBlock } from './';
->>>>>>> 484b6072
 
 export default createHigherOrderComponent(
 	( BlockEdit ) => {
