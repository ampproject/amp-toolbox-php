--- conflicted
+++ resolved
@@ -11,8 +11,7 @@
 /**
  * Internal dependencies
  */
-<<<<<<< HEAD
-import { ALLOWED_BLOCKS } from '../helpers';
+import { ALLOWED_BLOCKS } from '../constants';
 import { AnimationControls } from './';
 
 const applyWithSelect = withSelect( ( select, props ) => {
@@ -76,10 +75,6 @@
 	applyWithSelect,
 	applyWithDispatch,
 );
-=======
-import { ALLOWED_BLOCKS } from '../constants';
-import { AnimationControls, withParentBlock } from './';
->>>>>>> f70587dd
 
 export default createHigherOrderComponent(
 	( BlockEdit ) => {
