--- conflicted
+++ resolved
@@ -237,12 +237,6 @@
 				setAttributes( { poster: videoFeaturedImage.source_url } );
 			}
 
-<<<<<<< HEAD
-			const minTextHeight = 30;
-			const minTextWidth = 40;
-
-=======
->>>>>>> 9649e242
 			return (
 				<Fragment>
 					{ isMovableBlock && (
@@ -258,14 +252,9 @@
 							isSelected={ isSelected }
 							width={ width }
 							height={ height }
-<<<<<<< HEAD
 							angle={ rotationAngle }
-							minHeight={ minTextHeight }
-							minWidth={ minTextWidth }
-=======
 							minHeight={ MIN_BLOCK_HEIGHT }
 							minWidth={ MIN_BLOCK_WIDTH }
->>>>>>> 9649e242
 							onResizeStop={ ( value ) => {
 								setAttributes( value );
 								toggleSelection( true );
