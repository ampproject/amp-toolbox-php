/**
 * External dependencies
 */
import classnames from 'classnames';

/**
 * WordPress dependencies
 */
import { __ } from '@wordpress/i18n';
import {
	RichText,
	getColorClassName,
	getFontSize,
	getColorObjectByAttributeValues,
} from '@wordpress/block-editor';
import { select } from '@wordpress/data';

/**
 * Internal dependencies
 */
import edit from './edit';
import { getPercentageFromPixels, getRgbaFromHex } from '../../helpers';
import { STORY_PAGE_INNER_WIDTH } from '../../constants';

export const name = 'amp/amp-story-text';

const supports = {
	className: false,
	anchor: true,
	reusable: true,
};

const schema = {
	placeholder: {
		type: 'string',
	},
	content: {
		type: 'string',
		source: 'html',
		selector: '.amp-text-content',
		default: '',
	},
	type: {
		type: 'string',
		default: 'auto',
	},
	tagName: {
		type: 'string',
		default: 'p',
	},
	align: {
		type: 'string',
	},
	fontSize: {
		type: 'string',
	},
	customFontSize: {
		type: 'number',
	},
	autoFontSize: {
		type: 'number',
	},
	ampFitText: {
		type: 'boolean',
		default: true,
	},
	ampFontFamily: {
		type: 'string',
	},
	textColor: {
		type: 'string',
	},
	customTextColor: {
		type: 'string',
	},
	backgroundHexValue: {
		type: 'string',
	},
	backgroundColor: {
		type: 'string',
	},
	customBackgroundColor: {
		type: 'string',
	},
	opacity: {
		default: 100,
		type: 'number',
	},
	height: {
		default: 50,
		type: 'number',
	},
	width: {
		default: 250,
		type: 'number',
	},
};

export const settings = {
	title: __( 'Text', 'amp' ),

	description: __( 'Add free-form text to your story', 'amp' ),

	icon: <svg xmlns="http://www.w3.org/2000/svg" viewBox="0 0 24 24"><path d="M5 4v3h5.5v12h3V7H19V4z" /><path fill="none" d="M0 0h24v24H0V0z" /></svg>,

	category: 'common',

	keywords: [
		__( 'title', 'amp' ),
		__( 'heading', 'amp' ),
		__( 'paragraph', 'amp' ),
	],

	supports,

	attributes: schema,

	edit,

	save: ( { attributes } ) => {
		const {
			content,
			align,
			fontSize,
			customFontSize,
			ampFitText,
			autoFontSize,
			backgroundColor,
			backgroundHexValue,
			textColor,
			customBackgroundColor,
			customTextColor,
			width,
			height,
			tagName,
			opacity,
		} = attributes;

		const textClass = getColorClassName( 'color', textColor );
		const backgroundClass = getColorClassName( 'background-color', backgroundColor );

		const hasOpacity = opacity && opacity < 100;

		const className = classnames( {
			'amp-text-content': ! ampFitText,
			'has-text-color': textColor || customTextColor,
			'has-background': backgroundColor || customBackgroundColor,
			[ textClass ]: textClass,
<<<<<<< HEAD
			[ backgroundClass ]: ( ! opacity || 100 === opacity ) ? backgroundClass : undefined,
=======
			[ backgroundClass ]: ! hasOpacity ? backgroundClass : undefined,
>>>>>>> f8c12860
		} );

		const { colors, fontSizes } = select( 'core/block-editor' ).getSettings();

		/*
         * Calculate fontsize using vw to make it responsive.
         *
         * Get the font size in px based on the slug with fallback to customFontSize.
         */
		const userFontSize = fontSize ? getFontSize( fontSizes, fontSize, customFontSize ).size : customFontSize;
		const fontSizeResponsive = ( ( userFontSize / STORY_PAGE_INNER_WIDTH ) * 100 ).toFixed( 2 ) + 'vw';

		let appliedBackgroundColor;
<<<<<<< HEAD
		// If we need to assign opacity.
		if ( 100 !== opacity && ( backgroundColor || customBackgroundColor ) ) {
			const [ r, g, b, a ] = getRgbaFromHex( backgroundHexValue, opacity );
			appliedBackgroundColor = `rgba( ${ r }, ${ g }, ${ b }, ${ a })`;
=======

		// If we need to assign opacity.
		if ( hasOpacity && ( backgroundColor || customBackgroundColor ) ) {
			const hexColor = getColorObjectByAttributeValues( colors, backgroundColor, customBackgroundColor );

			if ( hexColor ) {
				const [ r, g, b, a ] = getRgbaFromHex( hexColor.color, opacity );

				appliedBackgroundColor = `rgba( ${ r }, ${ g }, ${ b }, ${ a })`;
			}
>>>>>>> f8c12860
		} else if ( ! backgroundClass ) {
			appliedBackgroundColor = customBackgroundColor;
		}

		const styles = {
			backgroundColor: appliedBackgroundColor,
			color: textClass ? undefined : customTextColor,
			fontSize: ampFitText ? autoFontSize : fontSizeResponsive,
			width: `${ getPercentageFromPixels( 'x', width ) }%`,
			height: `${ getPercentageFromPixels( 'y', height ) }%`,
			textAlign: align,
		};

		if ( ! ampFitText ) {
			return (
				<RichText.Content
					tagName={ tagName }
					style={ styles }
					className={ className }
					value={ content }
				/>
			);
		}

		const ContentTag = tagName;

		return (
			<ContentTag
				style={ styles }
				className={ className }>
				<amp-fit-text layout="fill" className="amp-text-content">{ content }</amp-fit-text>
			</ContentTag>
		);
	},
};<|MERGE_RESOLUTION|>--- conflicted
+++ resolved
@@ -73,9 +73,6 @@
 	customTextColor: {
 		type: 'string',
 	},
-	backgroundHexValue: {
-		type: 'string',
-	},
 	backgroundColor: {
 		type: 'string',
 	},
@@ -126,7 +123,6 @@
 			ampFitText,
 			autoFontSize,
 			backgroundColor,
-			backgroundHexValue,
 			textColor,
 			customBackgroundColor,
 			customTextColor,
@@ -146,11 +142,7 @@
 			'has-text-color': textColor || customTextColor,
 			'has-background': backgroundColor || customBackgroundColor,
 			[ textClass ]: textClass,
-<<<<<<< HEAD
-			[ backgroundClass ]: ( ! opacity || 100 === opacity ) ? backgroundClass : undefined,
-=======
 			[ backgroundClass ]: ! hasOpacity ? backgroundClass : undefined,
->>>>>>> f8c12860
 		} );
 
 		const { colors, fontSizes } = select( 'core/block-editor' ).getSettings();
@@ -164,12 +156,6 @@
 		const fontSizeResponsive = ( ( userFontSize / STORY_PAGE_INNER_WIDTH ) * 100 ).toFixed( 2 ) + 'vw';
 
 		let appliedBackgroundColor;
-<<<<<<< HEAD
-		// If we need to assign opacity.
-		if ( 100 !== opacity && ( backgroundColor || customBackgroundColor ) ) {
-			const [ r, g, b, a ] = getRgbaFromHex( backgroundHexValue, opacity );
-			appliedBackgroundColor = `rgba( ${ r }, ${ g }, ${ b }, ${ a })`;
-=======
 
 		// If we need to assign opacity.
 		if ( hasOpacity && ( backgroundColor || customBackgroundColor ) ) {
@@ -180,7 +166,6 @@
 
 				appliedBackgroundColor = `rgba( ${ r }, ${ g }, ${ b }, ${ a })`;
 			}
->>>>>>> f8c12860
 		} else if ( ! backgroundClass ) {
 			appliedBackgroundColor = customBackgroundColor;
 		}
