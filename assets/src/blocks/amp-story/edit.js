/**
 * External dependencies
 */
import uuid from 'uuid/v4';

/**
 * WordPress dependencies
 */
import { __, sprintf } from '@wordpress/i18n';
import {
	InnerBlocks,
	PanelColorSettings,
	InspectorControls,
	MediaUpload,
	MediaUploadCheck,
} from '@wordpress/block-editor';
import { Component, Fragment } from '@wordpress/element';
import {
	PanelBody,
	Button,
	BaseControl,
	FocalPointPicker,
	SelectControl,
	RangeControl,
} from '@wordpress/components';
import { withSelect } from '@wordpress/data';

/**
 * Internal dependencies
 */
import { getTotalAnimationDuration, addBackgroundColorToOverlay } from '../../helpers';
import {
	ALLOWED_CHILD_BLOCKS,
	ALLOWED_MEDIA_TYPES,
	ALLOWED_MOVABLE_BLOCKS,
	IMAGE_BACKGROUND_TYPE,
	VIDEO_BACKGROUND_TYPE,
	POSTER_ALLOWED_MEDIA_TYPES,
} from '../../constants';

const TEMPLATE = [
	[ 'amp/amp-story-text' ],
];

class EditPage extends Component {
	constructor( props ) {
		// Call parent constructor.
		super( props );

		if ( ! props.attributes.anchor ) {
			this.props.setAttributes( { anchor: uuid() } );
		}

		this.onSelectMedia = this.onSelectMedia.bind( this );
	}

	onSelectMedia( media ) {
		if ( ! media || ! media.url ) {
			this.props.setAttributes( { mediaUrl: undefined, mediaId: undefined, mediaType: undefined, poster: undefined } );
			return;
		}

		let mediaType;

		// For media selections originated from a file upload.
		if ( media.media_type ) {
			if ( media.media_type === VIDEO_BACKGROUND_TYPE ) {
				mediaType = VIDEO_BACKGROUND_TYPE;
			} else {
				mediaType = IMAGE_BACKGROUND_TYPE;
			}
		} else {
			// For media selections originated from existing files in the media library.
			if (
				media.type !== IMAGE_BACKGROUND_TYPE &&
				media.type !== VIDEO_BACKGROUND_TYPE
			) {
				return;
			}

			mediaType = media.type;
		}

		this.props.setAttributes( {
			mediaUrl: media.url,
			mediaId: media.id,
			mediaType,
		} );

		if ( IMAGE_BACKGROUND_TYPE === mediaType ) {
			this.props.setAttributes( { poster: undefined } );
		}
	}

	removeBackgroundColor( index ) {
		const { attributes, setAttributes } = this.props;
		const backgroundColors = JSON.parse( attributes.backgroundColors );
		backgroundColors.splice( index, 1 );
		setAttributes( { backgroundColors: JSON.stringify( backgroundColors ) } );
	}

	setBackgroundColors( value, index ) {
		const { attributes, setAttributes } = this.props;
		const backgroundColors = JSON.parse( attributes.backgroundColors );
		backgroundColors[ index ] = {
			color: value,
		};
		setAttributes( { backgroundColors: JSON.stringify( backgroundColors ) } );
	}

	getOverlayColorSettings() {
		const { attributes } = this.props;
		const backgroundColors = JSON.parse( attributes.backgroundColors );

		if ( ! backgroundColors.length ) {
			return [
				{
					value: undefined,
					onChange: ( value ) => {
						this.setBackgroundColors( value, 0 );
					},
					label: __( 'Color', 'amp' ),
				},
			];
		}

		const backgroundColorSettings = [];
		const useNumberedLabels = backgroundColors.length > 1;

		backgroundColors.forEach( ( color, index ) => {
			backgroundColorSettings[ index ] = {
				value: color ? color.color : undefined,
				onChange: ( value ) => {
					this.setBackgroundColors( value, index );
				},
				/* translators: %s: color number */
				label: useNumberedLabels ? sprintf( __( 'Color %s', 'amp' ), index + 1 ) : __( 'Color', 'amp' ),
			};
		} );

		return backgroundColorSettings;
	}

	render() {
		const { attributes, media, setAttributes, totalAnimationDuration, allowedBlocks } = this.props;

		const {
			mediaId,
			mediaType,
			mediaUrl,
			focalPoint,
			overlayOpacity,
			poster,
			autoAdvanceAfter,
			autoAdvanceAfterDuration,
		} = attributes;

		const instructions = <p>{ __( 'To edit the background image or video, you need permission to upload media.', 'amp' ) }</p>;

		const style = {
			backgroundImage: IMAGE_BACKGROUND_TYPE === mediaType && mediaUrl ? `url(${ mediaUrl })` : undefined,
			backgroundPosition: IMAGE_BACKGROUND_TYPE === mediaType && focalPoint ? `${ focalPoint.x * 100 }% ${ focalPoint.y * 100 }%` : 'cover',
			backgroundRepeat: 'no-repeat',
			backgroundSize: 'cover',
		};

		if ( VIDEO_BACKGROUND_TYPE === mediaType && poster ) {
			style.backgroundImage = `url(${ poster })`;
		}

		const autoAdvanceAfterOptions = [
			{ value: '', label: __( 'Manual', 'amp' ) },
			{ value: 'auto', label: __( 'Automatic', 'amp' ) },
			{ value: 'time', label: __( 'After a certain time', 'amp' ) },
			{ value: 'media', label: __( 'After media has played', 'amp' ) },
		];

		let autoAdvanceAfterHelp;

		if ( 'media' === autoAdvanceAfter ) {
			autoAdvanceAfterHelp = __( 'Based on the first media block encountered on the page', 'amp' );
		} else if ( 'auto' === autoAdvanceAfter ) {
			autoAdvanceAfterHelp = __( 'Based on the duration of all animated blocks on the page', 'amp' );
		}

		let overlayStyle = {
			width: '100%',
			height: '100%',
			position: 'absolute',
		};

		const backgroundColors = JSON.parse( attributes.backgroundColors );

		overlayStyle = addBackgroundColorToOverlay( overlayStyle, backgroundColors );
		overlayStyle.opacity = overlayOpacity / 100;

		const colorSettings = this.getOverlayColorSettings();

		return (
			<Fragment>
				<InspectorControls key="controls">
					<PanelColorSettings
						title={ __( 'Background Color', 'amp' ) }
						initialOpen={ false }
						colorSettings={ colorSettings }
					>
						<p>
							{ backgroundColors.length < 2 &&
							<Button
								onClick={ () => this.setBackgroundColors( null, 1 ) }
								isSmall>
								{ __( 'Add Gradient', 'amp' ) }
							</Button>
							}
							{ backgroundColors.length > 1 &&
							<Button
								onClick={ () => this.removeBackgroundColor( backgroundColors.length - 1 ) }
								isLink
								isDestructive>
								{ __( 'Remove Gradient', 'amp' ) }
							</Button>
							}
						</p>
						<RangeControl
							label={ __( 'Opacity', 'amp' ) }
							value={ overlayOpacity }
							onChange={ ( value ) => setAttributes( { overlayOpacity: value } ) }
							min={ 0 }
							max={ 100 }
							step={ 5 }
							required
						/>
					</PanelColorSettings>
					<PanelBody title={ __( 'Background Media', 'amp' ) }>
						<Fragment>
							<BaseControl>
								<MediaUploadCheck fallback={ instructions }>
									<MediaUpload
										onSelect={ this.onSelectMedia }
										allowedTypes={ ALLOWED_MEDIA_TYPES }
										value={ mediaId }
										render={ ( { open } ) => (
											<Button isDefault isLarge onClick={ open } className="editor-amp-story-page-background">
												{ mediaUrl ? __( 'Edit Media', 'amp' ) : __( 'Select Media', 'amp' ) }
											</Button>
										) }
									/>
								</MediaUploadCheck>
								{ !! mediaId &&
								<MediaUploadCheck>
									<Button onClick={ () => setAttributes( { mediaUrl: undefined, mediaId: undefined, mediaType: undefined } ) } isLink isDestructive>
										{ VIDEO_BACKGROUND_TYPE === mediaType ? __( 'Remove video', 'amp' ) : __( 'Remove image', 'amp' ) }
									</Button>
								</MediaUploadCheck>
								}
							</BaseControl>
							{ VIDEO_BACKGROUND_TYPE === mediaType && (
								<MediaUploadCheck>
									<BaseControl
										id="editor-amp-story-page-poster"
										label={ __( 'Poster Image (required)', 'amp' ) }
										help={ __( 'The recommended dimensions for a poster image are: 720p (720w x 1280h)', 'amp' ) }
									>
										<MediaUpload
											title={ __( 'Select Poster Image', 'amp' ) }
											onSelect={ ( image ) => setAttributes( { poster: image.url } ) }
											allowedTypes={ POSTER_ALLOWED_MEDIA_TYPES }
											render={ ( { open } ) => (
												<Button
													isDefault
													onClick={ open }
													className="editor-amp-story-page-background"
												>
													{ ! poster ? __( 'Select Poster Image', 'amp' ) : __( 'Replace image', 'amp' ) }
												</Button>
											) }
										/>
										{ poster &&
										<Button
											onClick={ () => setAttributes( { poster: undefined } ) }
											isLink
											isDestructive>
											{ __( 'Remove Poster Image', 'amp' ) }
										</Button>
										}
									</BaseControl>
								</MediaUploadCheck>
							) }
							{ mediaUrl && (
								<Fragment>
									{ /* Note: FocalPointPicker is only available in Gutenberg 5.1+ */ }
									{ IMAGE_BACKGROUND_TYPE === mediaType && FocalPointPicker && (
										<FocalPointPicker
											label={ __( 'Focal Point Picker', 'amp' ) }
											url={ mediaUrl }
											value={ focalPoint }
											onChange={ ( value ) => setAttributes( { focalPoint: value } ) }
										/>
									) }
								</Fragment>
							) }
						</Fragment>
					</PanelBody>
					<PanelBody title={ __( 'Page Settings', 'amp' ) }>
						<SelectControl
							label={ __( 'Advance to next page', 'amp' ) }
							help={ autoAdvanceAfterHelp }
							value={ autoAdvanceAfter }
							options={ autoAdvanceAfterOptions }
							onChange={ ( value ) => {
								setAttributes( { autoAdvanceAfter: value } );
								setAttributes( { autoAdvanceAfterDuration: totalAnimationDuration } );
							} }
						/>
						{ 'time' === autoAdvanceAfter && (
							<RangeControl
								label={ __( 'Time in seconds', 'amp' ) }
								value={ autoAdvanceAfterDuration ? parseInt( autoAdvanceAfterDuration ) : 0 }
								onChange={ ( value ) => setAttributes( { autoAdvanceAfterDuration: value } ) }
								min={ Math.max( totalAnimationDuration, 1 ) }
								initialPosition={ totalAnimationDuration }
								help={ totalAnimationDuration > 1 ? __( 'A minimum time is enforced because there are animated blocks on this page', 'amp' ) : undefined }
							/>
						) }
					</PanelBody>
				</InspectorControls>
				<div key="contents" style={ style }>
					{ /* todo: show poster image as background-image instead */ }
					{ VIDEO_BACKGROUND_TYPE === mediaType && media && ! poster && (
						<div className="editor-amp-story-page-video-wrap">
							<video autoPlay muted loop className="editor-amp-story-page-video">
								<source src={ mediaUrl } type={ media.mime_type } />
							</video>
						</div>
					) }
<<<<<<< HEAD
					<InnerBlocks template={ TEMPLATE } allowedBlocks={ allowedBlocks } />
=======
					{ backgroundColors.length > 0 && (
						<div style={ overlayStyle }></div>
					) }
					<InnerBlocks template={ TEMPLATE } allowedBlocks={ ALLOWED_CHILD_BLOCKS } />
>>>>>>> 80191476
				</div>
			</Fragment>
		);
	}
}

export default withSelect( ( select, { clientId, attributes } ) => {
	const { getMedia } = select( 'core' );
	const { getBlockOrder, getBlocksByClientId } = select( 'core/editor' );

	const innerBlocks = getBlocksByClientId( getBlockOrder( clientId ) );
	const isFirstPage = getBlockOrder().indexOf( clientId ) === 0;
	const isCallToActionAllowed = ! isFirstPage && ! innerBlocks.some( ( { name } ) => name === 'amp/amp-story-cta' );
	const { getBlockRootClientId } = select( 'core/editor' );
	const { getAnimatedBlocks } = select( 'amp/story' );

	const { mediaId } = attributes;

	const animatedBlocks = getAnimatedBlocks();
	const animatedBlocksPerPage = ( animatedBlocks[ clientId ] || [] ).filter( ( { id } ) => clientId === getBlockRootClientId( id ) );
	const totalAnimationDuration = getTotalAnimationDuration( animatedBlocksPerPage );
	const totalAnimationDurationInSeconds = Math.ceil( totalAnimationDuration / 1000 );

	return {
		media: mediaId ? getMedia( mediaId ) : null,
		allowedBlocks: isCallToActionAllowed ? ALLOWED_CHILD_BLOCKS : ALLOWED_MOVABLE_BLOCKS,
		totalAnimationDuration: totalAnimationDurationInSeconds,
	};
} )( EditPage );<|MERGE_RESOLUTION|>--- conflicted
+++ resolved
@@ -333,14 +333,10 @@
 							</video>
 						</div>
 					) }
-<<<<<<< HEAD
-					<InnerBlocks template={ TEMPLATE } allowedBlocks={ allowedBlocks } />
-=======
 					{ backgroundColors.length > 0 && (
 						<div style={ overlayStyle }></div>
 					) }
-					<InnerBlocks template={ TEMPLATE } allowedBlocks={ ALLOWED_CHILD_BLOCKS } />
->>>>>>> 80191476
+					<InnerBlocks template={ TEMPLATE } allowedBlocks={ allowedBlocks } />
 				</div>
 			</Fragment>
 		);
