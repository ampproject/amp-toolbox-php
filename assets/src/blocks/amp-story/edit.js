/**
 * External dependencies
 */
import uuid from 'uuid/v4';

/**
 * WordPress dependencies
 */
import { __ } from '@wordpress/i18n';
import {
	InnerBlocks,
	PanelColorSettings,
	InspectorControls,
	MediaUpload,
	MediaUploadCheck,
} from '@wordpress/editor';
import { Component, Fragment } from '@wordpress/element';
import {
	PanelBody,
	Button,
	BaseControl,
	FocalPointPicker,
	SelectControl,
	RangeControl,
} from '@wordpress/components';
import { withSelect } from '@wordpress/data';

/**
 * Internal dependencies
 */
<<<<<<< HEAD
import { ALLOWED_CHILD_BLOCKS, ALLOWED_MOVABLE_BLOCKS } from '../../constants';
import { ALLOWED_MEDIA_TYPES, IMAGE_BACKGROUND_TYPE, VIDEO_BACKGROUND_TYPE, POSTER_ALLOWED_MEDIA_TYPES } from './constants';
=======
import { getTotalAnimationDuration } from '../../helpers';
import {
	ALLOWED_CHILD_BLOCKS,
	ALLOWED_MEDIA_TYPES,
	IMAGE_BACKGROUND_TYPE,
	VIDEO_BACKGROUND_TYPE,
	POSTER_ALLOWED_MEDIA_TYPES,
} from '../../constants';
>>>>>>> 5a5ffbae

const TEMPLATE = [
	[ 'amp/amp-story-text' ],
];

class EditPage extends Component {
	constructor( props ) {
		// Call parent constructor.
		super( props );

		if ( ! props.attributes.anchor ) {
			this.props.setAttributes( { anchor: uuid() } );
		}

		this.onSelectMedia = this.onSelectMedia.bind( this );
	}

	onSelectMedia( media ) {
		if ( ! media || ! media.url ) {
			this.props.setAttributes( { mediaUrl: undefined, mediaId: undefined, mediaType: undefined, poster: undefined } );
			return;
		}

		let mediaType;

		// For media selections originated from a file upload.
		if ( media.media_type ) {
			if ( media.media_type === VIDEO_BACKGROUND_TYPE ) {
				mediaType = VIDEO_BACKGROUND_TYPE;
			} else {
				mediaType = IMAGE_BACKGROUND_TYPE;
			}
		} else {
			// For media selections originated from existing files in the media library.
			if (
				media.type !== IMAGE_BACKGROUND_TYPE &&
				media.type !== VIDEO_BACKGROUND_TYPE
			) {
				return;
			}

			mediaType = media.type;
		}

		this.props.setAttributes( {
			mediaUrl: media.url,
			mediaId: media.id,
			mediaType,
		} );

		if ( IMAGE_BACKGROUND_TYPE === mediaType ) {
			this.props.setAttributes( { poster: undefined } );
		}
	}

	render() {
<<<<<<< HEAD
		const { attributes, media, setAttributes, allowedBlocks } = this.props;
=======
		const { attributes, media, setAttributes, totalAnimationDuration } = this.props;
>>>>>>> 5a5ffbae

		const {
			backgroundColor,
			mediaId,
			mediaType,
			mediaUrl,
			focalPoint,
			poster,
			autoAdvanceAfter,
			autoAdvanceAfterDuration,
		} = attributes;

		const instructions = <p>{ __( 'To edit the background image or video, you need permission to upload media.', 'amp' ) }</p>;

		const style = {
			backgroundColor,
			backgroundImage: IMAGE_BACKGROUND_TYPE === mediaType && mediaUrl ? `url(${ mediaUrl })` : undefined,
			backgroundPosition: IMAGE_BACKGROUND_TYPE === mediaType && focalPoint ? `${ focalPoint.x * 100 }% ${ focalPoint.y * 100 }%` : 'cover',
			backgroundRepeat: 'no-repeat',
			backgroundSize: 'cover',
		};

		if ( VIDEO_BACKGROUND_TYPE === mediaType && poster ) {
			style.backgroundImage = `url(${ poster })`;
		}

		const autoAdvanceAfterOptions = [
			{ value: '', label: __( 'Manual', 'amp' ) },
			{ value: 'auto', label: __( 'Automatic', 'amp' ) },
			{ value: 'time', label: __( 'After a certain time', 'amp' ) },
			{ value: 'media', label: __( 'After media has played', 'amp' ) },
		];

		let autoAdvanceAfterHelp;

		if ( 'media' === autoAdvanceAfter ) {
			autoAdvanceAfterHelp = __( 'Based on the first media block encountered on the page', 'amp' );
		} else if ( 'auto' === autoAdvanceAfter ) {
			autoAdvanceAfterHelp = __( 'Based on the duration of all animated blocks on the page', 'amp' );
		}

		return (
			<Fragment>
				<InspectorControls key="controls">
					<PanelColorSettings
						title={ __( 'Color Settings', 'amp' ) }
						initialOpen={ false }
						colorSettings={ [
							{
								value: backgroundColor,
								onChange: ( value ) => setAttributes( { backgroundColor: value } ),
								label: __( 'Background Color', 'amp' ),
							},
						] }
					/>
					<PanelBody title={ __( 'Background Media', 'amp' ) }>
						<Fragment>
							<BaseControl>
								<MediaUploadCheck fallback={ instructions }>
									<MediaUpload
										onSelect={ this.onSelectMedia }
										allowedTypes={ ALLOWED_MEDIA_TYPES }
										value={ mediaId }
										render={ ( { open } ) => (
											<Button isDefault isLarge onClick={ open } className="editor-amp-story-page-background">
												{ mediaUrl ? __( 'Edit Media', 'amp' ) : __( 'Select Media', 'amp' ) }
											</Button>
										) }
									/>
								</MediaUploadCheck>
								{ !! mediaId &&
								<MediaUploadCheck>
									<Button onClick={ () => setAttributes( { mediaUrl: undefined, mediaId: undefined, mediaType: undefined } ) } isLink isDestructive>
										{ VIDEO_BACKGROUND_TYPE === mediaType ? __( 'Remove video', 'amp' ) : __( 'Remove image', 'amp' ) }
									</Button>
								</MediaUploadCheck>
								}
							</BaseControl>
							{ VIDEO_BACKGROUND_TYPE === mediaType && (
								<MediaUploadCheck>
									<BaseControl
										id="editor-amp-story-page-poster"
										label={ __( 'Poster Image (required)', 'amp' ) }
										help={ __( 'The recommended dimensions for a poster image are: 720p (720w x 1280h)', 'amp' ) }
									>
										<MediaUpload
											title={ __( 'Select Poster Image', 'amp' ) }
											onSelect={ ( image ) => setAttributes( { poster: image.url } ) }
											allowedTypes={ POSTER_ALLOWED_MEDIA_TYPES }
											render={ ( { open } ) => (
												<Button
													isDefault
													onClick={ open }
													className="editor-amp-story-page-background"
												>
													{ ! poster ? __( 'Select Poster Image', 'amp' ) : __( 'Replace image', 'amp' ) }
												</Button>
											) }
										/>
										{ poster &&
										<Button
											onClick={ () => setAttributes( { poster: undefined } ) }
											isLink
											isDestructive>
											{ __( 'Remove Poster Image', 'amp' ) }
										</Button>
										}
									</BaseControl>
								</MediaUploadCheck>
							) }
							{ mediaUrl && (
								<Fragment>
									{ /* Note: FocalPointPicker is only available in Gutenberg 5.1+ */ }
									{ IMAGE_BACKGROUND_TYPE === mediaType && FocalPointPicker && (
										<FocalPointPicker
											label={ __( 'Focal Point Picker', 'amp' ) }
											url={ mediaUrl }
											value={ focalPoint }
											onChange={ ( value ) => setAttributes( { focalPoint: value } ) }
										/>
									) }
								</Fragment>
							) }
						</Fragment>
					</PanelBody>
					<PanelBody title={ __( 'Page Settings', 'amp' ) }>
						<SelectControl
							label={ __( 'Advance to next page', 'amp' ) }
							help={ autoAdvanceAfterHelp }
							value={ autoAdvanceAfter }
							options={ autoAdvanceAfterOptions }
							onChange={ ( value ) => {
								setAttributes( { autoAdvanceAfter: value } );
								setAttributes( { autoAdvanceAfterDuration: totalAnimationDuration } );
							} }
						/>
						{ 'time' === autoAdvanceAfter && (
							<RangeControl
								label={ __( 'Time in seconds', 'amp' ) }
								value={ autoAdvanceAfterDuration ? parseInt( autoAdvanceAfterDuration ) : 0 }
								onChange={ ( value ) => setAttributes( { autoAdvanceAfterDuration: value } ) }
								min={ Math.max( totalAnimationDuration, 1 ) }
								initialPosition={ totalAnimationDuration }
								help={ totalAnimationDuration > 1 ? __( 'A minimum time is enforced because there are animated blocks on this page', 'amp' ) : undefined }
							/>
						) }
					</PanelBody>
				</InspectorControls>
				<div key="contents" style={ style }>
					{ /* todo: show poster image as background-image instead */ }
					{ VIDEO_BACKGROUND_TYPE === mediaType && media && ! poster && (
						<div className="editor-amp-story-page-video-wrap">
							<video autoPlay muted loop className="editor-amp-story-page-video">
								<source src={ mediaUrl } type={ media.mime_type } />
							</video>
						</div>
					) }
					<InnerBlocks template={ TEMPLATE } allowedBlocks={ allowedBlocks } />
				</div>
			</Fragment>
		);
	}
}

<<<<<<< HEAD
export default withSelect( ( select, { clientId, attributes } ) => {
	const { mediaId } = attributes;
	const { getMedia } = select( 'core' );
	const { getBlockOrder, getBlocksByClientId } = select( 'core/editor' );

	const innerBlocks = getBlocksByClientId( getBlockOrder( clientId ) );
	const isFirstPage = getBlockOrder().indexOf( clientId ) === 0;
	const isCallToActionAllowed = ! isFirstPage && ! innerBlocks.some( ( { name } ) => name === 'amp/amp-story-cta' );

	return {
		media: mediaId ? getMedia( mediaId ) : null,
		allowedBlocks: isCallToActionAllowed ? ALLOWED_CHILD_BLOCKS : ALLOWED_MOVABLE_BLOCKS,
=======
export default withSelect( ( select, { attributes, clientId } ) => {
	const { getMedia } = select( 'core' );
	const { getBlockRootClientId } = select( 'core/editor' );
	const { getAnimatedBlocks } = select( 'amp/story' );

	const { mediaId } = attributes;

	const animatedBlocks = getAnimatedBlocks();
	const animatedBlocksPerPage = ( animatedBlocks[ clientId ] || [] ).filter( ( { id } ) => clientId === getBlockRootClientId( id ) );
	const totalAnimationDuration = getTotalAnimationDuration( animatedBlocksPerPage );
	const totalAnimationDurationInSeconds = Math.ceil( totalAnimationDuration / 1000 );

	return {
		media: mediaId ? getMedia( mediaId ) : null,
		totalAnimationDuration: totalAnimationDurationInSeconds,
>>>>>>> 5a5ffbae
	};
} )( EditPage );<|MERGE_RESOLUTION|>--- conflicted
+++ resolved
@@ -28,19 +28,15 @@
 /**
  * Internal dependencies
  */
-<<<<<<< HEAD
-import { ALLOWED_CHILD_BLOCKS, ALLOWED_MOVABLE_BLOCKS } from '../../constants';
-import { ALLOWED_MEDIA_TYPES, IMAGE_BACKGROUND_TYPE, VIDEO_BACKGROUND_TYPE, POSTER_ALLOWED_MEDIA_TYPES } from './constants';
-=======
 import { getTotalAnimationDuration } from '../../helpers';
 import {
 	ALLOWED_CHILD_BLOCKS,
 	ALLOWED_MEDIA_TYPES,
+	ALLOWED_MOVABLE_BLOCKS,
 	IMAGE_BACKGROUND_TYPE,
 	VIDEO_BACKGROUND_TYPE,
 	POSTER_ALLOWED_MEDIA_TYPES,
 } from '../../constants';
->>>>>>> 5a5ffbae
 
 const TEMPLATE = [
 	[ 'amp/amp-story-text' ],
@@ -97,11 +93,7 @@
 	}
 
 	render() {
-<<<<<<< HEAD
-		const { attributes, media, setAttributes, allowedBlocks } = this.props;
-=======
-		const { attributes, media, setAttributes, totalAnimationDuration } = this.props;
->>>>>>> 5a5ffbae
+		const { attributes, media, setAttributes, totalAnimationDuration, allowedBlocks } = this.props;
 
 		const {
 			backgroundColor,
@@ -266,22 +258,13 @@
 	}
 }
 
-<<<<<<< HEAD
 export default withSelect( ( select, { clientId, attributes } ) => {
-	const { mediaId } = attributes;
 	const { getMedia } = select( 'core' );
 	const { getBlockOrder, getBlocksByClientId } = select( 'core/editor' );
 
 	const innerBlocks = getBlocksByClientId( getBlockOrder( clientId ) );
 	const isFirstPage = getBlockOrder().indexOf( clientId ) === 0;
 	const isCallToActionAllowed = ! isFirstPage && ! innerBlocks.some( ( { name } ) => name === 'amp/amp-story-cta' );
-
-	return {
-		media: mediaId ? getMedia( mediaId ) : null,
-		allowedBlocks: isCallToActionAllowed ? ALLOWED_CHILD_BLOCKS : ALLOWED_MOVABLE_BLOCKS,
-=======
-export default withSelect( ( select, { attributes, clientId } ) => {
-	const { getMedia } = select( 'core' );
 	const { getBlockRootClientId } = select( 'core/editor' );
 	const { getAnimatedBlocks } = select( 'amp/story' );
 
@@ -294,7 +277,7 @@
 
 	return {
 		media: mediaId ? getMedia( mediaId ) : null,
+		allowedBlocks: isCallToActionAllowed ? ALLOWED_CHILD_BLOCKS : ALLOWED_MOVABLE_BLOCKS,
 		totalAnimationDuration: totalAnimationDurationInSeconds,
->>>>>>> 5a5ffbae
 	};
 } )( EditPage );