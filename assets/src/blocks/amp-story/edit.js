--- conflicted
+++ resolved
@@ -29,17 +29,8 @@
  * Internal dependencies
  */
 import BlockNavigation from './block-navigation';
-<<<<<<< HEAD
 import { ALLOWED_BLOCKS } from '../../constants';
-
-const {
-	hasSelectedInnerBlock,
-	getSelectedBlockClientId,
-} = select( 'core/editor' );
-=======
-import { ALLOWED_BLOCKS } from '../../helpers';
 import { ALLOWED_MEDIA_TYPES, IMAGE_BACKGROUND_TYPE, VIDEO_BACKGROUND_TYPE, POSTER_ALLOWED_MEDIA_TYPES } from './constants';
->>>>>>> 38678bf4
 
 const TEMPLATE = [
 	[ 'amp/amp-story-text' ],
