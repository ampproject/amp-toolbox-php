<?php

namespace AmpProject\Optimizer;

use AmpProject\Dom\Document;
use AmpProject\Optimizer\Tests\MarkupComparison;
use AmpProject\Optimizer\Tests\TestMarkup;
use AmpProject\Optimizer\Transformer\AmpRuntimeCss;
use AmpProject\Optimizer\Transformer\ReorderHead;
use AmpProject\Optimizer\Transformer\ServerSideRendering;
use AmpProject\RemoteRequest\StubbedRemoteGetRequest;
use DirectoryIterator;
use PHPUnit\Framework\TestCase;
use ReflectionClass;
use ReflectionException;

/**
 * Test the individual transformers against the NodeJS spec test suite.
 *
 * @package ampproject/optimizer
 */
final class SpecTest extends TestCase
{
    use MarkupComparison;

    const TRANSFORMER_SPEC_PATH = __DIR__ . '/spec/transformers/valid';

    const TESTS_TO_SKIP = [
        'ReorderHead - reorders_head_a4a'                => 'see https://github.com/ampproject/amp-toolbox/issues/583',
        'ReorderHead - reorders_head_amphtml'            => 'see https://github.com/ampproject/amp-toolbox/issues/583',
        'ReorderHead - preserves_amp_custom_style_order' => 'see https://github.com/ampproject/amp-toolbox/issues/604',
    ];

    const CLASS_SKIP_TEST = '__SKIP__';

    /**
     * Associative array of mapping data for stubbing remote requests for specific tests.
     *
     * @todo This is a temporary fix only to get the test to pass with our current transformer.
     *       We'll need to adapt the transformer to take the following changes into account:
     *       https://github.com/ampproject/amp-toolbox/commit/b154a73c6dc9231e4060434c562a90d983e2a46d
     *
     * @var array
     */
    const STUBBED_REMOTE_REQUESTS_FOR_TESTS = [
        'AmpRuntimeCss - always_inlines_v0css' => [
            'https://cdn.ampproject.org/v0.css' => '/* v0-prod.css */',
        ],
    ];

    public function dataTransformerSpecFiles()
    {
        $scenarios = [];
        $suites    = [
            'ReorderHead'         => [ReorderHead::class, self::TRANSFORMER_SPEC_PATH . '/ReorderHeadTransformer'],
            'ServerSideRendering' => [ServerSideRendering::class, self::TRANSFORMER_SPEC_PATH . '/ServerSideRendering'],
            'AmpRuntimeCss'       => [
                AmpRuntimeCss::class,
                self::TRANSFORMER_SPEC_PATH . '/AmpBoilerplateTransformer',
            ],
        ];

        foreach ($suites as $key => list($transformerClass, $specFileFolder)) {
            foreach (new DirectoryIterator($specFileFolder) as $subFolder) {
                if ($subFolder->isFile() || $subFolder->isDot()) {
                    continue;
                }

                $scenario = "{$key} - {$subFolder}";

                if (array_key_exists($scenario, self::TESTS_TO_SKIP)) {
                    $scenarios[$scenario] = [
                        $scenario,
                        self::CLASS_SKIP_TEST,
                        $scenario,
                        self::TESTS_TO_SKIP[$scenario],
                    ];

                    continue;
                }

                $scenarios[$scenario] = [
                    $scenario,
                    $transformerClass,
                    file_get_contents("{$subFolder->getPathname()}/input.html"),
                    file_get_contents("{$subFolder->getPathname()}/expected_output.html"),
                ];
            }
        }

        return $scenarios;
    }

    /**
     * Test the transformers against their spec files.
     *
     * @dataProvider dataTransformerSpecFiles
     *
     * @param string $scenario         Test scenario.
     * @param string $transformerClass Class of the transformer to test.
     * @param string $source           Source file to transform.
     * @param string $expected         Expected transformed result.
     */
    public function testTransformerSpecFiles($scenario, $transformerClass, $source, $expected)
    {
        if ($transformerClass === self::CLASS_SKIP_TEST) {
            // $source contains the scenario name, $expected the reason.
            $this->markTestSkipped("Skipping {$source}, {$expected}");
        }

        $document = Document::fromHtmlFragment($source);

        $transformer = $this->getTransformer($scenario, $transformerClass);
        $errors      = new ErrorCollection();

        $transformer->transform($document, $errors);

        $this->assertSimilarMarkup($expected, $document->saveHTMLFragment());
    }

    /**
     * Get the transformer to test.
     *
     * @param string $scenario         Test scenario.
     * @param string $transformerClass Class of the transformer to get.
     * @return Transformer Instantiated transformer object.
     */
    private function getTransformer($scenario, $transformerClass)
    {
        $transformationEngine = new TransformationEngine(
            new Configuration(),
            new StubbedRemoteGetRequest(TestMarkup::STUBBED_REMOTE_REQUESTS)
        );

<<<<<<< HEAD
        return new $transformerClass(...$this->callPrivateMethod($transformationEngine, 'getTransformerDependencies', [$transformerClass]));
    }
=======
        if (is_a($transformerClass, MakesRemoteRequests::class, true)) {
            $stubbedRequests = TestMarkup::STUBBED_REMOTE_REQUESTS;

            if (array_key_exists($scenario, self::STUBBED_REMOTE_REQUESTS_FOR_TESTS)) {
                $stubbedRequests = array_merge($stubbedRequests, self::STUBBED_REMOTE_REQUESTS_FOR_TESTS[$scenario]);
            }

            $arguments[] = new StubbedRemoteGetRequest($stubbedRequests);
        }
>>>>>>> 47f6e063

    /**
     * Call a private method as if it was public.
     *
     * @param object|string $object     Object instance or class string to call the method of.
     * @param string        $methodName Name of the method to call.
     * @param array         $args       Optional. Array of arguments to pass to the method.
     * @return mixed Return value of the method call.
     * @throws ReflectionException If the object could not be reflected upon.
     */
    private function callPrivateMethod($object, $methodName, $args = [])
    {
        $method = (new ReflectionClass($object))->getMethod($methodName);
        $method->setAccessible(true);

        return $method->invokeArgs($object, $args);
    }
}<|MERGE_RESOLUTION|>--- conflicted
+++ resolved
@@ -127,25 +127,19 @@
      */
     private function getTransformer($scenario, $transformerClass)
     {
+        $stubbedRequests = TestMarkup::STUBBED_REMOTE_REQUESTS;
+
+        if (array_key_exists($scenario, self::STUBBED_REMOTE_REQUESTS_FOR_TESTS)) {
+            $stubbedRequests = array_merge($stubbedRequests, self::STUBBED_REMOTE_REQUESTS_FOR_TESTS[$scenario]);
+        }
+
         $transformationEngine = new TransformationEngine(
             new Configuration(),
-            new StubbedRemoteGetRequest(TestMarkup::STUBBED_REMOTE_REQUESTS)
+            new StubbedRemoteGetRequest($stubbedRequests)
         );
 
-<<<<<<< HEAD
         return new $transformerClass(...$this->callPrivateMethod($transformationEngine, 'getTransformerDependencies', [$transformerClass]));
     }
-=======
-        if (is_a($transformerClass, MakesRemoteRequests::class, true)) {
-            $stubbedRequests = TestMarkup::STUBBED_REMOTE_REQUESTS;
-
-            if (array_key_exists($scenario, self::STUBBED_REMOTE_REQUESTS_FOR_TESTS)) {
-                $stubbedRequests = array_merge($stubbedRequests, self::STUBBED_REMOTE_REQUESTS_FOR_TESTS[$scenario]);
-            }
-
-            $arguments[] = new StubbedRemoteGetRequest($stubbedRequests);
-        }
->>>>>>> 47f6e063
 
     /**
      * Call a private method as if it was public.
